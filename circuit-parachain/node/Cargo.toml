[package]
<<<<<<< HEAD
name = "t3rn-parachain-node"
=======
name = "circuit-parachain-node"
>>>>>>> b8535759
version = "0.1.0"
authors = ["devs @ t3rn"]
description = "Circuit parachain node"
license = "Unlicense"
homepage = "https://substrate.io"
repository = 'https://github.com/substrate-developer-hub/substrate-parachain-template'
edition = "2018"
build = "build.rs"

[package.metadata.docs.rs]
targets = ["x86_64-unknown-linux-gnu"]

[build-dependencies]
substrate-build-script-utils = { git = "https://github.com/paritytech/substrate", branch = "polkadot-v0.9.12" }

[[bin]]
name = "circuit-collator"
path = "src/main.rs"

<<<<<<< HEAD
[features]

=======
>>>>>>> b8535759
[dependencies]
derive_more = "0.99.2"
log = "0.4.14"
codec = { package = "parity-scale-codec", version = "2.0.0" }
structopt = "0.3.8"
serde = { version = "1.0.119", features = ["derive"] }
hex-literal = "0.3.1"

# RPC related Dependencies
jsonrpc-core = "18.0.0"

# Local Dependencies
<<<<<<< HEAD
t3rn-parachain-runtime = { path = "../runtime" }
=======
circuit-parachain-runtime = { path = "../runtime" }
>>>>>>> b8535759

# Substrate Dependencies
frame-benchmarking = { git = "https://github.com/paritytech/substrate", branch = "polkadot-v0.9.12" }
frame-benchmarking-cli = { git = "https://github.com/paritytech/substrate", branch = "polkadot-v0.9.12" }

pallet-transaction-payment-rpc = { git = "https://github.com/paritytech/substrate", branch = "polkadot-v0.9.12" }

substrate-frame-rpc-system = { git = "https://github.com/paritytech/substrate", branch = "polkadot-v0.9.12" }
substrate-prometheus-endpoint = { git = "https://github.com/paritytech/substrate", branch = "polkadot-v0.9.12" }

## Substrate Client Dependencies
sc-basic-authorship = { git = "https://github.com/paritytech/substrate", branch = "polkadot-v0.9.12" }
sc-chain-spec = { git = "https://github.com/paritytech/substrate", branch = "polkadot-v0.9.12" }
sc-cli = { git = "https://github.com/paritytech/substrate", branch = "polkadot-v0.9.12" }
sc-client-api = { git = "https://github.com/paritytech/substrate", branch = "polkadot-v0.9.12" }
sc-consensus = { git = "https://github.com/paritytech/substrate", branch = "polkadot-v0.9.12" }
sc-executor = { git = "https://github.com/paritytech/substrate", branch = "polkadot-v0.9.12" }
sc-network = { git = "https://github.com/paritytech/substrate", branch = "polkadot-v0.9.12" }
sc-keystore = { git = "https://github.com/paritytech/substrate", branch = "polkadot-v0.9.12" }
sc-rpc = { git = "https://github.com/paritytech/substrate", branch = "polkadot-v0.9.12" }
sc-rpc-api = { git = "https://github.com/paritytech/substrate", branch = "polkadot-v0.9.12" }
sc-service = { git = "https://github.com/paritytech/substrate", features = ["wasmtime"], branch = "polkadot-v0.9.12" }
sc-telemetry = { git = "https://github.com/paritytech/substrate", branch = "polkadot-v0.9.12" }
sc-transaction-pool = { git = "https://github.com/paritytech/substrate", branch = "polkadot-v0.9.12" }
sc-transaction-pool-api = { git = "https://github.com/paritytech/substrate", branch = "polkadot-v0.9.12" }
sc-tracing = { git = "https://github.com/paritytech/substrate", branch = "polkadot-v0.9.12" }

## Substrate Primitive Dependencies
sp-api = { git = "https://github.com/paritytech/substrate", branch = "polkadot-v0.9.12" }
sp-block-builder = { git = "https://github.com/paritytech/substrate", branch = "polkadot-v0.9.12" }
sp-blockchain = { git = "https://github.com/paritytech/substrate", branch = "polkadot-v0.9.12" }
sp-consensus = { git = "https://github.com/paritytech/substrate", branch = "polkadot-v0.9.12" }
sp-consensus-aura = { git = "https://github.com/paritytech/substrate", branch = "polkadot-v0.9.12" }
sp-core = { git = "https://github.com/paritytech/substrate", branch = "polkadot-v0.9.12" }
sp-inherents = { git = "https://github.com/paritytech/substrate", branch = "polkadot-v0.9.12" }
sp-keystore = { git = "https://github.com/paritytech/substrate", branch = "polkadot-v0.9.12" }
sp-offchain = { git = "https://github.com/paritytech/substrate", branch = "polkadot-v0.9.12" }
sp-runtime = { git = "https://github.com/paritytech/substrate", branch = "polkadot-v0.9.12" }
sp-session = { git = "https://github.com/paritytech/substrate", branch = "polkadot-v0.9.12" }
sp-timestamp = { git = "https://github.com/paritytech/substrate", branch = "polkadot-v0.9.12" }
sp-transaction-pool = { git = "https://github.com/paritytech/substrate", branch = "polkadot-v0.9.12" }

# Cumulus dependencies
cumulus-client-cli = { git = 'https://github.com/paritytech/cumulus', branch = 'polkadot-v0.9.12' }
cumulus-client-collator = { git = 'https://github.com/paritytech/cumulus', branch = 'polkadot-v0.9.12' }
cumulus-client-consensus-aura = { git = 'https://github.com/paritytech/cumulus', branch = 'polkadot-v0.9.12' }
cumulus-client-consensus-common = { git = 'https://github.com/paritytech/cumulus', branch = 'polkadot-v0.9.12' }
cumulus-client-network = { git = 'https://github.com/paritytech/cumulus', branch = 'polkadot-v0.9.12' }
cumulus-client-service = { git = 'https://github.com/paritytech/cumulus', branch = 'polkadot-v0.9.12' }
cumulus-primitives-core = { git = 'https://github.com/paritytech/cumulus', branch = 'polkadot-v0.9.12' }
cumulus-primitives-parachain-inherent = { git = 'https://github.com/paritytech/cumulus', branch = 'polkadot-v0.9.12' }

# Polkadot dependencies
polkadot-cli = { git = "https://github.com/paritytech/polkadot", branch = "release-v0.9.12" }
polkadot-parachain = { git = "https://github.com/paritytech/polkadot", branch = "release-v0.9.12" }
polkadot-primitives = { git = "https://github.com/paritytech/polkadot", branch = "release-v0.9.12" }
polkadot-service = { git = "https://github.com/paritytech/polkadot", branch = "release-v0.9.12" }
polkadot-test-service = { git = "https://github.com/paritytech/polkadot", branch = "release-v0.9.12" }
<|MERGE_RESOLUTION|>--- conflicted
+++ resolved
@@ -1,9 +1,5 @@
 [package]
-<<<<<<< HEAD
-name = "t3rn-parachain-node"
-=======
 name = "circuit-parachain-node"
->>>>>>> b8535759
 version = "0.1.0"
 authors = ["devs @ t3rn"]
 description = "Circuit parachain node"
@@ -23,11 +19,6 @@
 name = "circuit-collator"
 path = "src/main.rs"
 
-<<<<<<< HEAD
-[features]
-
-=======
->>>>>>> b8535759
 [dependencies]
 derive_more = "0.99.2"
 log = "0.4.14"
@@ -40,11 +31,7 @@
 jsonrpc-core = "18.0.0"
 
 # Local Dependencies
-<<<<<<< HEAD
-t3rn-parachain-runtime = { path = "../runtime" }
-=======
 circuit-parachain-runtime = { path = "../runtime" }
->>>>>>> b8535759
 
 # Substrate Dependencies
 frame-benchmarking = { git = "https://github.com/paritytech/substrate", branch = "polkadot-v0.9.12" }
