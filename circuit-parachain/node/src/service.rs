//! Service and ServiceFactory implementation. Specialized wrapper over substrate service.

// std
use std::sync::Arc;

// Local Runtime Types
<<<<<<< HEAD
use t3rn_parachain_runtime::{opaque::Block, AccountId, Balance, Hash, Index as Nonce, RuntimeApi};
=======
use circuit_parachain_runtime::{
	opaque::Block, AccountId, Balance, Hash, Index as Nonce, RuntimeApi,
};
>>>>>>> b8535759

// Cumulus Imports
use cumulus_client_consensus_aura::{
	build_aura_consensus, BuildAuraConsensusParams, SlotProportion,
};
use cumulus_client_consensus_common::ParachainConsensus;
use cumulus_client_network::build_block_announce_validator;
use cumulus_client_service::{
	prepare_node_config, start_collator, start_full_node, StartCollatorParams, StartFullNodeParams,
};
use cumulus_primitives_core::ParaId;

// Substrate Imports
use sc_client_api::ExecutorProvider;
use sc_executor::NativeElseWasmExecutor;
use sc_network::NetworkService;
use sc_service::{Configuration, PartialComponents, Role, TFullBackend, TFullClient, TaskManager};
use sc_telemetry::{Telemetry, TelemetryHandle, TelemetryWorker, TelemetryWorkerHandle};
use sp_api::ConstructRuntimeApi;
use sp_consensus::SlotData;
use sp_keystore::SyncCryptoStorePtr;
use sp_runtime::traits::BlakeTwo256;
use substrate_prometheus_endpoint::Registry;

/// Native executor instance.
pub struct CircuitRuntimeExecutor;

impl sc_executor::NativeExecutionDispatch for CircuitRuntimeExecutor {
	type ExtendHostFunctions = frame_benchmarking::benchmarking::HostFunctions;

	fn dispatch(method: &str, data: &[u8]) -> Option<Vec<u8>> {
<<<<<<< HEAD
		t3rn_parachain_runtime::api::dispatch(method, data)
	}

	fn native_version() -> sc_executor::NativeVersion {
		t3rn_parachain_runtime::native_version()
=======
		circuit_parachain_runtime::api::dispatch(method, data)
	}

	fn native_version() -> sc_executor::NativeVersion {
		circuit_parachain_runtime::native_version()
>>>>>>> b8535759
	}
}

/// Starts a `ServiceBuilder` for a full service.
///
/// Use this macro if you don't actually need the full service, but just the builder in order to
/// be able to perform chain operations.
#[allow(clippy::type_complexity)]
pub fn new_partial<RuntimeApi, Executor, BIQ>(
	config: &Configuration,
	build_import_queue: BIQ,
) -> Result<
	PartialComponents<
		TFullClient<Block, RuntimeApi, NativeElseWasmExecutor<Executor>>,
		TFullBackend<Block>,
		(),
		sc_consensus::DefaultImportQueue<
			Block,
			TFullClient<Block, RuntimeApi, NativeElseWasmExecutor<Executor>>,
		>,
		sc_transaction_pool::FullPool<
			Block,
			TFullClient<Block, RuntimeApi, NativeElseWasmExecutor<Executor>>,
		>,
		(Option<Telemetry>, Option<TelemetryWorkerHandle>),
	>,
	sc_service::Error,
>
where
	RuntimeApi: ConstructRuntimeApi<Block, TFullClient<Block, RuntimeApi, NativeElseWasmExecutor<Executor>>>
		+ Send
		+ Sync
		+ 'static,
	RuntimeApi::RuntimeApi: sp_transaction_pool::runtime_api::TaggedTransactionQueue<Block>
		+ sp_api::Metadata<Block>
		+ sp_session::SessionKeys<Block>
		+ sp_api::ApiExt<
			Block,
			StateBackend = sc_client_api::StateBackendFor<TFullBackend<Block>, Block>,
		> + sp_offchain::OffchainWorkerApi<Block>
		+ sp_block_builder::BlockBuilder<Block>,
	sc_client_api::StateBackendFor<TFullBackend<Block>, Block>: sp_api::StateBackend<BlakeTwo256>,
	Executor: sc_executor::NativeExecutionDispatch + 'static,
	BIQ: FnOnce(
		Arc<TFullClient<Block, RuntimeApi, NativeElseWasmExecutor<Executor>>>,
		&Configuration,
		Option<TelemetryHandle>,
		&TaskManager,
	) -> Result<
		sc_consensus::DefaultImportQueue<
			Block,
			TFullClient<Block, RuntimeApi, NativeElseWasmExecutor<Executor>>,
		>,
		sc_service::Error,
	>,
{
	let telemetry = config
		.telemetry_endpoints
		.clone()
		.filter(|x| !x.is_empty())
		.map(|endpoints| -> Result<_, sc_telemetry::Error> {
			let worker = TelemetryWorker::new(16)?;
			let telemetry = worker.handle().new_telemetry(endpoints);
			Ok((worker, telemetry))
		})
		.transpose()?;

	let executor = sc_executor::NativeElseWasmExecutor::<Executor>::new(
		config.wasm_method,
		config.default_heap_pages,
		config.max_runtime_instances,
	);

	let (client, backend, keystore_container, task_manager) =
		sc_service::new_full_parts::<Block, RuntimeApi, _>(
			config,
			telemetry.as_ref().map(|(_, telemetry)| telemetry.handle()),
			executor,
		)?;
	let client = Arc::new(client);

	let telemetry_worker_handle = telemetry.as_ref().map(|(worker, _)| worker.handle());

	let telemetry = telemetry.map(|(worker, telemetry)| {
		task_manager.spawn_handle().spawn("telemetry", worker.run());
		telemetry
	});

	let transaction_pool = sc_transaction_pool::BasicPool::new_full(
		config.transaction_pool.clone(),
		config.role.is_authority().into(),
		config.prometheus_registry(),
		task_manager.spawn_essential_handle(),
		client.clone(),
	);

	let import_queue = build_import_queue(
		client.clone(),
		config,
		telemetry.as_ref().map(|telemetry| telemetry.handle()),
		&task_manager,
	)?;

	let params = PartialComponents {
		backend,
		client,
		import_queue,
		keystore_container,
		task_manager,
		transaction_pool,
		select_chain: (),
		other: (telemetry, telemetry_worker_handle),
	};

	Ok(params)
}

/// Start a node with the given parachain `Configuration` and relay chain `Configuration`.
///
/// This is the actual implementation that is abstract over the executor and the runtime api.
#[sc_tracing::logging::prefix_logs_with("Parachain")]
async fn start_node_impl<RuntimeApi, Executor, RB, BIQ, BIC>(
	parachain_config: Configuration,
	polkadot_config: Configuration,
	id: ParaId,
	_rpc_ext_builder: RB,
	build_import_queue: BIQ,
	build_consensus: BIC,
) -> sc_service::error::Result<(
	TaskManager,
	Arc<TFullClient<Block, RuntimeApi, NativeElseWasmExecutor<Executor>>>,
)>
where
	RuntimeApi: ConstructRuntimeApi<Block, TFullClient<Block, RuntimeApi, NativeElseWasmExecutor<Executor>>>
		+ Send
		+ Sync
		+ 'static,
	RuntimeApi::RuntimeApi: sp_transaction_pool::runtime_api::TaggedTransactionQueue<Block>
		+ sp_api::Metadata<Block>
		+ sp_session::SessionKeys<Block>
		+ sp_api::ApiExt<
			Block,
			StateBackend = sc_client_api::StateBackendFor<TFullBackend<Block>, Block>,
		> + sp_offchain::OffchainWorkerApi<Block>
		+ sp_block_builder::BlockBuilder<Block>
		+ cumulus_primitives_core::CollectCollationInfo<Block>
		+ pallet_transaction_payment_rpc::TransactionPaymentRuntimeApi<Block, Balance>
		+ substrate_frame_rpc_system::AccountNonceApi<Block, AccountId, Nonce>,
	sc_client_api::StateBackendFor<TFullBackend<Block>, Block>: sp_api::StateBackend<BlakeTwo256>,
	Executor: sc_executor::NativeExecutionDispatch + 'static,
	RB: Fn(
			Arc<TFullClient<Block, RuntimeApi, Executor>>,
		) -> Result<jsonrpc_core::IoHandler<sc_rpc::Metadata>, sc_service::Error>
		+ Send
		+ 'static,
	BIQ: FnOnce(
			Arc<TFullClient<Block, RuntimeApi, NativeElseWasmExecutor<Executor>>>,
			&Configuration,
			Option<TelemetryHandle>,
			&TaskManager,
		) -> Result<
			sc_consensus::DefaultImportQueue<
				Block,
				TFullClient<Block, RuntimeApi, NativeElseWasmExecutor<Executor>>,
			>,
			sc_service::Error,
		> + 'static,
	BIC: FnOnce(
		Arc<TFullClient<Block, RuntimeApi, NativeElseWasmExecutor<Executor>>>,
		Option<&Registry>,
		Option<TelemetryHandle>,
		&TaskManager,
		&polkadot_service::NewFull<polkadot_service::Client>,
		Arc<
			sc_transaction_pool::FullPool<
				Block,
				TFullClient<Block, RuntimeApi, NativeElseWasmExecutor<Executor>>,
			>,
		>,
		Arc<NetworkService<Block, Hash>>,
		SyncCryptoStorePtr,
		bool,
	) -> Result<Box<dyn ParachainConsensus<Block>>, sc_service::Error>,
{
	if matches!(parachain_config.role, Role::Light) {
		return Err("Light client not supported!".into());
	}

	let parachain_config = prepare_node_config(parachain_config);

	let params = new_partial::<RuntimeApi, Executor, BIQ>(&parachain_config, build_import_queue)?;
	let (mut telemetry, telemetry_worker_handle) = params.other;

	let relay_chain_full_node =
		cumulus_client_service::build_polkadot_full_node(polkadot_config, telemetry_worker_handle)
			.map_err(|e| match e {
				polkadot_service::Error::Sub(x) => x,
				s => format!("{}", s).into(),
			})?;

	let client = params.client.clone();
	let backend = params.backend.clone();
	let block_announce_validator = build_block_announce_validator(
		relay_chain_full_node.client.clone(),
		id,
		Box::new(relay_chain_full_node.network.clone()),
		relay_chain_full_node.backend.clone(),
	);

	let force_authoring = parachain_config.force_authoring;
	let validator = parachain_config.role.is_authority();
	let prometheus_registry = parachain_config.prometheus_registry().cloned();
	let transaction_pool = params.transaction_pool.clone();
	let mut task_manager = params.task_manager;
	let import_queue = cumulus_client_service::SharedImportQueue::new(params.import_queue);
	let (network, system_rpc_tx, start_network) =
		sc_service::build_network(sc_service::BuildNetworkParams {
			config: &parachain_config,
			client: client.clone(),
			transaction_pool: transaction_pool.clone(),
			spawn_handle: task_manager.spawn_handle(),
			import_queue: import_queue.clone(),
			on_demand: None,
			block_announce_validator_builder: Some(Box::new(|_| block_announce_validator)),
			warp_sync: None,
		})?;

	let rpc_extensions_builder = {
		let client = client.clone();
		let transaction_pool = transaction_pool.clone();

		Box::new(move |deny_unsafe, _| {
			let deps = crate::rpc::FullDeps {
				client: client.clone(),
				pool: transaction_pool.clone(),
				deny_unsafe,
			};

			Ok(crate::rpc::create_full(deps))
		})
	};

	sc_service::spawn_tasks(sc_service::SpawnTasksParams {
		on_demand: None,
		remote_blockchain: None,
		rpc_extensions_builder,
		client: client.clone(),
		transaction_pool: transaction_pool.clone(),
		task_manager: &mut task_manager,
		config: parachain_config,
		keystore: params.keystore_container.sync_keystore(),
		backend: backend.clone(),
		network: network.clone(),
		system_rpc_tx,
		telemetry: telemetry.as_mut(),
	})?;

	let announce_block = {
		let network = network.clone();
		Arc::new(move |hash, data| network.announce_block(hash, data))
	};

	if validator {
		let parachain_consensus = build_consensus(
			client.clone(),
			prometheus_registry.as_ref(),
			telemetry.as_ref().map(|t| t.handle()),
			&task_manager,
			&relay_chain_full_node,
			transaction_pool,
			network,
			params.keystore_container.sync_keystore(),
			force_authoring,
		)?;

		let spawner = task_manager.spawn_handle();

		let params = StartCollatorParams {
			para_id: id,
			block_status: client.clone(),
			announce_block,
			client: client.clone(),
			task_manager: &mut task_manager,
			relay_chain_full_node,
			spawner,
			parachain_consensus,
			import_queue,
		};

		start_collator(params).await?;
	} else {
		let params = StartFullNodeParams {
			client: client.clone(),
			announce_block,
			task_manager: &mut task_manager,
			para_id: id,
			relay_chain_full_node,
		};

		start_full_node(params)?;
	}

	start_network.start_network();

	Ok((task_manager, client))
}

/// Build the import queue for the parachain runtime.
#[allow(clippy::type_complexity)]
pub fn parachain_build_import_queue(
	client: Arc<TFullClient<Block, RuntimeApi, NativeElseWasmExecutor<CircuitRuntimeExecutor>>>,
	config: &Configuration,
	telemetry: Option<TelemetryHandle>,
	task_manager: &TaskManager,
) -> Result<
	sc_consensus::DefaultImportQueue<
		Block,
		TFullClient<Block, RuntimeApi, NativeElseWasmExecutor<CircuitRuntimeExecutor>>,
	>,
	sc_service::Error,
> {
	let slot_duration = cumulus_client_consensus_aura::slot_duration(&*client)?;

	cumulus_client_consensus_aura::import_queue::<
		sp_consensus_aura::sr25519::AuthorityPair,
		_,
		_,
		_,
		_,
		_,
		_,
	>(cumulus_client_consensus_aura::ImportQueueParams {
		block_import: client.clone(),
		client: client.clone(),
		create_inherent_data_providers: move |_, _| async move {
			let time = sp_timestamp::InherentDataProvider::from_system_time();

			let slot =
				sp_consensus_aura::inherents::InherentDataProvider::from_timestamp_and_duration(
					*time,
					slot_duration.slot_duration(),
				);

			Ok((time, slot))
		},
		registry: config.prometheus_registry(),
		can_author_with: sp_consensus::CanAuthorWithNativeVersion::new(client.executor().clone()),
		spawner: &task_manager.spawn_essential_handle(),
		telemetry,
	})
	.map_err(Into::into)
}

/// Start a parachain node.
pub async fn start_parachain_node(
	parachain_config: Configuration,
	polkadot_config: Configuration,
	id: ParaId,
) -> sc_service::error::Result<(
	TaskManager,
	Arc<TFullClient<Block, RuntimeApi, NativeElseWasmExecutor<CircuitRuntimeExecutor>>>,
)> {
	start_node_impl::<RuntimeApi, CircuitRuntimeExecutor, _, _, _>(
		parachain_config,
		polkadot_config,
		id,
		|_| Ok(Default::default()),
		parachain_build_import_queue,
		|client,
		 prometheus_registry,
		 telemetry,
		 task_manager,
		 relay_chain_node,
		 transaction_pool,
		 sync_oracle,
		 keystore,
		 force_authoring| {
			let slot_duration = cumulus_client_consensus_aura::slot_duration(&*client)?;

			let proposer_factory = sc_basic_authorship::ProposerFactory::with_proof_recording(
				task_manager.spawn_handle(),
				client.clone(),
				transaction_pool,
				prometheus_registry,
				telemetry.clone(),
			);

			let relay_chain_backend = relay_chain_node.backend.clone();
			let relay_chain_client = relay_chain_node.client.clone();
			Ok(build_aura_consensus::<
				sp_consensus_aura::sr25519::AuthorityPair,
				_,
				_,
				_,
				_,
				_,
				_,
				_,
				_,
				_,
			>(BuildAuraConsensusParams {
				proposer_factory,
				create_inherent_data_providers: move |_, (relay_parent, validation_data)| {
					let parachain_inherent =
					cumulus_primitives_parachain_inherent::ParachainInherentData::create_at_with_client(
						relay_parent,
						&relay_chain_client,
						&*relay_chain_backend,
						&validation_data,
						id,
					);
					async move {
						let time = sp_timestamp::InherentDataProvider::from_system_time();

						let slot =
						sp_consensus_aura::inherents::InherentDataProvider::from_timestamp_and_duration(
							*time,
							slot_duration.slot_duration(),
						);

						let parachain_inherent = parachain_inherent.ok_or_else(|| {
							Box::<dyn std::error::Error + Send + Sync>::from(
								"Failed to create parachain inherent",
							)
						})?;
						Ok((time, slot, parachain_inherent))
					}
				},
				block_import: client.clone(),
				relay_chain_client: relay_chain_node.client.clone(),
				relay_chain_backend: relay_chain_node.backend.clone(),
				para_client: client,
				backoff_authoring_blocks: Option::<()>::None,
				sync_oracle,
				keystore,
				force_authoring,
				slot_duration,
				// We got around 500ms for proposing
				block_proposal_slot_portion: SlotProportion::new(1f32 / 24f32),
				// And a maximum of 750ms if slots are skipped
				max_block_proposal_slot_portion: Some(SlotProportion::new(1f32 / 16f32)),
				telemetry,
			}))
		},
	)
	.await
}<|MERGE_RESOLUTION|>--- conflicted
+++ resolved
@@ -4,13 +4,9 @@
 use std::sync::Arc;
 
 // Local Runtime Types
-<<<<<<< HEAD
-use t3rn_parachain_runtime::{opaque::Block, AccountId, Balance, Hash, Index as Nonce, RuntimeApi};
-=======
 use circuit_parachain_runtime::{
 	opaque::Block, AccountId, Balance, Hash, Index as Nonce, RuntimeApi,
 };
->>>>>>> b8535759
 
 // Cumulus Imports
 use cumulus_client_consensus_aura::{
@@ -42,19 +38,11 @@
 	type ExtendHostFunctions = frame_benchmarking::benchmarking::HostFunctions;
 
 	fn dispatch(method: &str, data: &[u8]) -> Option<Vec<u8>> {
-<<<<<<< HEAD
-		t3rn_parachain_runtime::api::dispatch(method, data)
-	}
-
-	fn native_version() -> sc_executor::NativeVersion {
-		t3rn_parachain_runtime::native_version()
-=======
 		circuit_parachain_runtime::api::dispatch(method, data)
 	}
 
 	fn native_version() -> sc_executor::NativeVersion {
 		circuit_parachain_runtime::native_version()
->>>>>>> b8535759
 	}
 }
 
@@ -240,7 +228,7 @@
 	) -> Result<Box<dyn ParachainConsensus<Block>>, sc_service::Error>,
 {
 	if matches!(parachain_config.role, Role::Light) {
-		return Err("Light client not supported!".into());
+		return Err("Light client not supported!".into())
 	}
 
 	let parachain_config = prepare_node_config(parachain_config);
