--- conflicted
+++ resolved
@@ -1,23 +1,15 @@
 use circuit_parachain_runtime::{AccountId, AuraId, Balance, Signature, EXISTENTIAL_DEPOSIT, UNIT};
 use cumulus_primitives_core::ParaId;
-<<<<<<< HEAD
-=======
 use hex_literal::hex;
->>>>>>> b8535759
 use sc_chain_spec::{ChainSpecExtension, ChainSpecGroup};
 use sc_service::ChainType;
 use serde::{Deserialize, Serialize};
 use sp_core::{crypto::UncheckedInto, sr25519, Pair, Public};
 use sp_runtime::traits::{IdentifyAccount, Verify};
-use t3rn_parachain_runtime::{AccountId, AuraId, Signature, EXISTENTIAL_DEPOSIT};
 
 /// Specialized `ChainSpec` for the normal parachain runtime.
 pub type ChainSpec =
-<<<<<<< HEAD
-	sc_service::GenericChainSpec<t3rn_parachain_runtime::GenesisConfig, Extensions>;
-=======
 	sc_service::GenericChainSpec<circuit_parachain_runtime::GenesisConfig, Extensions>;
->>>>>>> b8535759
 
 /// Helper function to generate a crypto pair from seed
 pub fn get_public_from_seed<TPublic: Public>(seed: &str) -> <TPublic::Pair as Pair>::Public {
@@ -63,13 +55,8 @@
 /// Generate the session keys from individual elements.
 ///
 /// The input must be a tuple of individual keys (a single arg for now since we have just one key).
-<<<<<<< HEAD
-pub fn template_session_keys(keys: AuraId) -> t3rn_parachain_runtime::SessionKeys {
-	t3rn_parachain_runtime::SessionKeys { aura: keys }
-=======
 pub fn session_keys(keys: AuraId) -> circuit_parachain_runtime::SessionKeys {
 	circuit_parachain_runtime::SessionKeys { aura: keys }
->>>>>>> b8535759
 }
 
 pub fn development_config(id: ParaId) -> ChainSpec {
@@ -192,43 +179,24 @@
 	root_key: AccountId,
 	endowed_accounts: Vec<AccountId>,
 	id: ParaId,
-<<<<<<< HEAD
-) -> t3rn_parachain_runtime::GenesisConfig {
-	t3rn_parachain_runtime::GenesisConfig {
-		system: t3rn_parachain_runtime::SystemConfig {
-			code: t3rn_parachain_runtime::WASM_BINARY
-=======
 ) -> circuit_parachain_runtime::GenesisConfig {
 	circuit_parachain_runtime::GenesisConfig {
 		system: circuit_parachain_runtime::SystemConfig {
 			code: circuit_parachain_runtime::WASM_BINARY
->>>>>>> b8535759
 				.expect("WASM binary was not build, please build it!")
 				.to_vec(),
 			changes_trie_config: Default::default(),
 		},
-<<<<<<< HEAD
-		balances: t3rn_parachain_runtime::BalancesConfig {
-			balances: endowed_accounts.iter().cloned().map(|k| (k, 1 << 60)).collect(),
-		},
-		parachain_info: t3rn_parachain_runtime::ParachainInfoConfig { parachain_id: id },
-		collator_selection: t3rn_parachain_runtime::CollatorSelectionConfig {
-=======
 		balances: circuit_parachain_runtime::BalancesConfig {
 			balances: endowed_accounts.iter().cloned().map(|k| (k, 1 << 60)).collect(),
 		},
 		parachain_info: circuit_parachain_runtime::ParachainInfoConfig { parachain_id: id },
 		collator_selection: circuit_parachain_runtime::CollatorSelectionConfig {
->>>>>>> b8535759
 			invulnerables: invulnerables.iter().cloned().map(|(acc, _)| acc).collect(),
 			candidacy_bond: EXISTENTIAL_DEPOSIT * 16,
 			..Default::default()
 		},
-<<<<<<< HEAD
-		session: t3rn_parachain_runtime::SessionConfig {
-=======
 		session: circuit_parachain_runtime::SessionConfig {
->>>>>>> b8535759
 			keys: invulnerables
 				.into_iter()
 				.map(|(acc, aura)| {
@@ -244,10 +212,6 @@
 		// of this.
 		aura: Default::default(),
 		aura_ext: Default::default(),
-<<<<<<< HEAD
-		sudo: t3rn_parachain_runtime::SudoConfig { key: root_key.clone() },
-		//parachain_system: Default::default(),
-=======
 		sudo: circuit_parachain_runtime::SudoConfig { key: root_key.clone() },
 	}
 }
@@ -363,6 +327,5 @@
 		aura: Default::default(),
 		aura_ext: Default::default(),
 		sudo: circuit_parachain_runtime::SudoConfig { key: root_key.clone() },
->>>>>>> b8535759
 	}
 }