--- conflicted
+++ resolved
@@ -25,14 +25,10 @@
 };
 use sp_std::convert::{TryFrom, TryInto};
 
-<<<<<<< HEAD
 use t3rn_primitives::{
     bridges::{polkadot_core::PolkadotLike, runtime::Chain},
     EscrowTrait,
 };
-=======
-use t3rn_primitives::EscrowTrait;
->>>>>>> 3ecc1b8c
 
 pub type AccountId = u64;
 pub type TestHeader = crate::BridgedHeader<TestRuntime, ()>;
