--- conflicted
+++ resolved
@@ -14,15 +14,9 @@
 
 [dependencies]
 codec               = { package = "parity-scale-codec", version = "3", default-features = false }
-<<<<<<< HEAD
-jsonrpc-core        = "15.1.0"
-jsonrpc-core-client = "15.1.0"
-jsonrpc-derive      = "15.1.0"
-=======
 jsonrpc-core        = "18.0.0"
 jsonrpc-core-client = "18.0.0"
 jsonrpc-derive      = "18.0.0"
->>>>>>> 3471ef5b
 
 pallet-xdns-rpc-runtime-api = { path = "runtime-api" }
 sp-api                      = { git = "https://github.com/paritytech/substrate", branch = 'polkadot-v0.9.19' }
