// This file is part of Substrate.

// Copyright (C) 2019-2021 Parity Technologies (UK) Ltd.
// SPDX-License-Identifier: Apache-2.0

// Licensed under the Apache License, Version 2.0 (the "License");
// you may not use this file except in compliance with the License.
// You may obtain a copy of the License at
//
// 	http://www.apache.org/licenses/LICENSE-2.0
//
// Unless required by applicable law or agreed to in writing, software
// distributed under the License is distributed on an "AS IS" BASIS,
// WITHOUT WARRANTIES OR CONDITIONS OF ANY KIND, either express or implied.
// See the License for the specific language governing permissions and
// limitations under the License.

//! Runtimes for pallet-xdns.

use super::*;
use circuit_mock_runtime::{
    pallet_contracts_registry::pallet::Error, ExtBuilder, Portal, RuntimeEvent as Event,
    RuntimeOrigin as Origin, *,
};
use codec::Decode;
use frame_support::pallet_prelude::Weight;

use frame_support::{assert_err, assert_noop, assert_ok, traits::OnInitialize};
use sp_core::crypto::AccountId32;
use sp_runtime::DispatchError;
use t3rn_primitives::{
    circuit::SecurityLvl::{Escrow, Optimistic},
    clock::OnHookQueues,
    portal::Portal as PortalT,
    xdns::{FullGatewayRecord, GatewayRecord, PalletAssetsOverlay, Xdns},
    EthereumToken, ExecutionVendor,
    ExecutionVendor::{Substrate, EVM},
    FinalityVerifierActivity, GatewayActivity, GatewayVendor,
    GatewayVendor::{Ethereum, Kusama, Polkadot, Rococo},
    SpeedMode, SubstrateToken, TokenInfo,
};

use t3rn_abi::Codec::{Rlp, Scale};
use t3rn_primitives::{
    xdns::EpochEstimate,
    GatewayVendor::{Sepolia, XBI},
};

use t3rn_types::fsx::SecurityLvl;

const DEFAULT_GATEWAYS_IN_STORAGE_COUNT: usize = 8;
const STANDARD_SFX_ABI_COUNT: usize = 6;

#[test]
fn reboot_self_gateway_populates_entry_if_does_not_exist_with_all_sfx() {
    ExtBuilder::default()
        .with_standard_sfx_abi()
        .build()
        .execute_with(|| {
            assert_eq!(pallet_xdns::Gateways::<Runtime>::iter().count(), 0);
            assert_ok!(XDNS::reboot_self_gateway(
                Origin::root(),
                GatewayVendor::Rococo
            ));
            assert_eq!(pallet_xdns::Gateways::<Runtime>::iter().count(), 1);
            assert_eq!(
                pallet_xdns::Gateways::<Runtime>::get([3, 3, 3, 3])
                    .unwrap()
                    .allowed_side_effects
                    .len(),
                7
            );
        });
}

#[test]
fn reboot_self_gateway_populates_entry_all_gateway_ids_entry_only_once() {
    ExtBuilder::default()
        .with_standard_sfx_abi()
        .build()
        .execute_with(|| {
            assert_eq!(pallet_xdns::Gateways::<Runtime>::iter().count(), 0);
            assert_ok!(XDNS::reboot_self_gateway(
                Origin::root(),
                GatewayVendor::Rococo
            ));
            assert_ok!(XDNS::reboot_self_gateway(
                Origin::root(),
                GatewayVendor::Rococo
            ));
            assert_ok!(XDNS::reboot_self_gateway(
                Origin::root(),
                GatewayVendor::Rococo
            ));

            assert_eq!(XDNS::all_gateway_ids(), vec![[3, 3, 3, 3]]);
            assert_eq!(pallet_xdns::Gateways::<Runtime>::iter().count(), 1);
            assert_eq!(
                pallet_xdns::Gateways::<Runtime>::get([3, 3, 3, 3])
                    .unwrap()
                    .allowed_side_effects
                    .len(),
                7
            );
        });
}

#[test]
fn reboot_self_gateway_populates_entry_if_does_not_exist_with_no_sfx() {
    ExtBuilder::default().build().execute_with(|| {
        assert_eq!(pallet_xdns::Gateways::<Runtime>::iter().count(), 0);
        assert_ok!(XDNS::reboot_self_gateway(
            Origin::root(),
            GatewayVendor::Rococo
        ));
        assert_eq!(pallet_xdns::Gateways::<Runtime>::iter().count(), 1);
        assert_eq!(
            pallet_xdns::Gateways::<Runtime>::get([3, 3, 3, 3])
                .unwrap()
                .allowed_side_effects
                .len(),
            0
        );
    });
}

#[test]
fn genesis_should_seed_circuit_gateway_polkadot_and_kusama_nodes() {
    ExtBuilder::default()
        .with_standard_sfx_abi()
        .with_default_xdns_records()
        .build()
        .execute_with(|| {
            assert_eq!(
                pallet_xdns::Gateways::<Runtime>::iter().count(),
                DEFAULT_GATEWAYS_IN_STORAGE_COUNT
            );
            assert!(pallet_xdns::Gateways::<Runtime>::get([3, 3, 3, 3]).is_some());
            assert!(pallet_xdns::Gateways::<Runtime>::get(b"gate").is_some());
            assert!(pallet_xdns::Gateways::<Runtime>::get(b"pdot").is_some());
            assert!(pallet_xdns::Gateways::<Runtime>::get(b"ksma").is_some());
        });
}

#[test]
fn should_add_a_new_xdns_record_if_it_doesnt_exist() {
    ExtBuilder::default().build().execute_with(|| {
        assert_ok!(XDNS::add_new_gateway(
            *b"test",
            GatewayVendor::Rococo,
            ExecutionVendor::Substrate,
            t3rn_abi::Codec::Scale,
            None,   // registrant
            None,   // escrow_account
            vec![], // allowed_side_effects
        ));
        assert_eq!(pallet_xdns::Gateways::<Runtime>::iter().count(), 1);
        assert!(pallet_xdns::Gateways::<Runtime>::get(b"test").is_some());
    });
}

fn add_self_as_base_gateway() {
    assert_ok!(XDNS::add_new_gateway(
        [3, 3, 3, 3],
        GatewayVendor::Rococo,
        ExecutionVendor::Substrate,
        t3rn_abi::Codec::Scale,
        None,   // registrant
        None,   // escrow_account
        vec![], // allowed_side_effects
    ));
}

#[test]
fn should_add_a_new_xdns_and_record_and_token_if_it_doesnt_exist() {
    ExtBuilder::default().build().execute_with(|| {
        // Add the self-gateway
        add_self_as_base_gateway();

        assert_ok!(XDNS::add_new_gateway(
            *b"test",
            GatewayVendor::Rococo,
            ExecutionVendor::Substrate,
            t3rn_abi::Codec::Scale,
            None,   // registrant
            None,   // escrow_account
            vec![], // allowed_side_effects
        ));

        assert_eq!(pallet_xdns::Gateways::<Runtime>::iter().count(), 2);
        assert!(pallet_xdns::Gateways::<Runtime>::get(b"test").is_some());

        assert_ok!(XDNS::register_new_token(
            &Origin::root(),
            u32::from_le_bytes(*b"test"),
            TokenInfo::Substrate(SubstrateToken {
                id: 1,
                symbol: b"test".to_vec(),
                decimals: 1,
            })
        ));

        assert_ok!(XDNS::link_token_to_gateway(
            u32::from_le_bytes(*b"test"),
            *b"test",
            TokenInfo::Substrate(SubstrateToken {
                id: 1,
                symbol: b"test".to_vec(),
                decimals: 1,
            })
        ));

        // no duplicates
        assert_noop!(
            XDNS::link_token_to_gateway(
                u32::from_le_bytes(*b"test"),
                *b"test",
                TokenInfo::Substrate(SubstrateToken {
                    decimals: 18,
                    symbol: b"test".to_vec(),
                    id: 5
                })
            ),
            pallet_xdns::pallet::Error::<Runtime>::TokenRecordAlreadyExists
        );

        // no mismatched execution vendor
        assert_noop!(
            XDNS::link_token_to_gateway(
                u32::from_le_bytes(*b"test"),
                *b"test",
                TokenInfo::Ethereum(EthereumToken {
                    decimals: 18,
                    symbol: b"test".to_vec(),
                    address: Some([1; 20])
                })
            ),
            pallet_xdns::pallet::Error::<Runtime>::TokenRecordAlreadyExists
        );

        assert_eq!(pallet_xdns::Tokens::<Runtime>::iter().count(), 2);
    });
}

#[test]
fn should_not_link_token_without_gateway_record() {
    ExtBuilder::default().build().execute_with(|| {
        // no duplicates
        assert_noop!(
            XDNS::link_token_to_gateway(
                u32::from_le_bytes(*b"test"),
                *b"test",
                TokenInfo::Substrate(SubstrateToken {
                    decimals: 18,
                    symbol: b"test".to_vec(),
                    id: 5
                })
            ),
            pallet_xdns::pallet::Error::<Runtime>::GatewayRecordNotFound
        );
    });
}

#[test]
fn should_add_standard_sfx_abi() {
    ExtBuilder::default()
        .with_standard_sfx_abi()
        .with_default_xdns_records()
        .build()
        .execute_with(|| {
            assert_eq!(pallet_xdns::StandardSFXABIs::<Runtime>::iter().count(), 9);
        });
}

#[test]
fn should_not_add_a_new_xdns_record_if_it_already_exists() {
    ExtBuilder::default()
        .with_standard_sfx_abi()
        .with_default_xdns_records()
        .build()
        .execute_with(|| {
            assert_noop!(
                XDNS::add_new_gateway(
                    [3, 3, 3, 3],
                    GatewayVendor::Rococo,
                    ExecutionVendor::Substrate,
                    t3rn_abi::Codec::Scale,
                    None,   // registrant
                    None,   // escrow_account
                    vec![], // allowed_side_effects
                ),
                pallet_xdns::pallet::Error::<Runtime>::GatewayRecordAlreadyExists
            );
            assert_eq!(
                pallet_xdns::Gateways::<Runtime>::iter().count(),
                DEFAULT_GATEWAYS_IN_STORAGE_COUNT
            );
        });
}

#[test]
fn should_register_token_and_populate_assets_storage_successfully() {
    ExtBuilder::default()
        .with_standard_sfx_abi()
        .with_default_xdns_records()
        .build()
        .execute_with(|| {
            assert_eq!(
                pallet_xdns::Gateways::<Runtime>::iter().count(),
                DEFAULT_GATEWAYS_IN_STORAGE_COUNT
            );

            assert!(!Runtime::contains_asset(&u32::from_le_bytes(*b"test")));

            assert_ok!(XDNS::register_new_token(
                &Origin::root(),
                u32::from_le_bytes(*b"test"),
                TokenInfo::Substrate(SubstrateToken {
                    id: 1,
                    symbol: b"test".to_vec(),
                    decimals: 1,
                })
            ));

            assert!(Runtime::contains_asset(&u32::from_le_bytes(*b"test")));
        });
}

#[test]
fn should_purge_token_and_destroy_asset_storage_successfully() {
    ExtBuilder::default()
        .with_standard_sfx_abi()
        .with_default_xdns_records()
        .build()
        .execute_with(|| {
            assert_eq!(
                pallet_xdns::Gateways::<Runtime>::iter().count(),
                DEFAULT_GATEWAYS_IN_STORAGE_COUNT
            );

            assert!(!Runtime::contains_asset(&u32::from_le_bytes(*b"test")));

            assert_ok!(XDNS::register_new_token(
                &Origin::root(),
                u32::from_le_bytes(*b"test"),
                TokenInfo::Substrate(SubstrateToken {
                    id: 1,
                    symbol: b"test".to_vec(),
                    decimals: 1,
                })
            ));

            assert!(Runtime::contains_asset(&u32::from_le_bytes(*b"test")));

            let admin_origin = AccountId32::from(hex_literal::hex!(
                "6d6f646c657363726f7772790000000000000000000000000000000000000000"
            ));
            let res = XDNS::purge_token_record(
                Origin::signed(admin_origin),
                u32::from_le_bytes(*b"test"),
            );

            println!("{:?}", res);
            assert_ok!(res);

            assert!(!Runtime::contains_asset(&u32::from_le_bytes(*b"test")));
        });
}

#[test]
fn should_purge_a_gateway_record_successfully() {
    ExtBuilder::default()
        .with_standard_sfx_abi()
        .with_default_xdns_records()
        .build()
        .execute_with(|| {
            assert_eq!(
                pallet_xdns::Gateways::<Runtime>::iter().count(),
                DEFAULT_GATEWAYS_IN_STORAGE_COUNT
            );
            assert_ok!(XDNS::register_new_token(
                &Origin::root(),
                u32::from_le_bytes(*b"test"),
                TokenInfo::Substrate(SubstrateToken {
                    id: 1,
                    symbol: b"test".to_vec(),
                    decimals: 1,
                })
            ));

            assert_ok!(XDNS::link_token_to_gateway(
                u32::from_le_bytes(*b"test"),
                *b"gate",
                TokenInfo::Substrate(SubstrateToken {
                    id: 1,
                    symbol: b"test".to_vec(),
                    decimals: 1,
                })
            ));

            assert_eq!(
                pallet_xdns::Tokens::<Runtime>::iter_values()
                    .filter(|token| token.gateway_id == *b"gate")
                    .count(),
                1
            );

            assert_eq!(
                pallet_xdns::GatewayTokens::<Runtime>::get(*b"gate"),
                vec![u32::from_le_bytes(*b"test")]
            );

            assert!(
                pallet_xdns::Tokens::<Runtime>::get(u32::from_le_bytes(*b"test"), *b"gate")
                    .is_some(),
            );

            assert_ok!(XDNS::purge_gateway_record(Origin::root(), ALICE, *b"gate"));

            assert_eq!(
                pallet_xdns::Gateways::<Runtime>::iter().count(),
                DEFAULT_GATEWAYS_IN_STORAGE_COUNT - 1
            );
            assert!(pallet_xdns::Gateways::<Runtime>::get(b"gate").is_none());
            // should leave the token record intact registered on the base
            assert!(pallet_xdns::Tokens::<Runtime>::get(
                u32::from_le_bytes(*b"test"),
                [3, 3, 3, 3]
            )
            .is_some());

            assert!(
                pallet_xdns::Tokens::<Runtime>::get(u32::from_le_bytes(*b"test"), *b"gate")
                    .is_none(),
            );
        });
}

#[test]
fn finds_correct_amount_of_allowed_side_effects() {
    ExtBuilder::default()
        .with_standard_sfx_abi()
        .with_default_xdns_records()
        .build()
        .execute_with(|| {
            assert_eq!(
                XDNS::allowed_side_effects(&[3, 3, 3, 3]).len(),
                STANDARD_SFX_ABI_COUNT
            )
        });
}

#[test]
fn should_error_trying_to_purge_a_missing_xdns_record() {
    ExtBuilder::default()
        .with_standard_sfx_abi()
        .with_default_xdns_records()
        .build()
        .execute_with(|| {
            assert_noop!(
                XDNS::purge_gateway_record(Origin::root(), ALICE, *b"miss"),
                pallet_xdns::pallet::Error::<Runtime>::XdnsRecordNotFound
            );
            assert_eq!(
                pallet_xdns::Gateways::<Runtime>::iter().count(),
                DEFAULT_GATEWAYS_IN_STORAGE_COUNT
            );
        });
}

#[test]
fn should_error_trying_to_purge_an_xdns_record_if_not_root() {
    ExtBuilder::default()
        .with_standard_sfx_abi()
        .with_default_xdns_records()
        .build()
        .execute_with(|| {
            assert_noop!(
                XDNS::purge_gateway_record(Origin::signed(ALICE), ALICE, *b"gate"),
                DispatchError::BadOrigin
            );
            assert_eq!(
                pallet_xdns::Gateways::<Runtime>::iter().count(),
                DEFAULT_GATEWAYS_IN_STORAGE_COUNT
            );
            assert!(pallet_xdns::Gateways::<Runtime>::get(b"gate").is_some());
        });
}

#[test]
fn gate_gateway_vendor_returns_error_for_unknown_record() {
    ExtBuilder::default()
        .with_standard_sfx_abi()
        .with_default_xdns_records()
        .build()
        .execute_with(|| {
            let actual = XDNS::get_verification_vendor(b"rand");
            assert_err!(actual, pallet_xdns::Error::<Runtime>::XdnsRecordNotFound);
        });
}

#[test]
fn gate_gateway_vendor_returns_vendor_for_known_record() {
    ExtBuilder::default()
        .with_standard_sfx_abi()
        .with_default_xdns_records()
        .build()
        .execute_with(|| {
            let actual = XDNS::get_verification_vendor(b"pdot");
            assert_ok!(actual, GatewayVendor::Polkadot);
        });
}

#[test]
fn xdns_returns_full_gateway_record() {
    ExtBuilder::default()
        .with_standard_sfx_abi()
        .with_default_xdns_records()
        .build()
        .execute_with(|| {
            assert_eq!(
                XDNS::fetch_full_gateway_records(),
                vec![
                    FullGatewayRecord {
                        gateway_record: GatewayRecord {
                            gateway_id: [0, 0, 0, 0],
                            verification_vendor: Rococo,
                            execution_vendor: Substrate,
                            codec: Scale,
                            registrant: None,
                            escrow_account: None,
                            allowed_side_effects: vec![
                                ([116, 114, 97, 110], Some(2)),
                                ([116, 97, 115, 115], Some(4)),
                                ([115, 119, 97, 112], Some(3)),
                                ([97, 108, 105, 113], Some(3)),
                                ([99, 101, 118, 109], Some(10)),
                                ([119, 97, 115, 109], Some(10)),
                            ]
                        },
                        tokens: vec![]
                    },
                    FullGatewayRecord {
                        gateway_record: GatewayRecord {
                            gateway_id: [1, 1, 1, 1],
                            verification_vendor: Polkadot,
                            execution_vendor: Substrate,
                            codec: Scale,
                            registrant: None,
                            escrow_account: None,
                            allowed_side_effects: vec![
                                ([116, 114, 97, 110], Some(2)),
                                ([116, 97, 115, 115], Some(4)),
                                ([115, 119, 97, 112], Some(3)),
                                ([97, 108, 105, 113], Some(3)),
                                ([99, 101, 118, 109], Some(10)),
                                ([119, 97, 115, 109], Some(10)),
                            ]
                        },
                        tokens: vec![]
                    },
                    FullGatewayRecord {
                        gateway_record: GatewayRecord {
                            gateway_id: [3, 3, 3, 3],
                            verification_vendor: Polkadot,
                            execution_vendor: Substrate,
                            codec: Scale,
                            registrant: None,
                            escrow_account: None,
                            allowed_side_effects: vec![
                                ([116, 114, 97, 110], Some(2)),
                                ([116, 97, 115, 115], Some(4)),
                                ([115, 119, 97, 112], Some(3)),
                                ([97, 108, 105, 113], Some(3)),
                                ([99, 101, 118, 109], Some(10)),
                                ([119, 97, 115, 109], Some(10)),
                            ]
                        },
                        tokens: vec![]
                    },
                    FullGatewayRecord {
                        gateway_record: GatewayRecord {
                            gateway_id: [5, 5, 5, 5],
                            verification_vendor: Polkadot,
                            execution_vendor: Substrate,
                            codec: Scale,
                            registrant: None,
                            escrow_account: None,
                            allowed_side_effects: vec![
                                ([116, 114, 97, 110], Some(2)),
                                ([116, 97, 115, 115], Some(4)),
                                ([115, 119, 97, 112], Some(3)),
                                ([97, 108, 105, 113], Some(3)),
                                ([99, 101, 118, 109], Some(10)),
                                ([119, 97, 115, 109], Some(10)),
                            ]
                        },
                        tokens: vec![]
                    },
                    FullGatewayRecord {
                        gateway_record: GatewayRecord {
                            gateway_id: [101, 116, 104, 50],
                            verification_vendor: Ethereum,
                            execution_vendor: EVM,
                            codec: Rlp,
                            registrant: None,
                            escrow_account: None,
                            allowed_side_effects: vec![([116, 114, 97, 110], Some(2))]
                        },
                        tokens: vec![]
                    },
                    FullGatewayRecord {
                        gateway_record: GatewayRecord {
                            gateway_id: [103, 97, 116, 101],
                            verification_vendor: Rococo,
                            execution_vendor: Substrate,
                            codec: Scale,
                            registrant: None,
                            escrow_account: None,
                            allowed_side_effects: vec![([116, 114, 97, 110], Some(2))]
                        },
                        tokens: vec![]
                    },
                    FullGatewayRecord {
                        gateway_record: GatewayRecord {
                            gateway_id: [107, 115, 109, 97],
                            verification_vendor: Kusama,
                            execution_vendor: Substrate,
                            codec: Scale,
                            registrant: None,
                            escrow_account: None,
                            allowed_side_effects: vec![
                                ([116, 114, 97, 110], Some(2)),
                                ([116, 97, 115, 115], Some(4))
                            ]
                        },
                        tokens: vec![]
                    },
                    FullGatewayRecord {
                        gateway_record: GatewayRecord {
                            gateway_id: [112, 100, 111, 116],
                            verification_vendor: Polkadot,
                            execution_vendor: Substrate,
                            codec: Scale,
                            registrant: None,
                            escrow_account: None,
                            allowed_side_effects: vec![
                                ([116, 114, 97, 110], Some(2)),
                                ([116, 97, 115, 115], Some(4))
                            ]
                        },
                        tokens: vec![]
                    }
                ]
            );
        });
}

#[test]
fn xdns_returns_error_for_inactive_gateway() {
    ExtBuilder::default()
        .with_standard_sfx_abi()
        .with_default_xdns_records()
        .build()
        .execute_with(|| {
            let is_active_res = XDNS::verify_active(b"pdot", 0u32, &SecurityLvl::Optimistic);
            assert!(is_active_res.is_err());
        });
}

#[test]
fn xdns_overview_returns_activity_for_all_registered_targets_after_turning_on_via_portal() {
    ExtBuilder::default()
        .with_standard_sfx_abi()
        .with_default_xdns_records()
        .with_default_attestation_targets()
        .build()
        .execute_with(|| {
            for gateway in XDNS::fetch_full_gateway_records().iter() {
                // ToDo: Uncomment when eth2::turn_on implemented
                if gateway.gateway_record.verification_vendor == Ethereum {
                    continue
                }
                Portal::turn_on(Origin::root(), gateway.gateway_record.gateway_id).unwrap();
            }

            assert_eq!(
                XDNS::process_all_verifier_overviews(10),
                Weight::from_parts(25000000u64, 0)
            );
            assert_eq!(XDNS::process_overview(10), ());
            let overview = XDNS::gateways_overview();

            assert_eq!(
                overview,
                vec![
                    GatewayActivity {
                        gateway_id: [0, 0, 0, 0],
                        reported_at: 10,
                        justified_height: 24,
                        finalized_height: 24,
                        updated_height: 24,
                        attestation_latency: None,
                        security_lvl: Optimistic,
                        is_active: true
                    },
                    GatewayActivity {
                        gateway_id: [1, 1, 1, 1],
                        reported_at: 10,
                        justified_height: 24,
                        finalized_height: 24,
                        updated_height: 24,
                        attestation_latency: None,
                        security_lvl: Optimistic,
                        is_active: true
                    },
                    GatewayActivity {
                        gateway_id: [3, 3, 3, 3],
                        reported_at: 10,
                        justified_height: 24,
                        finalized_height: 24,
                        updated_height: 24,
                        attestation_latency: None,
                        security_lvl: Optimistic,
                        is_active: true
                    },
                    GatewayActivity {
                        gateway_id: [5, 5, 5, 5],
                        reported_at: 10,
                        justified_height: 24,
                        finalized_height: 24,
                        updated_height: 24,
                        attestation_latency: None,
                        security_lvl: Optimistic,
                        is_active: true
                    },
                    GatewayActivity {
                        gateway_id: [101, 116, 104, 50],
                        reported_at: 10,
                        justified_height: 24,
                        finalized_height: 24,
                        updated_height: 24,
                        attestation_latency: None,
                        security_lvl: Optimistic,
                        is_active: true
                    },
                    GatewayActivity {
                        gateway_id: [103, 97, 116, 101],
                        reported_at: 10,
                        justified_height: 24,
                        finalized_height: 24,
                        updated_height: 24,
                        attestation_latency: None,
                        security_lvl: Optimistic,
                        is_active: true
                    },
                    GatewayActivity {
                        gateway_id: [107, 115, 109, 97],
                        reported_at: 10,
                        justified_height: 24,
                        finalized_height: 24,
                        updated_height: 24,
                        attestation_latency: None,
                        security_lvl: Optimistic,
                        is_active: true
                    },
                    GatewayActivity {
                        gateway_id: [112, 100, 111, 116],
                        reported_at: 10,
                        justified_height: 24,
                        finalized_height: 24,
                        updated_height: 24,
                        attestation_latency: None,
                        security_lvl: Optimistic,
                        is_active: true
                    }
                ]
            );
        });
}

#[test]
fn xdns_overview_returns_activity_for_all_registered_targets_after_turning_on_via_portal_and_adding_attestation_target(
) {
    use circuit_mock_runtime::Attesters;
    use sp_core::H256;
    use t3rn_primitives::attesters::AttestersWriteApi;

    ExtBuilder::default()
        .with_standard_sfx_abi()
        .with_default_xdns_records()
        .with_default_attestation_targets()
        .build()
        .execute_with(|| {
            assert_ok!(XDNS::add_escrow_account(
                Origin::root(),
                [1, 1, 1, 1],
                AccountId32::new([1; 32])
            ));

            Attesters::force_activate_target(Origin::root(), [1, 1, 1, 1]).unwrap();
            Attesters::request_sfx_attestation_commit([1, 1, 1, 1], H256::repeat_byte(1));
            Attesters::on_initialize(System::block_number());

            assert_eq!(XDNS::process_overview(System::block_number()), ());
            let overview = XDNS::gateways_overview();

            assert_eq!(
                overview,
                vec![
                    GatewayActivity {
                        gateway_id: [0, 0, 0, 0],
                        reported_at: 17,
                        justified_height: 24,
                        finalized_height: 24,
                        updated_height: 24,
                        attestation_latency: None,
                        security_lvl: Optimistic,
                        is_active: true
                    },
                    GatewayActivity {
                        gateway_id: [1, 1, 1, 1],
                        reported_at: 17,
                        justified_height: 24,
                        finalized_height: 24,
                        updated_height: 24,
                        attestation_latency: None,
                        security_lvl: Escrow,
                        is_active: true
                    },
                    GatewayActivity {
                        gateway_id: [3, 3, 3, 3],
                        reported_at: 17,
                        justified_height: 24,
                        finalized_height: 24,
                        updated_height: 24,
                        attestation_latency: None,
                        security_lvl: Optimistic,
                        is_active: true
                    },
                    GatewayActivity {
                        gateway_id: [5, 5, 5, 5],
                        reported_at: 17,
                        justified_height: 24,
                        finalized_height: 24,
                        updated_height: 24,
                        attestation_latency: None,
                        security_lvl: Optimistic,
                        is_active: true
                    },
                    GatewayActivity {
                        gateway_id: [101, 116, 104, 50],
                        reported_at: 17,
                        justified_height: 24,
                        finalized_height: 24,
                        updated_height: 24,
                        attestation_latency: None,
                        security_lvl: Optimistic,
                        is_active: true
                    },
                    GatewayActivity {
                        gateway_id: [103, 97, 116, 101],
                        reported_at: 17,
                        justified_height: 24,
                        finalized_height: 24,
                        updated_height: 24,
                        attestation_latency: None,
                        security_lvl: Optimistic,
                        is_active: true
                    },
                    GatewayActivity {
                        gateway_id: [107, 115, 109, 97],
                        reported_at: 17,
                        justified_height: 24,
                        finalized_height: 24,
                        updated_height: 24,
                        attestation_latency: None,
                        security_lvl: Optimistic,
                        is_active: true
                    },
                    GatewayActivity {
                        gateway_id: [112, 100, 111, 116],
                        reported_at: 17,
                        justified_height: 24,
                        finalized_height: 24,
                        updated_height: 24,
                        attestation_latency: None,
                        security_lvl: Optimistic,
                        is_active: true
                    }
                ]
            );
        });
}

#[test]
fn on_initialize_should_update_update_verifiers_overview_no_more_often_than_each_50_blocks() {
    ExtBuilder::default()
        .with_standard_sfx_abi()
        .with_default_xdns_records()
        .with_default_attestation_targets()
        .build()
        .execute_with(|| {
            let expected_verifier_overview_all_off = vec![
                FinalityVerifierActivity {
                    verifier: Polkadot,
                    reported_at: 74,
                    justified_height: 24,
                    finalized_height: 24,
                    updated_height: 24,
                    epoch: 26,
                    is_active: false,
                },
                FinalityVerifierActivity {
                    verifier: Kusama,
                    reported_at: 74,
                    justified_height: 24,
                    finalized_height: 24,
                    updated_height: 24,
                    epoch: 26,
                    is_active: false,
                },
                FinalityVerifierActivity {
                    verifier: Rococo,
                    reported_at: 74,
                    justified_height: 24,
                    finalized_height: 24,
                    updated_height: 24,
                    epoch: 26,
                    is_active: false,
                },
                FinalityVerifierActivity {
                    verifier: Ethereum,
                    reported_at: 74,
                    justified_height: 24,
                    finalized_height: 24,
                    updated_height: 24,
                    epoch: 26,
                    is_active: false,
                },
                FinalityVerifierActivity {
                    verifier: Sepolia,
                    reported_at: 74,
                    justified_height: 0,
                    finalized_height: 0,
                    updated_height: 0,
                    epoch: 0,
                    is_active: false,
                },
                FinalityVerifierActivity {
                    verifier: XBI,
                    reported_at: 74,
                    justified_height: 0,
                    finalized_height: 0,
                    updated_height: 0,
                    epoch: 0,
                    is_active: false,
                },
            ];

            let expected_verifier_overview_all_on = vec![
                FinalityVerifierActivity {
                    verifier: Polkadot,
                    reported_at: 17,
                    justified_height: 24,
                    finalized_height: 24,
                    updated_height: 24,
                    epoch: 26,
                    is_active: true,
                },
                FinalityVerifierActivity {
                    verifier: Kusama,
                    reported_at: 17,
                    justified_height: 24,
                    finalized_height: 24,
                    updated_height: 24,
                    epoch: 26,
                    is_active: true,
                },
                FinalityVerifierActivity {
                    verifier: Rococo,
                    reported_at: 17,
                    justified_height: 24,
                    finalized_height: 24,
                    updated_height: 24,
                    epoch: 26,
                    is_active: true,
                },
                FinalityVerifierActivity {
                    verifier: Ethereum,
                    reported_at: 17,
                    justified_height: 24,
                    finalized_height: 24,
                    updated_height: 24,
                    epoch: 26,
                    is_active: true,
                },
                FinalityVerifierActivity {
                    verifier: Sepolia,
                    reported_at: 17,
                    justified_height: 24,
                    finalized_height: 24,
                    updated_height: 24,
                    epoch: 26,
                    is_active: true,
                },
                FinalityVerifierActivity {
                    verifier: XBI,
                    reported_at: 17,
                    justified_height: 24,
                    finalized_height: 24,
                    updated_height: 24,
                    epoch: 26,
                    is_active: true,
                },
            ];

            assert_eq!(XDNS::verifier_overview(), expected_verifier_overview_all_on);

            // Turn all the gateways off at the beginning. expect that the verifiers overview will be updated only after 50 blocks
            for gateway in XDNS::fetch_full_gateway_records().iter() {
                Portal::turn_off(Origin::root(), gateway.gateway_record.gateway_id).unwrap();
            }

            let last_reported_block = expected_verifier_overview_all_on[0].reported_at;

            System::set_block_number(last_reported_block + 1);
            <GlobalOnInitQueues as OnHookQueues<Runtime>>::process_hourly(
                System::block_number(),
                Weight::from_parts(u64::MAX, 0),
            );
            assert_eq!(XDNS::verifier_overview(), expected_verifier_overview_all_on);

            System::set_block_number(last_reported_block + 5);
            <GlobalOnInitQueues as OnHookQueues<Runtime>>::process_hourly(
                System::block_number(),
                Weight::from_parts(u64::MAX, 0),
            );
            assert_eq!(XDNS::verifier_overview(), expected_verifier_overview_all_on);

            System::set_block_number(System::block_number() + 52);
            <GlobalOnInitQueues as OnHookQueues<Runtime>>::process_hourly(
                System::block_number(),
                Weight::from_parts(u64::MAX, 0),
            );

            assert_eq!(
                XDNS::verifier_overview(),
                expected_verifier_overview_all_off
            );
        });
}

#[test]
fn get_slowest_verifier_target_applies_emergency_offset_without_epochs_history() {
    ExtBuilder::default()
        .with_standard_sfx_abi()
        .with_default_xdns_records()
        .with_default_attestation_targets()
        .build()
        .execute_with(|| {
            // Define emergency_offset and SpeedMode
            let emergency_offset: BlockNumber = 100;
            let speed_mode = SpeedMode::Fast;

            // Get all targets
            let all_targets = XDNS::all_gateway_ids();

            // Test the function
            let result =
                XDNS::get_slowest_verifier_target(all_targets, &speed_mode, emergency_offset);

            println!("result: {result:?}");

            // Write asserts based on the expected output
            match result {
                Some((verifier, target, local_offset, remote_offset)) => {
                    // Check that the verifier and target are expected values
                    // You may need to implement PartialEq for GatewayVendor and TargetId
                    assert_eq!(verifier, GatewayVendor::Ethereum);
                    assert_eq!(target, *b"eth2");

                    // Check that the offsets are correct
                    assert_eq!(local_offset, emergency_offset);
                    assert_eq!(remote_offset, emergency_offset);
                },
                None => panic!("Expected Some, got None"),
            }
        });
}

#[test]
fn get_slowest_verifier_target_selects_slowest_for_filled_epoch_history() {
    ExtBuilder::default()
        .with_standard_sfx_abi()
        .with_default_xdns_records()
        .with_default_attestation_targets()
        .build()
        .execute_with(|| {
            // Define emergency_offset and SpeedMode
            let emergency_offset: BlockNumber = 100;
            let speed_mode = SpeedMode::Finalized;

            // Get all targets
            let all_targets = XDNS::all_gateway_ids();

            // Set the epoch history for the Ethereum verifier
            pallet_xdns::EpochHistory::<Runtime>::insert(
                Ethereum,
                vec![EpochEstimate::<u32> {
                    local: 48,
                    remote: 32,
                    moving_average_local: 46,
                    moving_average_remote: 32,
                }],
            );
            pallet_xdns::EpochHistory::<Runtime>::insert(
                Rococo,
                vec![EpochEstimate::<u32> {
                    local: 3,
                    remote: 4,
                    moving_average_local: 4,
                    moving_average_remote: 3,
                }],
            );
            pallet_xdns::EpochHistory::<Runtime>::insert(
                Kusama,
                vec![EpochEstimate::<u32> {
                    local: 3,
                    remote: 4,
                    moving_average_local: 4,
                    moving_average_remote: 3,
                }],
            );
            pallet_xdns::EpochHistory::<Runtime>::insert(
                Polkadot,
                vec![EpochEstimate::<u32> {
                    local: 3,
                    remote: 4,
                    moving_average_local: 4,
                    moving_average_remote: 3,
                }],
            );

            // Test the function
            let result =
                XDNS::get_slowest_verifier_target(all_targets, &speed_mode, emergency_offset);

            println!("result: {result:?}");

            // Write asserts based on the expected output
            match result {
                Some((verifier, target, local_offset, remote_offset)) => {
                    // Check that the verifier and target are expected values
                    // You may need to implement PartialEq for GatewayVendor and TargetId
                    assert_eq!(verifier, GatewayVendor::Ethereum);
                    assert_eq!(target, *b"eth2");

                    // Check that the offsets are correct
                    assert_eq!(local_offset, 3 * 46); // 3 x moving_average_local
                    assert_eq!(remote_offset, 3 * 32); // 3 x moving_average_remote
                },
                None => panic!("Expected Some, got None"),
            }
        });
}

#[test]
fn test_estimate_adaptive_timeout_on_slowest_target() {
    ExtBuilder::default()
        .with_standard_sfx_abi()
        .with_default_xdns_records()
        .with_default_attestation_targets()
        .build()
        .execute_with(|| {
            // Define emergency_offset and SpeedMode
            let emergency_offset: BlockNumber = 100;
            let speed_mode = SpeedMode::Finalized;

            // Get all targets
            let all_targets = XDNS::all_gateway_ids();

            // Set the epoch history for the Ethereum verifier
            pallet_xdns::EpochHistory::<Runtime>::insert(
                Ethereum,
                vec![EpochEstimate::<u32> {
                    local: 48,
                    remote: 32,
                    moving_average_local: 46,
                    moving_average_remote: 32,
                }],
            );
            pallet_xdns::EpochHistory::<Runtime>::insert(
                Rococo,
                vec![EpochEstimate::<u32> {
                    local: 3,
                    remote: 4,
                    moving_average_local: 4,
                    moving_average_remote: 3,
                }],
            );
            pallet_xdns::EpochHistory::<Runtime>::insert(
                Kusama,
                vec![EpochEstimate::<u32> {
                    local: 3,
                    remote: 4,
                    moving_average_local: 4,
                    moving_average_remote: 3,
                }],
            );
            pallet_xdns::EpochHistory::<Runtime>::insert(
                Polkadot,
                vec![EpochEstimate::<u32> {
                    local: 3,
                    remote: 4,
                    moving_average_local: 4,
                    moving_average_remote: 3,
                }],
            );

            // Test the function
            let result = XDNS::estimate_adaptive_timeout_on_slowest_target(
                all_targets,
                &speed_mode,
                emergency_offset,
            );

            println!("result: {result:?}");

            // Write asserts based on the expected output
            assert_eq!(result.there, *b"eth2"); // target.clone()
            assert_eq!(result.estimated_height_here, 293); // submit_by_height_here + submit_by_local_offset
            assert_eq!(result.estimated_height_there, 216); // submit_by_height_there + submit_by_remote_offset
            assert_eq!(result.submit_by_height_here, 155); // current_block + submit_by_local_offset
            assert_eq!(result.submit_by_height_there, 120); // latest_overview_of_verifier.finalized_height + submit_by_remote_offset
            assert_eq!(result.emergency_timeout_here, 117); // emergency_offset + current_block
            assert_eq!(result.dlq, None); // default value
        });
}

#[test]
fn xdns_overview_returns_activity_for_all_registered_but_not_active_after_turning_off() {
    ExtBuilder::default()
        .with_standard_sfx_abi()
        .with_default_xdns_records()
        .with_default_attestation_targets()
        .build()
        .execute_with(|| {
            for gateway in XDNS::fetch_full_gateway_records().iter() {
                Portal::turn_off(Origin::root(), gateway.gateway_record.gateway_id).unwrap();
            }
<<<<<<< HEAD
            assert_eq!(
                XDNS::process_all_verifier_overviews(100),
                Weight::from_parts(1825000000u64, 0)
            );
=======
            assert_eq!(XDNS::process_all_verifier_overviews(100), 1825000000u64);
>>>>>>> e4825d7a
            assert_eq!(XDNS::process_overview(100), ());

            let overview = XDNS::gateways_overview();

            assert_eq!(
                overview,
                vec![
                    GatewayActivity {
                        gateway_id: [0, 0, 0, 0],
                        reported_at: 100,
                        justified_height: 24,
                        finalized_height: 24,
                        updated_height: 24,
                        attestation_latency: None,
                        security_lvl: Optimistic,
                        is_active: false
                    },
                    GatewayActivity {
                        gateway_id: [1, 1, 1, 1],
                        reported_at: 100,
                        justified_height: 24,
                        finalized_height: 24,
                        updated_height: 24,
                        attestation_latency: None,
                        security_lvl: Optimistic,
                        is_active: false
                    },
                    GatewayActivity {
                        gateway_id: [3, 3, 3, 3],
                        reported_at: 100,
                        justified_height: 24,
                        finalized_height: 24,
                        updated_height: 24,
                        attestation_latency: None,
                        security_lvl: Optimistic,
                        is_active: false
                    },
                    GatewayActivity {
                        gateway_id: [5, 5, 5, 5],
                        reported_at: 100,
                        justified_height: 24,
                        finalized_height: 24,
                        updated_height: 24,
                        attestation_latency: None,
                        security_lvl: Optimistic,
                        is_active: false
                    },
                    GatewayActivity {
                        gateway_id: [101, 116, 104, 50],
                        reported_at: 100,
                        justified_height: 24,
                        finalized_height: 24,
                        updated_height: 24,
                        attestation_latency: None,
                        security_lvl: Optimistic,
                        is_active: false
                    },
                    GatewayActivity {
                        gateway_id: [103, 97, 116, 101],
                        reported_at: 100,
                        justified_height: 24,
                        finalized_height: 24,
                        updated_height: 24,
                        attestation_latency: None,
                        security_lvl: Optimistic,
                        is_active: false
                    },
                    GatewayActivity {
                        gateway_id: [107, 115, 109, 97],
                        reported_at: 100,
                        justified_height: 24,
                        finalized_height: 24,
                        updated_height: 24,
                        attestation_latency: None,
                        security_lvl: Optimistic,
                        is_active: false
                    },
                    GatewayActivity {
                        gateway_id: [112, 100, 111, 116],
                        reported_at: 100,
                        justified_height: 24,
                        finalized_height: 24,
                        updated_height: 24,
                        attestation_latency: None,
                        security_lvl: Optimistic,
                        is_active: false
                    }
                ]
            );
        });
}

#[test]
fn test_storage_migration_v140_to_v150_for_standard_side_effects_to_standard_sfx_abi() {
    type EventSignature = Vec<u8>;
    use t3rn_abi::SFXAbi;
    use t3rn_types::gateway::{CryptoAlgo, HasherAlgo};

    #[derive(PartialEq, Clone, Encode, Decode, Eq, Hash, Debug)]
    #[cfg_attr(feature = "std", derive(serde::Serialize, serde::Deserialize))]
    pub enum Type {
        Address(u16),
        DynamicAddress,
        Bool,
        Int(u16),
        Uint(u16),
        /// where u8 is bytes length
        Bytes(u8),
        DynamicBytes,
        String,
        Enum(u8),
        Struct(u8),
        Mapping(Box<Type>, Box<Type>),
        Contract,
        Ref(Box<Type>),
        Option(Box<Type>),
        OptionalInsurance,
        OptionalReward,
        StorageRef(Box<Type>),
        /// There is no way to declare value in Solidity (should there be?)
        Value,
        /// DynamicBytes and String are lowered to a vector.
        Slice,
        Hasher(HasherAlgo, u16),
        Crypto(CryptoAlgo),
    }

    #[derive(Clone, Encode, Decode, Eq, PartialEq, Debug, Default)]
    #[cfg_attr(feature = "std", derive(serde::Serialize, serde::Deserialize))]
    pub struct SideEffectInterface {
        pub id: [u8; 4],
        pub name: SideEffectName,
        pub argument_abi: Vec<Type>,
        pub argument_to_state_mapper: Vec<EventSignature>,
        pub confirm_events: Vec<EventSignature>,
        pub escrowed_events: Vec<EventSignature>,
        pub commit_events: Vec<EventSignature>,
        pub revert_events: Vec<EventSignature>,
    }

    fn get_transfer_interface() -> SideEffectInterface {
        SideEffectInterface {
            id: *b"tran",
            name: b"transfer".to_vec(),
            argument_abi: vec![
                Type::DynamicAddress,    // argument_0: from
                Type::DynamicAddress,    // argument_1: to
                Type::Value,             // argument_2: value
                Type::OptionalInsurance, // argument_3: insurance
            ],
            argument_to_state_mapper: vec![
                b"from".to_vec(),
                b"to".to_vec(),
                b"value".to_vec(),
                b"insurance".to_vec(),
            ],
            confirm_events: vec![b"Transfer(_executor,to,value)".to_vec()],
            escrowed_events: vec![b"Transfer(_source,_executor,to,value)".to_vec()],
            commit_events: vec![b"Transfer(_executor,to,value)".to_vec()],
            revert_events: vec![b"Transfer(_executor,from,value)".to_vec()],
        }
    }

    fn get_swap_interface() -> SideEffectInterface {
        SideEffectInterface {
            id: *b"swap",
            name: b"swap".to_vec(),
            argument_abi: vec![
                Type::DynamicAddress,    // argument_0: caller
                Type::DynamicAddress,    // argument_1: to
                Type::Value,             // argument_2: amount_from
                Type::Value,             // argument_3: amount_to
                Type::DynamicBytes,      // argument_4: asset_from
                Type::DynamicBytes,      // argument_5: asset_to
                Type::OptionalInsurance, // argument_6: insurance
            ],
            argument_to_state_mapper: vec![
                b"caller".to_vec(),
                b"to".to_vec(),
                b"amount_from".to_vec(),
                b"amount_to".to_vec(),
                b"asset_from".to_vec(),
                b"asset_to".to_vec(),
                b"insurance".to_vec(),
            ],
            confirm_events: vec![b"MultiTransfer(_executor,to,asset_to,amount_to)".to_vec()],
            escrowed_events: vec![
                b"MultiTransfer(_source,_executor,to,asset_to,amount_to)".to_vec()
            ],
            commit_events: vec![b"MultiTransfer(_executor,to,asset_to,amount_to)".to_vec()],
            revert_events: vec![b"MultiTransfer(_executor,caller,asset_from,amount_from)".to_vec()],
        }
    }

    ExtBuilder::default()
        .with_standard_sfx_abi()
        .with_default_xdns_records()
        .build()
        .execute_with(|| {
            // Insert some old storage entries
            let old_entries = vec![
                (*b"tran", get_transfer_interface()),
                (*b"swap", get_swap_interface()),
            ];

            for (key, value) in old_entries.clone() {
                // pallet_contracts_registry::ContractsRegistry::<Runtime>::
                // assume encoded form will be the same as the old storage
                pallet_xdns::StandardSideEffects::<Runtime>::insert(key, value.encode());
            }

            // Ensure the old storage entries are present
            for (key, value) in old_entries.iter() {
                assert_eq!(
                    pallet_xdns::StandardSideEffects::<Runtime>::get(key),
                    Some(value.encode())
                );
            }

            // Perform the runtime upgrade (call the `on_runtime_upgrade` function)
            let consumed_weight =
                <XDNS as frame_support::traits::OnRuntimeUpgrade>::on_runtime_upgrade();
            let max_weight =
                <Runtime as frame_system::Config>::DbWeight::get().reads_writes(10, 10);
            assert_eq!(consumed_weight, max_weight);

            // Ensure the old storage entries are removed
            for (key, _) in old_entries.iter() {
                assert!(pallet_xdns::StandardSideEffects::<Runtime>::get(key).is_none());
            }

            // Ensure the new storage entries are created
            for (key, _value) in old_entries.iter() {
                let sfx4b_id = *key;
                assert_eq!(
                    pallet_xdns::StandardSFXABIs::<Runtime>::get(sfx4b_id),
                    SFXAbi::get_standard_interface(sfx4b_id)
                );
            }
        });
}

#[test]
fn test_storage_migration_v143_to_v144_that_kills_old_xdns_records_entry() {
    ExtBuilder::default()
        .with_standard_sfx_abi()
        .with_default_xdns_records()
        .build()
        .execute_with(|| {
            // Insert raw xdns records entry
            frame_support::storage::unhashed::put_raw(
                &[
                    225, 205, 72, 162, 242, 43, 101, 142, 192, 157, 178, 168, 200, 143, 21, 13,
                    175, 239, 182, 147, 135, 79, 226, 105, 210, 52, 22, 179, 228, 93, 185, 249,
                    114, 111, 99, 111,
                ],
                &[1, 2, 3],
            );

            pallet_xdns::StorageMigrations::<Runtime>::set(1);

            // Perform the runtime upgrade (call the `on_runtime_upgrade` function)
            let consumed_weight =
                <XDNS as frame_support::traits::OnRuntimeUpgrade>::on_runtime_upgrade();
            let max_weight = <Runtime as frame_system::Config>::DbWeight::get().reads_writes(0, 1);
            assert_eq!(consumed_weight, max_weight);

            assert_eq!(
                frame_support::storage::unhashed::get::<Vec<u8>>(&[
                    225, 205, 72, 162, 242, 43, 101, 142, 192, 157, 178, 168, 200, 143, 21, 13,
                    175, 239, 182, 147, 135, 79, 226, 105, 210, 52, 22, 179, 228, 93, 185, 249,
                    114, 111, 99, 111,
                ],),
                None
            );
        });
}

#[test]
fn test_storage_migration_v144_to_v145_that_kills_old_xdns_records_entry() {
    ExtBuilder::default()
        .with_standard_sfx_abi()
        .with_default_xdns_records()
        .build()
        .execute_with(|| {
            // Insert raw xdns records entry
            frame_support::storage::unhashed::put_raw(
                &[
                    84, 10, 79, 135, 84, 170, 82, 152, 163, 214, 233, 170, 9, 233, 63, 151, 78, 11,
                    18, 119, 80, 58, 19, 112, 111, 133, 165, 20, 116, 96, 124, 88, 24, 172, 250,
                    191, 195, 140, 91, 41, 106, 32, 177, 28, 37, 248, 177, 35, 27, 230, 169, 204,
                    8, 192, 121, 163, 226, 24, 100, 166, 207, 36, 66, 173, 219, 150, 184, 250, 101,
                    171, 135, 85,
                ],
                &[3, 2, 1],
            );

            pallet_xdns::StorageMigrations::<Runtime>::set(2);

            // Perform the runtime upgrade (call the `on_runtime_upgrade` function)
            let consumed_weight =
                <XDNS as frame_support::traits::OnRuntimeUpgrade>::on_runtime_upgrade();
            let max_weight = <Runtime as frame_system::Config>::DbWeight::get().reads_writes(0, 1);
            assert_eq!(consumed_weight, max_weight);

            assert_eq!(
                frame_support::storage::unhashed::get::<Vec<u8>>(&[
                    84, 10, 79, 135, 84, 170, 82, 152, 163, 214, 233, 170, 9, 233, 63, 151, 78, 11,
                    18, 119, 80, 58, 19, 112, 111, 133, 165, 20, 116, 96, 124, 88, 24, 172, 250,
                    191, 195, 140, 91, 41, 106, 32, 177, 28, 37, 248, 177, 35, 27, 230, 169, 204,
                    8, 192, 121, 163, 226, 24, 100, 166, 207, 36, 66, 173, 219, 150, 184, 250, 101,
                    171, 135, 85,
                ],),
                None
            );
        });
}<|MERGE_RESOLUTION|>--- conflicted
+++ resolved
@@ -1249,14 +1249,10 @@
             for gateway in XDNS::fetch_full_gateway_records().iter() {
                 Portal::turn_off(Origin::root(), gateway.gateway_record.gateway_id).unwrap();
             }
-<<<<<<< HEAD
             assert_eq!(
                 XDNS::process_all_verifier_overviews(100),
                 Weight::from_parts(1825000000u64, 0)
             );
-=======
-            assert_eq!(XDNS::process_all_verifier_overviews(100), 1825000000u64);
->>>>>>> e4825d7a
             assert_eq!(XDNS::process_overview(100), ());
 
             let overview = XDNS::gateways_overview();
