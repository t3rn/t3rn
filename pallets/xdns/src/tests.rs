// This file is part of Substrate.

// Copyright (C) 2019-2021 Parity Technologies (UK) Ltd.
// SPDX-License-Identifier: Apache-2.0

// Licensed under the Apache License, Version 2.0 (the "License");
// you may not use this file except in compliance with the License.
// You may obtain a copy of the License at
//
// 	http://www.apache.org/licenses/LICENSE-2.0
//
// Unless required by applicable law or agreed to in writing, software
// distributed under the License is distributed on an "AS IS" BASIS,
// WITHOUT WARRANTIES OR CONDITIONS OF ANY KIND, either express or implied.
// See the License for the specific language governing permissions and
// limitations under the License.

//! Runtimes for pallet-xdns.

use super::*;
use circuit_mock_runtime::{ExtBuilder, Portal, *};
use codec::Decode;

use frame_support::{assert_err, assert_noop, assert_ok, traits::OnInitialize};
use frame_system::Origin;
use sp_core::crypto::AccountId32;
use sp_runtime::DispatchError;
use t3rn_primitives::{
    circuit::SecurityLvl::{Escrow, Optimistic},
    clock::OnHookQueues,
    portal::Portal as PortalT,
    xdns::{FullGatewayRecord, GatewayRecord, PalletAssetsOverlay, Xdns},
    EthereumToken, ExecutionVendor,
    ExecutionVendor::{Substrate, EVM},
    FinalityVerifierActivity, GatewayActivity, GatewayVendor,
    GatewayVendor::{Ethereum, Kusama, Polkadot, Rococo},
    SpeedMode, SubstrateToken, TokenInfo,
};

use t3rn_abi::Codec::{Rlp, Scale};
use t3rn_primitives::xdns::EpochEstimate;

use t3rn_types::fsx::SecurityLvl;

const DEFAULT_GATEWAYS_IN_STORAGE_COUNT: usize = 8;
const STANDARD_SFX_ABI_COUNT: usize = 6;

#[test]
fn reboot_self_gateway_populates_entry_if_does_not_exist_with_all_sfx() {
    ExtBuilder::default()
        .with_standard_sfx_abi()
        .build()
        .execute_with(|| {
            assert_eq!(pallet_xdns::Gateways::<Runtime>::iter().count(), 0);
            assert_ok!(XDNS::reboot_self_gateway(
                circuit_mock_runtime::Origin::root(),
                GatewayVendor::Rococo
            ));
            assert_eq!(pallet_xdns::Gateways::<Runtime>::iter().count(), 1);
            assert_eq!(
                pallet_xdns::Gateways::<Runtime>::get([3, 3, 3, 3])
                    .unwrap()
                    .allowed_side_effects
                    .len(),
                7
            );
        });
}

#[test]
fn reboot_self_gateway_populates_entry_if_does_not_exist_with_no_sfx() {
    ExtBuilder::default().build().execute_with(|| {
        assert_eq!(pallet_xdns::Gateways::<Runtime>::iter().count(), 0);
        assert_ok!(XDNS::reboot_self_gateway(
            circuit_mock_runtime::Origin::root(),
            GatewayVendor::Rococo
        ));
        assert_eq!(pallet_xdns::Gateways::<Runtime>::iter().count(), 1);
        assert_eq!(
            pallet_xdns::Gateways::<Runtime>::get([3, 3, 3, 3])
                .unwrap()
                .allowed_side_effects
                .len(),
            0
        );
    });
}

#[test]
fn genesis_should_seed_circuit_gateway_polkadot_and_kusama_nodes() {
    ExtBuilder::default()
        .with_standard_sfx_abi()
        .with_default_xdns_records()
        .build()
        .execute_with(|| {
            assert_eq!(
                pallet_xdns::Gateways::<Runtime>::iter().count(),
                DEFAULT_GATEWAYS_IN_STORAGE_COUNT
            );
            assert!(pallet_xdns::Gateways::<Runtime>::get([3, 3, 3, 3]).is_some());
            assert!(pallet_xdns::Gateways::<Runtime>::get(b"gate").is_some());
            assert!(pallet_xdns::Gateways::<Runtime>::get(b"pdot").is_some());
            assert!(pallet_xdns::Gateways::<Runtime>::get(b"ksma").is_some());
        });
}

#[test]
fn should_add_a_new_xdns_record_if_it_doesnt_exist() {
    ExtBuilder::default().build().execute_with(|| {
        assert_ok!(XDNS::add_new_gateway(
            *b"test",
            GatewayVendor::Rococo,
            ExecutionVendor::Substrate,
            t3rn_abi::Codec::Scale,
            None,   // registrant
            None,   // escrow_account
            vec![], // allowed_side_effects
        ));
        assert_eq!(pallet_xdns::Gateways::<Runtime>::iter().count(), 1);
        assert!(pallet_xdns::Gateways::<Runtime>::get(b"test").is_some());
    });
}

fn add_self_as_base_gateway() {
    assert_ok!(XDNS::add_new_gateway(
        [3, 3, 3, 3],
        GatewayVendor::Rococo,
        ExecutionVendor::Substrate,
        t3rn_abi::Codec::Scale,
        None,   // registrant
        None,   // escrow_account
        vec![], // allowed_side_effects
    ));
}

#[test]
fn should_add_a_new_xdns_and_record_and_token_if_it_doesnt_exist() {
    ExtBuilder::default().build().execute_with(|| {
        // Add the self-gateway
        add_self_as_base_gateway();

        assert_ok!(XDNS::add_new_gateway(
            *b"test",
            GatewayVendor::Rococo,
            ExecutionVendor::Substrate,
            t3rn_abi::Codec::Scale,
            None,   // registrant
            None,   // escrow_account
            vec![], // allowed_side_effects
        ));

        assert_eq!(pallet_xdns::Gateways::<Runtime>::iter().count(), 2);
        assert!(pallet_xdns::Gateways::<Runtime>::get(b"test").is_some());

        assert_ok!(XDNS::register_new_token(
            &circuit_mock_runtime::Origin::root(),
            u32::from_le_bytes(*b"test"),
            TokenInfo::Substrate(SubstrateToken {
                id: 1,
                symbol: b"test".to_vec(),
                decimals: 1,
            })
        ));

        assert_ok!(XDNS::link_token_to_gateway(
            u32::from_le_bytes(*b"test"),
            *b"test",
            TokenInfo::Substrate(SubstrateToken {
                id: 1,
                symbol: b"test".to_vec(),
                decimals: 1,
            })
        ));

        // no duplicates
        assert_noop!(
            XDNS::link_token_to_gateway(
                u32::from_le_bytes(*b"test"),
                *b"test",
                TokenInfo::Substrate(SubstrateToken {
                    decimals: 18,
                    symbol: b"test".to_vec(),
                    id: 5
                })
            ),
            pallet_xdns::pallet::Error::<Runtime>::TokenRecordAlreadyExists
        );

        // no mismatched execution vendor
        assert_noop!(
            XDNS::link_token_to_gateway(
                u32::from_le_bytes(*b"test"),
                *b"test",
                TokenInfo::Ethereum(EthereumToken {
                    decimals: 18,
                    symbol: b"test".to_vec(),
                    address: Some([1; 20])
                })
            ),
            pallet_xdns::pallet::Error::<Runtime>::TokenRecordAlreadyExists
        );

        assert_eq!(pallet_xdns::Tokens::<Runtime>::iter().count(), 2);
    });
}

#[test]
fn should_not_link_token_without_gateway_record() {
    ExtBuilder::default().build().execute_with(|| {
        // no duplicates
        assert_noop!(
            XDNS::link_token_to_gateway(
                u32::from_le_bytes(*b"test"),
                *b"test",
                TokenInfo::Substrate(SubstrateToken {
                    decimals: 18,
                    symbol: b"test".to_vec(),
                    id: 5
                })
            ),
            pallet_xdns::pallet::Error::<Runtime>::GatewayRecordNotFound
        );
    });
}

#[test]
fn should_add_standard_sfx_abi() {
    ExtBuilder::default()
        .with_standard_sfx_abi()
        .with_default_xdns_records()
        .build()
        .execute_with(|| {
            assert_eq!(pallet_xdns::StandardSFXABIs::<Runtime>::iter().count(), 9);
        });
}

#[test]
fn should_not_add_a_new_xdns_record_if_it_already_exists() {
    ExtBuilder::default()
        .with_standard_sfx_abi()
        .with_default_xdns_records()
        .build()
        .execute_with(|| {
            assert_noop!(
                XDNS::add_new_gateway(
                    [3, 3, 3, 3],
                    GatewayVendor::Rococo,
                    ExecutionVendor::Substrate,
                    t3rn_abi::Codec::Scale,
                    None,   // registrant
                    None,   // escrow_account
                    vec![], // allowed_side_effects
                ),
                pallet_xdns::pallet::Error::<Runtime>::GatewayRecordAlreadyExists
            );
            assert_eq!(
                pallet_xdns::Gateways::<Runtime>::iter().count(),
                DEFAULT_GATEWAYS_IN_STORAGE_COUNT
            );
        });
}

#[test]
fn should_register_token_and_populate_assets_storage_successfully() {
    ExtBuilder::default()
        .with_standard_sfx_abi()
        .with_default_xdns_records()
        .build()
        .execute_with(|| {
            assert_eq!(
                pallet_xdns::Gateways::<Runtime>::iter().count(),
                DEFAULT_GATEWAYS_IN_STORAGE_COUNT
            );

            assert!(!Runtime::contains_asset(&u32::from_le_bytes(*b"test")));

            assert_ok!(XDNS::register_new_token(
                &circuit_mock_runtime::Origin::root(),
                u32::from_le_bytes(*b"test"),
                TokenInfo::Substrate(SubstrateToken {
                    id: 1,
                    symbol: b"test".to_vec(),
                    decimals: 1,
                })
            ));

            assert!(Runtime::contains_asset(&u32::from_le_bytes(*b"test")));
        });
}

#[test]
fn should_purge_token_and_destroy_asset_storage_successfully() {
    ExtBuilder::default()
        .with_standard_sfx_abi()
        .with_default_xdns_records()
        .build()
        .execute_with(|| {
            assert_eq!(
                pallet_xdns::Gateways::<Runtime>::iter().count(),
                DEFAULT_GATEWAYS_IN_STORAGE_COUNT
            );

            assert!(!Runtime::contains_asset(&u32::from_le_bytes(*b"test")));

            assert_ok!(XDNS::register_new_token(
                &circuit_mock_runtime::Origin::root(),
                u32::from_le_bytes(*b"test"),
                TokenInfo::Substrate(SubstrateToken {
                    id: 1,
                    symbol: b"test".to_vec(),
                    decimals: 1,
                })
            ));

            assert!(Runtime::contains_asset(&u32::from_le_bytes(*b"test")));

            assert_ok!(XDNS::purge_token_record(
                circuit_mock_runtime::Origin::root(),
                u32::from_le_bytes(*b"test"),
            ));

            assert!(!Runtime::contains_asset(&u32::from_le_bytes(*b"test")));
        });
}

#[test]
fn should_purge_a_gateway_record_successfully() {
    ExtBuilder::default()
        .with_standard_sfx_abi()
        .with_default_xdns_records()
        .build()
        .execute_with(|| {
            assert_eq!(
                pallet_xdns::Gateways::<Runtime>::iter().count(),
                DEFAULT_GATEWAYS_IN_STORAGE_COUNT
            );
            assert_ok!(XDNS::register_new_token(
                &circuit_mock_runtime::Origin::root(),
                u32::from_le_bytes(*b"test"),
                TokenInfo::Substrate(SubstrateToken {
                    id: 1,
                    symbol: b"test".to_vec(),
                    decimals: 1,
                })
            ));

            assert_ok!(XDNS::link_token_to_gateway(
                u32::from_le_bytes(*b"test"),
                *b"gate",
                TokenInfo::Substrate(SubstrateToken {
                    id: 1,
                    symbol: b"test".to_vec(),
                    decimals: 1,
                })
            ));

            assert_eq!(
                pallet_xdns::Tokens::<Runtime>::iter_values()
                    .filter(|token| token.gateway_id == *b"gate")
                    .count(),
                1
            );

            assert_eq!(
                pallet_xdns::GatewayTokens::<Runtime>::get(*b"gate"),
                vec![u32::from_le_bytes(*b"test")]
            );

            assert!(
                pallet_xdns::Tokens::<Runtime>::get(u32::from_le_bytes(*b"test"), *b"gate")
                    .is_some(),
            );

            assert_ok!(XDNS::purge_gateway_record(
                Origin::<Runtime>::Root.into(),
                ALICE,
                *b"gate"
            ));

            assert_eq!(
                pallet_xdns::Gateways::<Runtime>::iter().count(),
                DEFAULT_GATEWAYS_IN_STORAGE_COUNT - 1
            );
            assert!(pallet_xdns::Gateways::<Runtime>::get(b"gate").is_none());
            // should leave the token record intact registered on the base
            assert!(pallet_xdns::Tokens::<Runtime>::get(
                u32::from_le_bytes(*b"test"),
                [3, 3, 3, 3]
            )
            .is_some());

            assert!(
                pallet_xdns::Tokens::<Runtime>::get(u32::from_le_bytes(*b"test"), *b"gate")
                    .is_none(),
            );
        });
}

#[test]
fn finds_correct_amount_of_allowed_side_effects() {
    ExtBuilder::default()
        .with_standard_sfx_abi()
        .with_default_xdns_records()
        .build()
        .execute_with(|| {
            assert_eq!(
                XDNS::allowed_side_effects(&[3, 3, 3, 3]).len(),
                STANDARD_SFX_ABI_COUNT
            )
        });
}

#[test]
fn should_error_trying_to_purge_a_missing_xdns_record() {
    ExtBuilder::default()
        .with_standard_sfx_abi()
        .with_default_xdns_records()
        .build()
        .execute_with(|| {
            assert_noop!(
                XDNS::purge_gateway_record(Origin::<Runtime>::Root.into(), ALICE, *b"miss"),
                pallet_xdns::pallet::Error::<Runtime>::XdnsRecordNotFound
            );
            assert_eq!(
                pallet_xdns::Gateways::<Runtime>::iter().count(),
                DEFAULT_GATEWAYS_IN_STORAGE_COUNT
            );
        });
}

#[test]
fn should_error_trying_to_purge_an_xdns_record_if_not_root() {
    ExtBuilder::default()
        .with_standard_sfx_abi()
        .with_default_xdns_records()
        .build()
        .execute_with(|| {
            assert_noop!(
                XDNS::purge_gateway_record(
                    Origin::<Runtime>::Signed(ALICE).into(),
                    ALICE,
                    *b"gate"
                ),
                DispatchError::BadOrigin
            );
            assert_eq!(
                pallet_xdns::Gateways::<Runtime>::iter().count(),
                DEFAULT_GATEWAYS_IN_STORAGE_COUNT
            );
            assert!(pallet_xdns::Gateways::<Runtime>::get(b"gate").is_some());
        });
}

#[test]
fn gate_gateway_vendor_returns_error_for_unknown_record() {
    ExtBuilder::default()
        .with_standard_sfx_abi()
        .with_default_xdns_records()
        .build()
        .execute_with(|| {
            let actual = XDNS::get_verification_vendor(b"rand");
            assert_err!(actual, pallet_xdns::Error::<Runtime>::XdnsRecordNotFound);
        });
}

#[test]
fn gate_gateway_vendor_returns_vendor_for_known_record() {
    ExtBuilder::default()
        .with_standard_sfx_abi()
        .with_default_xdns_records()
        .build()
        .execute_with(|| {
            let actual = XDNS::get_verification_vendor(b"pdot");
            assert_ok!(actual, GatewayVendor::Polkadot);
        });
}

#[test]
fn xdns_returns_full_gateway_record() {
    ExtBuilder::default()
        .with_standard_sfx_abi()
        .with_default_xdns_records()
        .build()
        .execute_with(|| {
            assert_eq!(
                XDNS::fetch_full_gateway_records(),
                vec![
                    FullGatewayRecord {
                        gateway_record: GatewayRecord {
                            gateway_id: [0, 0, 0, 0],
                            verification_vendor: Rococo,
                            execution_vendor: Substrate,
                            codec: Scale,
                            registrant: None,
                            escrow_account: None,
                            allowed_side_effects: vec![
                                ([116, 114, 97, 110], Some(2)),
                                ([116, 97, 115, 115], Some(4)),
                                ([115, 119, 97, 112], Some(3)),
                                ([97, 108, 105, 113], Some(3)),
                                ([99, 101, 118, 109], Some(10)),
                                ([119, 97, 115, 109], Some(10)),
                            ]
                        },
                        tokens: vec![]
                    },
                    FullGatewayRecord {
                        gateway_record: GatewayRecord {
                            gateway_id: [1, 1, 1, 1],
                            verification_vendor: Polkadot,
                            execution_vendor: Substrate,
                            codec: Scale,
                            registrant: None,
                            escrow_account: None,
                            allowed_side_effects: vec![
                                ([116, 114, 97, 110], Some(2)),
                                ([116, 97, 115, 115], Some(4)),
                                ([115, 119, 97, 112], Some(3)),
                                ([97, 108, 105, 113], Some(3)),
                                ([99, 101, 118, 109], Some(10)),
                                ([119, 97, 115, 109], Some(10)),
                            ]
                        },
                        tokens: vec![]
                    },
                    FullGatewayRecord {
                        gateway_record: GatewayRecord {
                            gateway_id: [3, 3, 3, 3],
                            verification_vendor: Polkadot,
                            execution_vendor: Substrate,
                            codec: Scale,
                            registrant: None,
                            escrow_account: None,
                            allowed_side_effects: vec![
                                ([116, 114, 97, 110], Some(2)),
                                ([116, 97, 115, 115], Some(4)),
                                ([115, 119, 97, 112], Some(3)),
                                ([97, 108, 105, 113], Some(3)),
                                ([99, 101, 118, 109], Some(10)),
                                ([119, 97, 115, 109], Some(10)),
                            ]
                        },
                        tokens: vec![]
                    },
                    FullGatewayRecord {
                        gateway_record: GatewayRecord {
                            gateway_id: [5, 5, 5, 5],
                            verification_vendor: Polkadot,
                            execution_vendor: Substrate,
                            codec: Scale,
                            registrant: None,
                            escrow_account: None,
                            allowed_side_effects: vec![
                                ([116, 114, 97, 110], Some(2)),
                                ([116, 97, 115, 115], Some(4)),
                                ([115, 119, 97, 112], Some(3)),
                                ([97, 108, 105, 113], Some(3)),
                                ([99, 101, 118, 109], Some(10)),
                                ([119, 97, 115, 109], Some(10)),
                            ]
                        },
                        tokens: vec![]
                    },
                    FullGatewayRecord {
                        gateway_record: GatewayRecord {
                            gateway_id: [101, 116, 104, 50],
                            verification_vendor: Ethereum,
                            execution_vendor: EVM,
                            codec: Rlp,
                            registrant: None,
                            escrow_account: None,
                            allowed_side_effects: vec![([116, 114, 97, 110], Some(2))]
                        },
                        tokens: vec![]
                    },
                    FullGatewayRecord {
                        gateway_record: GatewayRecord {
                            gateway_id: [103, 97, 116, 101],
                            verification_vendor: Rococo,
                            execution_vendor: Substrate,
                            codec: Scale,
                            registrant: None,
                            escrow_account: None,
                            allowed_side_effects: vec![([116, 114, 97, 110], Some(2))]
                        },
                        tokens: vec![]
                    },
                    FullGatewayRecord {
                        gateway_record: GatewayRecord {
                            gateway_id: [107, 115, 109, 97],
                            verification_vendor: Kusama,
                            execution_vendor: Substrate,
                            codec: Scale,
                            registrant: None,
                            escrow_account: None,
                            allowed_side_effects: vec![
                                ([116, 114, 97, 110], Some(2)),
                                ([116, 97, 115, 115], Some(4))
                            ]
                        },
                        tokens: vec![]
                    },
                    FullGatewayRecord {
                        gateway_record: GatewayRecord {
                            gateway_id: [112, 100, 111, 116],
                            verification_vendor: Polkadot,
                            execution_vendor: Substrate,
                            codec: Scale,
                            registrant: None,
                            escrow_account: None,
                            allowed_side_effects: vec![
                                ([116, 114, 97, 110], Some(2)),
                                ([116, 97, 115, 115], Some(4))
                            ]
                        },
                        tokens: vec![]
                    }
                ]
            );
        });
}

#[test]
fn xdns_returns_error_for_inactive_gateway() {
    ExtBuilder::default()
        .with_standard_sfx_abi()
        .with_default_xdns_records()
        .build()
        .execute_with(|| {
            let is_active_res = XDNS::verify_active(b"pdot", 0u32, &SecurityLvl::Optimistic);
            assert!(is_active_res.is_err());
        });
}

#[test]
fn xdns_overview_returns_activity_for_all_registered_targets_after_turning_on_via_portal() {
    ExtBuilder::default()
        .with_standard_sfx_abi()
        .with_default_xdns_records()
        .with_default_attestation_targets()
        .build()
        .execute_with(|| {
            for gateway in XDNS::fetch_full_gateway_records().iter() {
                // ToDo: Uncomment when eth2::turn_on implemented
                if gateway.gateway_record.verification_vendor == Ethereum {
                    continue
                }
                Portal::turn_on(
                    circuit_mock_runtime::Origin::root(),
                    gateway.gateway_record.gateway_id,
                )
                .unwrap();
            }

            assert_eq!(XDNS::process_all_verifier_overviews(10), 25000000u64);
            assert_eq!(XDNS::process_overview(10), ());
            let overview = XDNS::gateways_overview();

            assert_eq!(
                overview,
                vec![
                    GatewayActivity {
                        gateway_id: [0, 0, 0, 0],
                        reported_at: 10,
                        justified_height: 24,
                        finalized_height: 24,
                        updated_height: 24,
                        attestation_latency: None,
                        security_lvl: Optimistic,
                        is_active: true
                    },
                    GatewayActivity {
                        gateway_id: [1, 1, 1, 1],
                        reported_at: 10,
                        justified_height: 24,
                        finalized_height: 24,
                        updated_height: 24,
                        attestation_latency: None,
                        security_lvl: Optimistic,
                        is_active: true
                    },
                    GatewayActivity {
                        gateway_id: [3, 3, 3, 3],
                        reported_at: 10,
                        justified_height: 24,
                        finalized_height: 24,
                        updated_height: 24,
                        attestation_latency: None,
                        security_lvl: Optimistic,
                        is_active: true
                    },
                    GatewayActivity {
                        gateway_id: [5, 5, 5, 5],
                        reported_at: 10,
                        justified_height: 24,
                        finalized_height: 24,
                        updated_height: 24,
                        attestation_latency: None,
                        security_lvl: Optimistic,
                        is_active: true
                    },
                    GatewayActivity {
                        gateway_id: [103, 97, 116, 101],
                        reported_at: 10,
                        justified_height: 24,
                        finalized_height: 24,
                        updated_height: 24,
                        attestation_latency: None,
                        security_lvl: Optimistic,
                        is_active: true
                    },
                    GatewayActivity {
                        gateway_id: [107, 115, 109, 97],
                        reported_at: 10,
                        justified_height: 24,
                        finalized_height: 24,
                        updated_height: 24,
                        attestation_latency: None,
                        security_lvl: Optimistic,
                        is_active: true
                    },
                    GatewayActivity {
                        gateway_id: [112, 100, 111, 116],
                        reported_at: 10,
                        justified_height: 24,
                        finalized_height: 24,
                        updated_height: 24,
                        attestation_latency: None,
                        security_lvl: Optimistic,
                        is_active: true
                    }
                ]
            );
        });
}

#[test]
fn xdns_overview_returns_activity_for_all_registered_targets_after_turning_on_via_portal_and_adding_attestation_target(
) {
    use circuit_mock_runtime::Attesters;
    use sp_core::H256;
    use t3rn_primitives::attesters::AttestersWriteApi;

    ExtBuilder::default()
        .with_standard_sfx_abi()
        .with_default_xdns_records()
        .with_default_attestation_targets()
        .build()
        .execute_with(|| {
<<<<<<< HEAD
            assert_ok!(XDNS::add_escrow_account(
                circuit_mock_runtime::Origin::root(),
                [1, 1, 1, 1],
                AccountId32::new([1; 32])
            ));

=======
>>>>>>> cfb0a927
            assert_ok!(XDNS::add_escrow_account(
                circuit_mock_runtime::Origin::root(),
                [1, 1, 1, 1],
                AccountId32::new([1; 32])
            ));

            Attesters::force_activate_target(circuit_mock_runtime::Origin::root(), [1, 1, 1, 1])
                .unwrap();
            Attesters::request_sfx_attestation_commit([1, 1, 1, 1], H256::repeat_byte(1));
            Attesters::on_initialize(System::block_number());

            assert_eq!(XDNS::process_overview(System::block_number()), ());
            let overview = XDNS::gateways_overview();

            assert_eq!(
                overview,
                vec![
                    GatewayActivity {
                        gateway_id: [0, 0, 0, 0],
                        reported_at: 17,
                        justified_height: 24,
                        finalized_height: 24,
                        updated_height: 24,
                        attestation_latency: None,
                        security_lvl: Optimistic,
                        is_active: true
                    },
                    GatewayActivity {
                        gateway_id: [1, 1, 1, 1],
                        reported_at: 17,
                        justified_height: 24,
                        finalized_height: 24,
                        updated_height: 24,
                        attestation_latency: None,
                        security_lvl: Escrow,
                        is_active: true
                    },
                    GatewayActivity {
                        gateway_id: [3, 3, 3, 3],
                        reported_at: 17,
                        justified_height: 24,
                        finalized_height: 24,
                        updated_height: 24,
                        attestation_latency: None,
                        security_lvl: Optimistic,
                        is_active: true
                    },
                    GatewayActivity {
                        gateway_id: [5, 5, 5, 5],
                        reported_at: 17,
                        justified_height: 24,
                        finalized_height: 24,
                        updated_height: 24,
                        attestation_latency: None,
                        security_lvl: Optimistic,
                        is_active: true
                    },
                    GatewayActivity {
                        gateway_id: [103, 97, 116, 101],
                        reported_at: 17,
                        justified_height: 24,
                        finalized_height: 24,
                        updated_height: 24,
                        attestation_latency: None,
                        security_lvl: Optimistic,
                        is_active: true
                    },
                    GatewayActivity {
                        gateway_id: [107, 115, 109, 97],
                        reported_at: 17,
                        justified_height: 24,
                        finalized_height: 24,
                        updated_height: 24,
                        attestation_latency: None,
                        security_lvl: Optimistic,
                        is_active: true
                    },
                    GatewayActivity {
                        gateway_id: [112, 100, 111, 116],
                        reported_at: 17,
                        justified_height: 24,
                        finalized_height: 24,
                        updated_height: 24,
                        attestation_latency: None,
                        security_lvl: Optimistic,
                        is_active: true
                    }
                ]
            );
        });
}

#[test]
fn on_initialize_should_update_update_verifiers_overview_no_more_often_than_each_50_blocks() {
    ExtBuilder::default()
        .with_standard_sfx_abi()
        .with_default_xdns_records()
        .with_default_attestation_targets()
        .build()
        .execute_with(|| {
            let expected_verifier_overview_all_off = vec![
                FinalityVerifierActivity {
                    verifier: Polkadot,
                    reported_at: 74,
                    justified_height: 24,
                    finalized_height: 24,
                    updated_height: 24,
                    epoch: 26,
                    is_active: false,
                },
                FinalityVerifierActivity {
                    verifier: Kusama,
                    reported_at: 74,
                    justified_height: 24,
                    finalized_height: 24,
                    updated_height: 24,
                    epoch: 26,
                    is_active: false,
                },
                FinalityVerifierActivity {
                    verifier: Rococo,
                    reported_at: 74,
                    justified_height: 24,
                    finalized_height: 24,
                    updated_height: 24,
                    epoch: 26,
                    is_active: false,
                },
                FinalityVerifierActivity {
                    verifier: Ethereum,
                    reported_at: 74,
                    justified_height: 24,
                    finalized_height: 24,
                    updated_height: 24,
                    epoch: 26,
                    is_active: false,
                },
            ];

            let expected_verifier_overview_all_on = vec![
                FinalityVerifierActivity {
                    verifier: Polkadot,
                    reported_at: 17,
                    justified_height: 24,
                    finalized_height: 24,
                    updated_height: 24,
                    epoch: 26,
                    is_active: true,
                },
                FinalityVerifierActivity {
                    verifier: Kusama,
                    reported_at: 17,
                    justified_height: 24,
                    finalized_height: 24,
                    updated_height: 24,
                    epoch: 26,
                    is_active: true,
                },
                FinalityVerifierActivity {
                    verifier: Rococo,
                    reported_at: 17,
                    justified_height: 24,
                    finalized_height: 24,
                    updated_height: 24,
                    epoch: 26,
                    is_active: true,
                },
                FinalityVerifierActivity {
                    verifier: Ethereum,
                    reported_at: 17,
                    justified_height: 24,
                    finalized_height: 24,
                    updated_height: 24,
                    epoch: 26,
                    is_active: true,
                },
            ];

            assert_eq!(XDNS::verifier_overview(), expected_verifier_overview_all_on);

            // Turn all the gateways off at the beginning. expect that the verifiers overview will be updated only after 50 blocks
            for gateway in XDNS::fetch_full_gateway_records().iter() {
                Portal::turn_off(
                    circuit_mock_runtime::Origin::root(),
                    gateway.gateway_record.gateway_id,
                )
                .unwrap();
            }

            let last_reported_block = expected_verifier_overview_all_on[0].reported_at;

            System::set_block_number(last_reported_block + 1);
            <GlobalOnInitQueues as OnHookQueues<Runtime>>::process_hourly(
                System::block_number(),
                u64::MAX,
            );
            assert_eq!(XDNS::verifier_overview(), expected_verifier_overview_all_on);

            System::set_block_number(last_reported_block + 5);
            <GlobalOnInitQueues as OnHookQueues<Runtime>>::process_hourly(
                System::block_number(),
                u64::MAX,
            );
            assert_eq!(XDNS::verifier_overview(), expected_verifier_overview_all_on);

            System::set_block_number(System::block_number() + 52);
            <GlobalOnInitQueues as OnHookQueues<Runtime>>::process_hourly(
                System::block_number(),
                u64::MAX,
            );

            assert_eq!(
                XDNS::verifier_overview(),
                expected_verifier_overview_all_off
            );
        });
}

#[test]
fn get_slowest_verifier_target_applies_emergency_offset_without_epochs_history() {
    ExtBuilder::default()
        .with_standard_sfx_abi()
        .with_default_xdns_records()
        .with_default_attestation_targets()
        .build()
        .execute_with(|| {
            // Define emergency_offset and SpeedMode
            let emergency_offset: BlockNumber = 100;
            let speed_mode = SpeedMode::Fast;

            // Get all targets
            let all_targets = XDNS::all_gateway_ids();

            // Test the function
            let result =
                XDNS::get_slowest_verifier_target(all_targets, &speed_mode, emergency_offset);

            println!("result: {result:?}");

            // Write asserts based on the expected output
            match result {
                Some((verifier, target, local_offset, remote_offset)) => {
                    // Check that the verifier and target are expected values
                    // You may need to implement PartialEq for GatewayVendor and TargetId
                    assert_eq!(verifier, GatewayVendor::Ethereum);
                    assert_eq!(target, *b"eth2");

                    // Check that the offsets are correct
                    assert_eq!(local_offset, emergency_offset);
                    assert_eq!(remote_offset, emergency_offset);
                },
                None => panic!("Expected Some, got None"),
            }
        });
}

#[test]
fn get_slowest_verifier_target_selects_slowest_for_filled_epoch_history() {
    ExtBuilder::default()
        .with_standard_sfx_abi()
        .with_default_xdns_records()
        .with_default_attestation_targets()
        .build()
        .execute_with(|| {
            // Define emergency_offset and SpeedMode
            let emergency_offset: BlockNumber = 100;
            let speed_mode = SpeedMode::Finalized;

            // Get all targets
            let all_targets = XDNS::all_gateway_ids();

            // Set the epoch history for the Ethereum verifier
            pallet_xdns::EpochHistory::<Runtime>::insert(
                Ethereum,
                vec![EpochEstimate::<u32> {
                    local: 48,
                    remote: 32,
                    moving_average_local: 46,
                    moving_average_remote: 32,
                }],
            );
            pallet_xdns::EpochHistory::<Runtime>::insert(
                Rococo,
                vec![EpochEstimate::<u32> {
                    local: 3,
                    remote: 4,
                    moving_average_local: 4,
                    moving_average_remote: 3,
                }],
            );
            pallet_xdns::EpochHistory::<Runtime>::insert(
                Kusama,
                vec![EpochEstimate::<u32> {
                    local: 3,
                    remote: 4,
                    moving_average_local: 4,
                    moving_average_remote: 3,
                }],
            );
            pallet_xdns::EpochHistory::<Runtime>::insert(
                Polkadot,
                vec![EpochEstimate::<u32> {
                    local: 3,
                    remote: 4,
                    moving_average_local: 4,
                    moving_average_remote: 3,
                }],
            );

            // Test the function
            let result =
                XDNS::get_slowest_verifier_target(all_targets, &speed_mode, emergency_offset);

            println!("result: {result:?}");

            // Write asserts based on the expected output
            match result {
                Some((verifier, target, local_offset, remote_offset)) => {
                    // Check that the verifier and target are expected values
                    // You may need to implement PartialEq for GatewayVendor and TargetId
                    assert_eq!(verifier, GatewayVendor::Ethereum);
                    assert_eq!(target, *b"eth2");

                    // Check that the offsets are correct
                    assert_eq!(local_offset, 3 * 46); // 3 x moving_average_local
                    assert_eq!(remote_offset, 3 * 32); // 3 x moving_average_remote
                },
                None => panic!("Expected Some, got None"),
            }
        });
}

#[test]
fn test_estimate_adaptive_timeout_on_slowest_target() {
    ExtBuilder::default()
        .with_standard_sfx_abi()
        .with_default_xdns_records()
        .with_default_attestation_targets()
        .build()
        .execute_with(|| {
            // Define emergency_offset and SpeedMode
            let emergency_offset: BlockNumber = 100;
            let speed_mode = SpeedMode::Finalized;

            // Get all targets
            let all_targets = XDNS::all_gateway_ids();

            // Set the epoch history for the Ethereum verifier
            pallet_xdns::EpochHistory::<Runtime>::insert(
                Ethereum,
                vec![EpochEstimate::<u32> {
                    local: 48,
                    remote: 32,
                    moving_average_local: 46,
                    moving_average_remote: 32,
                }],
            );
            pallet_xdns::EpochHistory::<Runtime>::insert(
                Rococo,
                vec![EpochEstimate::<u32> {
                    local: 3,
                    remote: 4,
                    moving_average_local: 4,
                    moving_average_remote: 3,
                }],
            );
            pallet_xdns::EpochHistory::<Runtime>::insert(
                Kusama,
                vec![EpochEstimate::<u32> {
                    local: 3,
                    remote: 4,
                    moving_average_local: 4,
                    moving_average_remote: 3,
                }],
            );
            pallet_xdns::EpochHistory::<Runtime>::insert(
                Polkadot,
                vec![EpochEstimate::<u32> {
                    local: 3,
                    remote: 4,
                    moving_average_local: 4,
                    moving_average_remote: 3,
                }],
            );

            // Test the function
            let result = XDNS::estimate_adaptive_timeout_on_slowest_target(
                all_targets,
                &speed_mode,
                emergency_offset,
            );

            println!("result: {result:?}");

            // Write asserts based on the expected output
            assert_eq!(result.there, *b"eth2"); // target.clone()
            assert_eq!(result.estimated_height_here, 293); // submit_by_height_here + submit_by_local_offset
            assert_eq!(result.estimated_height_there, 216); // submit_by_height_there + submit_by_remote_offset
            assert_eq!(result.submit_by_height_here, 155); // current_block + submit_by_local_offset
            assert_eq!(result.submit_by_height_there, 120); // latest_overview_of_verifier.finalized_height + submit_by_remote_offset
            assert_eq!(result.emergency_timeout_here, 117); // emergency_offset + current_block
            assert_eq!(result.dlq, None); // default value
        });
}

#[test]
fn xdns_overview_returns_activity_for_all_registered_but_not_active_after_turning_off() {
    ExtBuilder::default()
        .with_standard_sfx_abi()
        .with_default_xdns_records()
        .with_default_attestation_targets()
        .build()
        .execute_with(|| {
            for gateway in XDNS::fetch_full_gateway_records().iter() {
                Portal::turn_off(
                    circuit_mock_runtime::Origin::root(),
                    gateway.gateway_record.gateway_id,
                )
                .unwrap();
            }
            assert_eq!(XDNS::process_all_verifier_overviews(100), 1225000000u64);
            assert_eq!(XDNS::process_overview(100), ());

            let overview = XDNS::gateways_overview();

            assert_eq!(
                overview,
                vec![
                    GatewayActivity {
                        gateway_id: [0, 0, 0, 0],
                        reported_at: 100,
                        justified_height: 24,
                        finalized_height: 24,
                        updated_height: 24,
                        attestation_latency: None,
                        security_lvl: Optimistic,
                        is_active: false
                    },
                    GatewayActivity {
                        gateway_id: [1, 1, 1, 1],
                        reported_at: 100,
                        justified_height: 24,
                        finalized_height: 24,
                        updated_height: 24,
                        attestation_latency: None,
                        security_lvl: Optimistic,
                        is_active: false
                    },
                    GatewayActivity {
                        gateway_id: [3, 3, 3, 3],
                        reported_at: 100,
                        justified_height: 24,
                        finalized_height: 24,
                        updated_height: 24,
                        attestation_latency: None,
                        security_lvl: Optimistic,
                        is_active: false
                    },
                    GatewayActivity {
                        gateway_id: [5, 5, 5, 5],
                        reported_at: 100,
                        justified_height: 24,
                        finalized_height: 24,
                        updated_height: 24,
                        attestation_latency: None,
                        security_lvl: Optimistic,
                        is_active: false
                    },
                    GatewayActivity {
                        gateway_id: [103, 97, 116, 101],
                        reported_at: 100,
                        justified_height: 24,
                        finalized_height: 24,
                        updated_height: 24,
                        attestation_latency: None,
                        security_lvl: Optimistic,
                        is_active: false
                    },
                    GatewayActivity {
                        gateway_id: [107, 115, 109, 97],
                        reported_at: 100,
                        justified_height: 24,
                        finalized_height: 24,
                        updated_height: 24,
                        attestation_latency: None,
                        security_lvl: Optimistic,
                        is_active: false
                    },
                    GatewayActivity {
                        gateway_id: [112, 100, 111, 116],
                        reported_at: 100,
                        justified_height: 24,
                        finalized_height: 24,
                        updated_height: 24,
                        attestation_latency: None,
                        security_lvl: Optimistic,
                        is_active: false
                    }
                ]
            );
        });
}

#[test]
fn test_storage_migration_v140_to_v150_for_standard_side_effects_to_standard_sfx_abi() {
    type EventSignature = Vec<u8>;
    use t3rn_abi::SFXAbi;
    use t3rn_types::gateway::{CryptoAlgo, HasherAlgo};

    #[derive(PartialEq, Clone, Encode, Decode, Eq, Hash, Debug)]
    #[cfg_attr(feature = "std", derive(serde::Serialize, serde::Deserialize))]
    pub enum Type {
        Address(u16),
        DynamicAddress,
        Bool,
        Int(u16),
        Uint(u16),
        /// where u8 is bytes length
        Bytes(u8),
        DynamicBytes,
        String,
        Enum(u8),
        Struct(u8),
        Mapping(Box<Type>, Box<Type>),
        Contract,
        Ref(Box<Type>),
        Option(Box<Type>),
        OptionalInsurance,
        OptionalReward,
        StorageRef(Box<Type>),
        /// There is no way to declare value in Solidity (should there be?)
        Value,
        /// DynamicBytes and String are lowered to a vector.
        Slice,
        Hasher(HasherAlgo, u16),
        Crypto(CryptoAlgo),
    }

    #[derive(Clone, Encode, Decode, Eq, PartialEq, Debug, Default)]
    #[cfg_attr(feature = "std", derive(serde::Serialize, serde::Deserialize))]
    pub struct SideEffectInterface {
        pub id: [u8; 4],
        pub name: SideEffectName,
        pub argument_abi: Vec<Type>,
        pub argument_to_state_mapper: Vec<EventSignature>,
        pub confirm_events: Vec<EventSignature>,
        pub escrowed_events: Vec<EventSignature>,
        pub commit_events: Vec<EventSignature>,
        pub revert_events: Vec<EventSignature>,
    }

    fn get_transfer_interface() -> SideEffectInterface {
        SideEffectInterface {
            id: *b"tran",
            name: b"transfer".to_vec(),
            argument_abi: vec![
                Type::DynamicAddress,    // argument_0: from
                Type::DynamicAddress,    // argument_1: to
                Type::Value,             // argument_2: value
                Type::OptionalInsurance, // argument_3: insurance
            ],
            argument_to_state_mapper: vec![
                b"from".to_vec(),
                b"to".to_vec(),
                b"value".to_vec(),
                b"insurance".to_vec(),
            ],
            confirm_events: vec![b"Transfer(_executor,to,value)".to_vec()],
            escrowed_events: vec![b"Transfer(_source,_executor,to,value)".to_vec()],
            commit_events: vec![b"Transfer(_executor,to,value)".to_vec()],
            revert_events: vec![b"Transfer(_executor,from,value)".to_vec()],
        }
    }

    fn get_swap_interface() -> SideEffectInterface {
        SideEffectInterface {
            id: *b"swap",
            name: b"swap".to_vec(),
            argument_abi: vec![
                Type::DynamicAddress,    // argument_0: caller
                Type::DynamicAddress,    // argument_1: to
                Type::Value,             // argument_2: amount_from
                Type::Value,             // argument_3: amount_to
                Type::DynamicBytes,      // argument_4: asset_from
                Type::DynamicBytes,      // argument_5: asset_to
                Type::OptionalInsurance, // argument_6: insurance
            ],
            argument_to_state_mapper: vec![
                b"caller".to_vec(),
                b"to".to_vec(),
                b"amount_from".to_vec(),
                b"amount_to".to_vec(),
                b"asset_from".to_vec(),
                b"asset_to".to_vec(),
                b"insurance".to_vec(),
            ],
            confirm_events: vec![b"MultiTransfer(_executor,to,asset_to,amount_to)".to_vec()],
            escrowed_events: vec![
                b"MultiTransfer(_source,_executor,to,asset_to,amount_to)".to_vec()
            ],
            commit_events: vec![b"MultiTransfer(_executor,to,asset_to,amount_to)".to_vec()],
            revert_events: vec![b"MultiTransfer(_executor,caller,asset_from,amount_from)".to_vec()],
        }
    }

    ExtBuilder::default()
        .with_standard_sfx_abi()
        .with_default_xdns_records()
        .build()
        .execute_with(|| {
            // Insert some old storage entries
            let old_entries = vec![
                (*b"tran", get_transfer_interface()),
                (*b"swap", get_swap_interface()),
            ];

            for (key, value) in old_entries.clone() {
                // pallet_contracts_registry::ContractsRegistry::<Runtime>::
                // assume encoded form will be the same as the old storage
                pallet_xdns::StandardSideEffects::<Runtime>::insert(key, value.encode());
            }

            // Ensure the old storage entries are present
            for (key, value) in old_entries.iter() {
                assert_eq!(
                    pallet_xdns::StandardSideEffects::<Runtime>::get(key),
                    Some(value.encode())
                );
            }

            // Perform the runtime upgrade (call the `on_runtime_upgrade` function)
            let consumed_weight =
                <XDNS as frame_support::traits::OnRuntimeUpgrade>::on_runtime_upgrade();
            let max_weight =
                <Runtime as frame_system::Config>::DbWeight::get().reads_writes(10, 10);
            assert_eq!(consumed_weight, max_weight);

            // Ensure the old storage entries are removed
            for (key, _) in old_entries.iter() {
                assert!(pallet_xdns::StandardSideEffects::<Runtime>::get(key).is_none());
            }

            // Ensure the new storage entries are created
            for (key, _value) in old_entries.iter() {
                let sfx4b_id = *key;
                assert_eq!(
                    pallet_xdns::StandardSFXABIs::<Runtime>::get(sfx4b_id),
                    SFXAbi::get_standard_interface(sfx4b_id)
                );
            }
        });
}<|MERGE_RESOLUTION|>--- conflicted
+++ resolved
@@ -747,15 +747,6 @@
         .with_default_attestation_targets()
         .build()
         .execute_with(|| {
-<<<<<<< HEAD
-            assert_ok!(XDNS::add_escrow_account(
-                circuit_mock_runtime::Origin::root(),
-                [1, 1, 1, 1],
-                AccountId32::new([1; 32])
-            ));
-
-=======
->>>>>>> cfb0a927
             assert_ok!(XDNS::add_escrow_account(
                 circuit_mock_runtime::Origin::root(),
                 [1, 1, 1, 1],
