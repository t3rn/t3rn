// This file is part of Substrate.

// Copyright (C) 2019-2021 Parity Technologies (UK) Ltd.
// SPDX-License-Identifier: Apache-2.0

// Licensed under the Apache License, Version 2.0 (the "License");
// you may not use this file except in compliance with the License.
// You may obtain a copy of the License at
//
// 	http://www.apache.org/licenses/LICENSE-2.0
//
// Unless required by applicable law or agreed to in writing, software
// distributed under the License is distributed on an "AS IS" BASIS,
// WITHOUT WARRANTIES OR CONDITIONS OF ANY KIND, either express or implied.
// See the License for the specific language governing permissions and
// limitations under the License.

//! Runtimes for pallet-xdns.

use super::*;
use circuit_mock_runtime::{ExtBuilder, Portal, *};
use codec::Decode;

use frame_support::{assert_err, assert_noop, assert_ok, traits::OnInitialize};
use frame_system::Origin;
use sp_core::crypto::AccountId32;
use sp_runtime::DispatchError;
use t3rn_primitives::{
    circuit::SecurityLvl::{Escrow, Optimistic},
    portal::Portal as PortalT,
    xdns::{FullGatewayRecord, GatewayRecord, PalletAssetsOverlay, Xdns},
    EthereumToken, ExecutionVendor,
    ExecutionVendor::{Substrate, EVM},
    FinalityVerifierActivity, GatewayActivity, GatewayVendor,
    GatewayVendor::{Ethereum, Kusama, Polkadot, Rococo},
    SpeedMode, SubstrateToken, TokenInfo,
};

use t3rn_abi::Codec::{Rlp, Scale};
use t3rn_primitives::xdns::EpochEstimate;

use t3rn_types::fsx::SecurityLvl;

const DEFAULT_GATEWAYS_IN_STORAGE_COUNT: usize = 8;
const STANDARD_SFX_ABI_COUNT: usize = 6;

#[test]
fn reboot_self_gateway_populates_entry_if_does_not_exist_with_all_sfx() {
    ExtBuilder::default()
        .with_standard_sfx_abi()
        .build()
        .execute_with(|| {
            assert_eq!(pallet_xdns::Gateways::<Runtime>::iter().count(), 0);
            assert_ok!(XDNS::reboot_self_gateway(
                circuit_mock_runtime::Origin::root(),
                GatewayVendor::Rococo
            ));
            assert_eq!(pallet_xdns::Gateways::<Runtime>::iter().count(), 1);
            assert_eq!(
                pallet_xdns::Gateways::<Runtime>::get([3, 3, 3, 3])
                    .unwrap()
                    .allowed_side_effects
                    .len(),
                7
            );
        });
}

#[test]
fn reboot_self_gateway_populates_entry_if_does_not_exist_with_no_sfx() {
    ExtBuilder::default().build().execute_with(|| {
        assert_eq!(pallet_xdns::Gateways::<Runtime>::iter().count(), 0);
        assert_ok!(XDNS::reboot_self_gateway(
            circuit_mock_runtime::Origin::root(),
            GatewayVendor::Rococo
        ));
        assert_eq!(pallet_xdns::Gateways::<Runtime>::iter().count(), 1);
        assert_eq!(
            pallet_xdns::Gateways::<Runtime>::get([3, 3, 3, 3])
                .unwrap()
                .allowed_side_effects
                .len(),
            0
        );
    });
}

#[test]
fn genesis_should_seed_circuit_gateway_polkadot_and_kusama_nodes() {
    ExtBuilder::default()
        .with_standard_sfx_abi()
        .with_default_xdns_records()
        .build()
        .execute_with(|| {
            assert_eq!(
                pallet_xdns::Gateways::<Runtime>::iter().count(),
                DEFAULT_GATEWAYS_IN_STORAGE_COUNT
            );
            assert!(pallet_xdns::Gateways::<Runtime>::get([3, 3, 3, 3]).is_some());
            assert!(pallet_xdns::Gateways::<Runtime>::get(b"gate").is_some());
            assert!(pallet_xdns::Gateways::<Runtime>::get(b"pdot").is_some());
            assert!(pallet_xdns::Gateways::<Runtime>::get(b"ksma").is_some());
        });
}

#[test]
fn should_add_a_new_xdns_record_if_it_doesnt_exist() {
    ExtBuilder::default().build().execute_with(|| {
        assert_ok!(XDNS::add_new_gateway(
            *b"test",
            GatewayVendor::Rococo,
            ExecutionVendor::Substrate,
            t3rn_abi::Codec::Scale,
            None,   // registrant
            None,   // escrow_account
            vec![], // allowed_side_effects
        ));
        assert_eq!(pallet_xdns::Gateways::<Runtime>::iter().count(), 1);
        assert!(pallet_xdns::Gateways::<Runtime>::get(b"test").is_some());
    });
}

fn add_self_as_base_gateway() {
    assert_ok!(XDNS::add_new_gateway(
        [3, 3, 3, 3],
        GatewayVendor::Rococo,
        ExecutionVendor::Substrate,
        t3rn_abi::Codec::Scale,
        None,   // registrant
        None,   // escrow_account
        vec![], // allowed_side_effects
    ));
}

#[test]
fn should_add_a_new_xdns_and_record_and_token_if_it_doesnt_exist() {
    ExtBuilder::default().build().execute_with(|| {
        // Add the self-gateway
        add_self_as_base_gateway();

        assert_ok!(XDNS::add_new_gateway(
            *b"test",
            GatewayVendor::Rococo,
            ExecutionVendor::Substrate,
            t3rn_abi::Codec::Scale,
            None,   // registrant
            None,   // escrow_account
            vec![], // allowed_side_effects
        ));

        assert_eq!(pallet_xdns::Gateways::<Runtime>::iter().count(), 2);
        assert!(pallet_xdns::Gateways::<Runtime>::get(b"test").is_some());

        assert_ok!(XDNS::register_new_token(
            &circuit_mock_runtime::Origin::root(),
            u32::from_le_bytes(*b"test"),
            TokenInfo::Substrate(SubstrateToken {
                id: 1,
                symbol: b"test".to_vec(),
                decimals: 1,
            })
        ));

        assert_ok!(XDNS::link_token_to_gateway(
            u32::from_le_bytes(*b"test"),
            *b"test",
            TokenInfo::Substrate(SubstrateToken {
                id: 1,
                symbol: b"test".to_vec(),
                decimals: 1,
            })
        ));

        // no duplicates
        assert_noop!(
            XDNS::link_token_to_gateway(
                u32::from_le_bytes(*b"test"),
                *b"test",
                TokenInfo::Substrate(SubstrateToken {
                    decimals: 18,
                    symbol: b"test".to_vec(),
                    id: 5
                })
            ),
            pallet_xdns::pallet::Error::<Runtime>::TokenRecordAlreadyExists
        );

        // no mismatched execution vendor
        assert_noop!(
            XDNS::link_token_to_gateway(
                u32::from_le_bytes(*b"test"),
                *b"test",
                TokenInfo::Ethereum(EthereumToken {
                    decimals: 18,
                    symbol: b"test".to_vec(),
                    address: Some([1; 20])
                })
            ),
            pallet_xdns::pallet::Error::<Runtime>::TokenRecordAlreadyExists
        );

        assert_eq!(pallet_xdns::Tokens::<Runtime>::iter().count(), 2);
    });
}

#[test]
fn should_not_link_token_without_gateway_record() {
    ExtBuilder::default().build().execute_with(|| {
        // no duplicates
        assert_noop!(
            XDNS::link_token_to_gateway(
                u32::from_le_bytes(*b"test"),
                *b"test",
                TokenInfo::Substrate(SubstrateToken {
                    decimals: 18,
                    symbol: b"test".to_vec(),
                    id: 5
                })
            ),
            pallet_xdns::pallet::Error::<Runtime>::GatewayRecordNotFound
        );
    });
}

#[test]
fn should_add_standard_sfx_abi() {
    ExtBuilder::default()
        .with_standard_sfx_abi()
        .with_default_xdns_records()
        .build()
        .execute_with(|| {
            assert_eq!(pallet_xdns::StandardSFXABIs::<Runtime>::iter().count(), 9);
        });
}

#[test]
fn should_not_add_a_new_xdns_record_if_it_already_exists() {
    ExtBuilder::default()
        .with_standard_sfx_abi()
        .with_default_xdns_records()
        .build()
        .execute_with(|| {
            assert_noop!(
                XDNS::add_new_gateway(
                    [3, 3, 3, 3],
                    GatewayVendor::Rococo,
                    ExecutionVendor::Substrate,
                    t3rn_abi::Codec::Scale,
                    None,   // registrant
                    None,   // escrow_account
                    vec![], // allowed_side_effects
                ),
                pallet_xdns::pallet::Error::<Runtime>::GatewayRecordAlreadyExists
            );
            assert_eq!(
                pallet_xdns::Gateways::<Runtime>::iter().count(),
                DEFAULT_GATEWAYS_IN_STORAGE_COUNT
            );
        });
}

#[test]
fn should_register_token_and_populate_assets_storage_successfully() {
    ExtBuilder::default()
        .with_standard_sfx_abi()
        .with_default_xdns_records()
        .build()
        .execute_with(|| {
            assert_eq!(
                pallet_xdns::Gateways::<Runtime>::iter().count(),
                DEFAULT_GATEWAYS_IN_STORAGE_COUNT
            );

            assert!(!Runtime::contains_asset(&u32::from_le_bytes(*b"test")));

            assert_ok!(XDNS::register_new_token(
                &circuit_mock_runtime::Origin::root(),
                u32::from_le_bytes(*b"test"),
                TokenInfo::Substrate(SubstrateToken {
                    id: 1,
                    symbol: b"test".to_vec(),
                    decimals: 1,
                })
            ));

            assert!(Runtime::contains_asset(&u32::from_le_bytes(*b"test")));
        });
}

#[test]
fn should_purge_token_and_destroy_asset_storage_successfully() {
    ExtBuilder::default()
        .with_standard_sfx_abi()
        .with_default_xdns_records()
        .build()
        .execute_with(|| {
            assert_eq!(
                pallet_xdns::Gateways::<Runtime>::iter().count(),
                DEFAULT_GATEWAYS_IN_STORAGE_COUNT
            );

            assert!(!Runtime::contains_asset(&u32::from_le_bytes(*b"test")));

            assert_ok!(XDNS::register_new_token(
                &circuit_mock_runtime::Origin::root(),
                u32::from_le_bytes(*b"test"),
                TokenInfo::Substrate(SubstrateToken {
                    id: 1,
                    symbol: b"test".to_vec(),
                    decimals: 1,
                })
            ));

            assert!(Runtime::contains_asset(&u32::from_le_bytes(*b"test")));

            assert_ok!(XDNS::purge_token_record(
                circuit_mock_runtime::Origin::root(),
                u32::from_le_bytes(*b"test"),
            ));

            assert!(!Runtime::contains_asset(&u32::from_le_bytes(*b"test")));
        });
}

#[test]
fn should_purge_a_gateway_record_successfully() {
    ExtBuilder::default()
        .with_standard_sfx_abi()
        .with_default_xdns_records()
        .build()
        .execute_with(|| {
            assert_eq!(
                pallet_xdns::Gateways::<Runtime>::iter().count(),
                DEFAULT_GATEWAYS_IN_STORAGE_COUNT
            );
            assert_ok!(XDNS::register_new_token(
                &circuit_mock_runtime::Origin::root(),
                u32::from_le_bytes(*b"test"),
                TokenInfo::Substrate(SubstrateToken {
                    id: 1,
                    symbol: b"test".to_vec(),
                    decimals: 1,
                })
            ));

            assert_ok!(XDNS::link_token_to_gateway(
                u32::from_le_bytes(*b"test"),
                *b"gate",
                TokenInfo::Substrate(SubstrateToken {
                    id: 1,
                    symbol: b"test".to_vec(),
                    decimals: 1,
                })
            ));

            assert_eq!(
                pallet_xdns::Tokens::<Runtime>::iter_values()
                    .filter(|token| token.gateway_id == *b"gate")
                    .count(),
                1
            );

            assert_eq!(
                pallet_xdns::GatewayTokens::<Runtime>::get(*b"gate"),
                vec![u32::from_le_bytes(*b"test")]
            );

            assert!(
                pallet_xdns::Tokens::<Runtime>::get(u32::from_le_bytes(*b"test"), *b"gate")
                    .is_some(),
            );

            assert_ok!(XDNS::purge_gateway_record(
                Origin::<Runtime>::Root.into(),
                ALICE,
                *b"gate"
            ));

            assert_eq!(
                pallet_xdns::Gateways::<Runtime>::iter().count(),
                DEFAULT_GATEWAYS_IN_STORAGE_COUNT - 1
            );
            assert!(pallet_xdns::Gateways::<Runtime>::get(b"gate").is_none());
            // should leave the token record intact registered on the base
            assert!(pallet_xdns::Tokens::<Runtime>::get(
                u32::from_le_bytes(*b"test"),
                [3, 3, 3, 3]
            )
            .is_some());

            assert!(
                pallet_xdns::Tokens::<Runtime>::get(u32::from_le_bytes(*b"test"), *b"gate")
                    .is_none(),
            );
        });
}

#[test]
fn finds_correct_amount_of_allowed_side_effects() {
    ExtBuilder::default()
        .with_standard_sfx_abi()
        .with_default_xdns_records()
        .build()
        .execute_with(|| {
            assert_eq!(
                XDNS::allowed_side_effects(&[3, 3, 3, 3]).len(),
                STANDARD_SFX_ABI_COUNT
            )
        });
}

#[test]
fn should_error_trying_to_purge_a_missing_xdns_record() {
    ExtBuilder::default()
        .with_standard_sfx_abi()
        .with_default_xdns_records()
        .build()
        .execute_with(|| {
            assert_noop!(
                XDNS::purge_gateway_record(Origin::<Runtime>::Root.into(), ALICE, *b"miss"),
                pallet_xdns::pallet::Error::<Runtime>::XdnsRecordNotFound
            );
            assert_eq!(
                pallet_xdns::Gateways::<Runtime>::iter().count(),
                DEFAULT_GATEWAYS_IN_STORAGE_COUNT
            );
        });
}

#[test]
fn should_error_trying_to_purge_an_xdns_record_if_not_root() {
    ExtBuilder::default()
        .with_standard_sfx_abi()
        .with_default_xdns_records()
        .build()
        .execute_with(|| {
            assert_noop!(
                XDNS::purge_gateway_record(
                    Origin::<Runtime>::Signed(ALICE).into(),
                    ALICE,
                    *b"gate"
                ),
                DispatchError::BadOrigin
            );
            assert_eq!(
                pallet_xdns::Gateways::<Runtime>::iter().count(),
                DEFAULT_GATEWAYS_IN_STORAGE_COUNT
            );
            assert!(pallet_xdns::Gateways::<Runtime>::get(b"gate").is_some());
        });
}

#[test]
fn gate_gateway_vendor_returns_error_for_unknown_record() {
    ExtBuilder::default()
        .with_standard_sfx_abi()
        .with_default_xdns_records()
        .build()
        .execute_with(|| {
            let actual = XDNS::get_verification_vendor(b"rand");
            assert_err!(actual, pallet_xdns::Error::<Runtime>::XdnsRecordNotFound);
        });
}

#[test]
fn gate_gateway_vendor_returns_vendor_for_known_record() {
    ExtBuilder::default()
        .with_standard_sfx_abi()
        .with_default_xdns_records()
        .build()
        .execute_with(|| {
            let actual = XDNS::get_verification_vendor(b"pdot");
            assert_ok!(actual, GatewayVendor::Polkadot);
        });
}

#[test]
fn xdns_returns_full_gateway_record() {
    ExtBuilder::default()
        .with_standard_sfx_abi()
        .with_default_xdns_records()
        .build()
        .execute_with(|| {
            assert_eq!(
                XDNS::fetch_full_gateway_records(),
                vec![
                    FullGatewayRecord {
                        gateway_record: GatewayRecord {
                            gateway_id: [0, 0, 0, 0],
                            verification_vendor: Rococo,
                            execution_vendor: Substrate,
                            codec: Scale,
                            registrant: None,
                            escrow_account: None,
                            allowed_side_effects: vec![
                                ([116, 114, 97, 110], Some(2)),
                                ([116, 97, 115, 115], Some(4)),
                                ([115, 119, 97, 112], Some(3)),
                                ([97, 108, 105, 113], Some(3)),
                                ([99, 101, 118, 109], Some(10)),
                                ([119, 97, 115, 109], Some(10)),
                            ]
                        },
                        tokens: vec![]
                    },
                    FullGatewayRecord {
                        gateway_record: GatewayRecord {
                            gateway_id: [1, 1, 1, 1],
                            verification_vendor: Polkadot,
                            execution_vendor: Substrate,
                            codec: Scale,
                            registrant: None,
                            escrow_account: None,
                            allowed_side_effects: vec![
                                ([116, 114, 97, 110], Some(2)),
                                ([116, 97, 115, 115], Some(4)),
                                ([115, 119, 97, 112], Some(3)),
                                ([97, 108, 105, 113], Some(3)),
                                ([99, 101, 118, 109], Some(10)),
                                ([119, 97, 115, 109], Some(10)),
                            ]
                        },
                        tokens: vec![]
                    },
                    FullGatewayRecord {
                        gateway_record: GatewayRecord {
                            gateway_id: [3, 3, 3, 3],
                            verification_vendor: Polkadot,
                            execution_vendor: Substrate,
                            codec: Scale,
                            registrant: None,
                            escrow_account: None,
                            allowed_side_effects: vec![
                                ([116, 114, 97, 110], Some(2)),
                                ([116, 97, 115, 115], Some(4)),
                                ([115, 119, 97, 112], Some(3)),
                                ([97, 108, 105, 113], Some(3)),
                                ([99, 101, 118, 109], Some(10)),
                                ([119, 97, 115, 109], Some(10)),
                            ]
                        },
                        tokens: vec![]
                    },
                    FullGatewayRecord {
                        gateway_record: GatewayRecord {
                            gateway_id: [5, 5, 5, 5],
                            verification_vendor: Polkadot,
                            execution_vendor: Substrate,
                            codec: Scale,
                            registrant: None,
                            escrow_account: None,
                            allowed_side_effects: vec![
                                ([116, 114, 97, 110], Some(2)),
                                ([116, 97, 115, 115], Some(4)),
                                ([115, 119, 97, 112], Some(3)),
                                ([97, 108, 105, 113], Some(3)),
                                ([99, 101, 118, 109], Some(10)),
                                ([119, 97, 115, 109], Some(10)),
                            ]
                        },
                        tokens: vec![]
                    },
                    FullGatewayRecord {
                        gateway_record: GatewayRecord {
                            gateway_id: [101, 116, 104, 50],
                            verification_vendor: Ethereum,
                            execution_vendor: EVM,
                            codec: Rlp,
                            registrant: None,
                            escrow_account: None,
                            allowed_side_effects: vec![([116, 114, 97, 110], Some(2))]
                        },
                        tokens: vec![]
                    },
                    FullGatewayRecord {
                        gateway_record: GatewayRecord {
                            gateway_id: [103, 97, 116, 101],
                            verification_vendor: Rococo,
                            execution_vendor: Substrate,
                            codec: Scale,
                            registrant: None,
                            escrow_account: None,
                            allowed_side_effects: vec![([116, 114, 97, 110], Some(2))]
                        },
                        tokens: vec![]
                    },
                    FullGatewayRecord {
                        gateway_record: GatewayRecord {
                            gateway_id: [107, 115, 109, 97],
                            verification_vendor: Kusama,
                            execution_vendor: Substrate,
                            codec: Scale,
                            registrant: None,
                            escrow_account: None,
                            allowed_side_effects: vec![
                                ([116, 114, 97, 110], Some(2)),
                                ([116, 97, 115, 115], Some(4))
                            ]
                        },
                        tokens: vec![]
                    },
                    FullGatewayRecord {
                        gateway_record: GatewayRecord {
                            gateway_id: [112, 100, 111, 116],
                            verification_vendor: Polkadot,
                            execution_vendor: Substrate,
                            codec: Scale,
                            registrant: None,
                            escrow_account: None,
                            allowed_side_effects: vec![
                                ([116, 114, 97, 110], Some(2)),
                                ([116, 97, 115, 115], Some(4))
                            ]
                        },
                        tokens: vec![]
                    }
                ]
            );
        });
}

#[test]
fn xdns_returns_error_for_inactive_gateway() {
    ExtBuilder::default()
        .with_standard_sfx_abi()
        .with_default_xdns_records()
        .build()
        .execute_with(|| {
            let is_active_res = XDNS::verify_active(b"pdot", 0u32, &SecurityLvl::Optimistic);
            assert!(is_active_res.is_err());
        });
}

#[test]
fn xdns_overview_returns_activity_for_all_registered_targets_after_turning_on_via_portal() {
    ExtBuilder::default()
        .with_standard_sfx_abi()
        .with_default_xdns_records()
        .with_default_attestation_targets()
        .build()
        .execute_with(|| {
            for gateway in XDNS::fetch_full_gateway_records().iter() {
                // ToDo: Uncomment when eth2::turn_on implemented
                if gateway.gateway_record.verification_vendor == Ethereum {
                    continue
                }
                Portal::turn_on(
                    circuit_mock_runtime::Origin::root(),
                    gateway.gateway_record.gateway_id,
                )
                .unwrap();
            }

            assert_eq!(XDNS::process_all_verifier_overviews(10), ());
            assert_eq!(XDNS::process_overview(10), ());
            let overview = XDNS::gateways_overview();

            assert_eq!(
                overview,
                vec![
                    GatewayActivity {
                        gateway_id: [0, 0, 0, 0],
                        reported_at: 10,
                        justified_height: 24,
                        finalized_height: 24,
                        updated_height: 24,
                        attestation_latency: None,
                        security_lvl: Optimistic,
                        is_active: true
                    },
                    GatewayActivity {
                        gateway_id: [1, 1, 1, 1],
                        reported_at: 10,
                        justified_height: 24,
                        finalized_height: 24,
                        updated_height: 24,
                        attestation_latency: None,
                        security_lvl: Optimistic,
                        is_active: true
                    },
                    GatewayActivity {
                        gateway_id: [3, 3, 3, 3],
                        reported_at: 10,
                        justified_height: 24,
                        finalized_height: 24,
                        updated_height: 24,
                        attestation_latency: None,
                        security_lvl: Optimistic,
                        is_active: true
                    },
                    GatewayActivity {
                        gateway_id: [5, 5, 5, 5],
                        reported_at: 10,
                        justified_height: 24,
                        finalized_height: 24,
                        updated_height: 24,
                        attestation_latency: None,
                        security_lvl: Optimistic,
                        is_active: true
                    },
                    GatewayActivity {
                        gateway_id: [103, 97, 116, 101],
                        reported_at: 10,
                        justified_height: 24,
                        finalized_height: 24,
                        updated_height: 24,
                        attestation_latency: None,
                        security_lvl: Optimistic,
                        is_active: true
                    },
                    GatewayActivity {
                        gateway_id: [107, 115, 109, 97],
                        reported_at: 10,
                        justified_height: 24,
                        finalized_height: 24,
                        updated_height: 24,
                        attestation_latency: None,
                        security_lvl: Optimistic,
                        is_active: true
                    },
                    GatewayActivity {
                        gateway_id: [112, 100, 111, 116],
                        reported_at: 10,
                        justified_height: 24,
                        finalized_height: 24,
                        updated_height: 24,
                        attestation_latency: None,
                        security_lvl: Optimistic,
                        is_active: true
                    }
                ]
            );
        });
}

#[test]
fn xdns_overview_returns_activity_for_all_registered_targets_after_turning_on_via_portal_and_adding_attestation_target(
) {
    use circuit_mock_runtime::Attesters;
    use sp_core::H256;
    use t3rn_primitives::attesters::AttestersWriteApi;

    ExtBuilder::default()
        .with_standard_sfx_abi()
        .with_default_xdns_records()
        .with_default_attestation_targets()
        .build()
        .execute_with(|| {
            assert_ok!(XDNS::add_escrow_account(
                circuit_mock_runtime::Origin::root(),
                [1, 1, 1, 1],
                AccountId32::new([1; 32])
            ));

            assert_ok!(XDNS::add_escrow_account(
                circuit_mock_runtime::Origin::root(),
                [1, 1, 1, 1],
                AccountId32::new([1; 32])
            ));

            Attesters::force_activate_target(circuit_mock_runtime::Origin::root(), [1, 1, 1, 1])
                .unwrap();
            Attesters::request_sfx_attestation_commit([1, 1, 1, 1], H256::repeat_byte(1));
            Attesters::on_initialize(System::block_number());

            assert_eq!(XDNS::process_overview(System::block_number()), ());
            let overview = XDNS::gateways_overview();

            assert_eq!(
                overview,
                vec![
                    GatewayActivity {
                        gateway_id: [0, 0, 0, 0],
                        reported_at: 17,
                        justified_height: 24,
                        finalized_height: 24,
                        updated_height: 24,
                        attestation_latency: None,
                        security_lvl: Optimistic,
                        is_active: true
                    },
                    GatewayActivity {
                        gateway_id: [1, 1, 1, 1],
<<<<<<< HEAD
                        reported_at: 17,
                        justified_height: 24,
                        finalized_height: 24,
                        updated_height: 24,
                        attestation_latency: None,
=======
                        reported_at: 10,
                        justified_height: 0,
                        finalized_height: 0,
                        updated_height: 0,
                        attestation_latency: Some(LatencyStatus::OnTime),
>>>>>>> d42ec1fa
                        security_lvl: Escrow,
                        is_active: true
                    },
                    GatewayActivity {
                        gateway_id: [3, 3, 3, 3],
                        reported_at: 17,
                        justified_height: 24,
                        finalized_height: 24,
                        updated_height: 24,
                        attestation_latency: None,
                        security_lvl: Optimistic,
                        is_active: true
                    },
                    GatewayActivity {
                        gateway_id: [5, 5, 5, 5],
                        reported_at: 17,
                        justified_height: 24,
                        finalized_height: 24,
                        updated_height: 24,
                        attestation_latency: None,
                        security_lvl: Optimistic,
                        is_active: true
                    },
                    GatewayActivity {
                        gateway_id: [103, 97, 116, 101],
                        reported_at: 17,
                        justified_height: 24,
                        finalized_height: 24,
                        updated_height: 24,
                        attestation_latency: None,
                        security_lvl: Optimistic,
                        is_active: true
                    },
                    GatewayActivity {
                        gateway_id: [107, 115, 109, 97],
                        reported_at: 17,
                        justified_height: 24,
                        finalized_height: 24,
                        updated_height: 24,
                        attestation_latency: None,
                        security_lvl: Optimistic,
                        is_active: true
                    },
                    GatewayActivity {
                        gateway_id: [112, 100, 111, 116],
                        reported_at: 17,
                        justified_height: 24,
                        finalized_height: 24,
                        updated_height: 24,
                        attestation_latency: None,
                        security_lvl: Optimistic,
                        is_active: true
                    }
                ]
            );
        });
}

#[test]
fn on_initialize_should_update_update_verifiers_overview_no_more_often_than_each_50_blocks() {
    ExtBuilder::default()
        .with_standard_sfx_abi()
        .with_default_xdns_records()
        .with_default_attestation_targets()
        .build()
        .execute_with(|| {
            let expected_verifier_overview_all_off = vec![
                FinalityVerifierActivity {
                    verifier: Polkadot,
                    reported_at: 74,
                    justified_height: 24,
                    finalized_height: 24,
                    updated_height: 24,
                    epoch: 26,
                    is_active: false,
                },
                FinalityVerifierActivity {
                    verifier: Kusama,
                    reported_at: 74,
                    justified_height: 24,
                    finalized_height: 24,
                    updated_height: 24,
                    epoch: 26,
                    is_active: false,
                },
                FinalityVerifierActivity {
                    verifier: Rococo,
                    reported_at: 74,
                    justified_height: 24,
                    finalized_height: 24,
                    updated_height: 24,
                    epoch: 26,
                    is_active: false,
                },
                FinalityVerifierActivity {
                    verifier: Ethereum,
                    reported_at: 74,
                    justified_height: 24,
                    finalized_height: 24,
                    updated_height: 24,
                    epoch: 26,
                    is_active: false,
                },
            ];

            let expected_verifier_overview_all_on = vec![
                FinalityVerifierActivity {
                    verifier: Polkadot,
                    reported_at: 17,
                    justified_height: 24,
                    finalized_height: 24,
                    updated_height: 24,
                    epoch: 26,
                    is_active: true,
                },
                FinalityVerifierActivity {
                    verifier: Kusama,
                    reported_at: 17,
                    justified_height: 24,
                    finalized_height: 24,
                    updated_height: 24,
                    epoch: 26,
                    is_active: true,
                },
                FinalityVerifierActivity {
                    verifier: Rococo,
                    reported_at: 17,
                    justified_height: 24,
                    finalized_height: 24,
                    updated_height: 24,
                    epoch: 26,
                    is_active: true,
                },
                FinalityVerifierActivity {
                    verifier: Ethereum,
                    reported_at: 17,
                    justified_height: 24,
                    finalized_height: 24,
                    updated_height: 24,
                    epoch: 26,
                    is_active: true,
                },
            ];

            assert_eq!(XDNS::verifier_overview(), expected_verifier_overview_all_on);

            // Turn all the gateways off at the beginning. expect that the verifiers overview will be updated only after 50 blocks
            for gateway in XDNS::fetch_full_gateway_records().iter() {
                Portal::turn_off(
                    circuit_mock_runtime::Origin::root(),
                    gateway.gateway_record.gateway_id,
                )
                .unwrap();
            }

            let last_reported_block = expected_verifier_overview_all_on[0].reported_at;

            System::set_block_number(last_reported_block + 1);
            XDNS::on_initialize(System::block_number());
            assert_eq!(XDNS::verifier_overview(), expected_verifier_overview_all_on);

            System::set_block_number(last_reported_block + 5);
            XDNS::on_initialize(System::block_number());
            assert_eq!(XDNS::verifier_overview(), expected_verifier_overview_all_on);

            System::set_block_number(System::block_number() + 52);
            XDNS::on_initialize(System::block_number());

            assert_eq!(
                XDNS::verifier_overview(),
                expected_verifier_overview_all_off
            );
        });
}

#[test]
fn get_slowest_verifier_target_applies_emergency_offset_without_epochs_history() {
    ExtBuilder::default()
        .with_standard_sfx_abi()
        .with_default_xdns_records()
        .with_default_attestation_targets()
        .build()
        .execute_with(|| {
            // Define emergency_offset and SpeedMode
            let emergency_offset: BlockNumber = 100;
            let speed_mode = SpeedMode::Fast;

            // Get all targets
            let all_targets = XDNS::all_gateway_ids();

            // Test the function
            let result =
                XDNS::get_slowest_verifier_target(all_targets, &speed_mode, emergency_offset);

            println!("result: {result:?}");

            // Write asserts based on the expected output
            match result {
                Some((verifier, target, local_offset, remote_offset)) => {
                    // Check that the verifier and target are expected values
                    // You may need to implement PartialEq for GatewayVendor and TargetId
                    assert_eq!(verifier, GatewayVendor::Ethereum);
                    assert_eq!(target, *b"eth2");

                    // Check that the offsets are correct
                    assert_eq!(local_offset, emergency_offset);
                    assert_eq!(remote_offset, emergency_offset);
                },
                None => panic!("Expected Some, got None"),
            }
        });
}

#[test]
fn get_slowest_verifier_target_selects_slowest_for_filled_epoch_history() {
    ExtBuilder::default()
        .with_standard_sfx_abi()
        .with_default_xdns_records()
        .with_default_attestation_targets()
        .build()
        .execute_with(|| {
            // Define emergency_offset and SpeedMode
            let emergency_offset: BlockNumber = 100;
            let speed_mode = SpeedMode::Finalized;

            // Get all targets
            let all_targets = XDNS::all_gateway_ids();

            // Set the epoch history for the Ethereum verifier
            pallet_xdns::EpochHistory::<Runtime>::insert(
                Ethereum,
                vec![EpochEstimate::<u32> {
                    local: 48,
                    remote: 32,
                    moving_average_local: 46,
                    moving_average_remote: 32,
                }],
            );
            pallet_xdns::EpochHistory::<Runtime>::insert(
                Rococo,
                vec![EpochEstimate::<u32> {
                    local: 3,
                    remote: 4,
                    moving_average_local: 4,
                    moving_average_remote: 3,
                }],
            );
            pallet_xdns::EpochHistory::<Runtime>::insert(
                Kusama,
                vec![EpochEstimate::<u32> {
                    local: 3,
                    remote: 4,
                    moving_average_local: 4,
                    moving_average_remote: 3,
                }],
            );
            pallet_xdns::EpochHistory::<Runtime>::insert(
                Polkadot,
                vec![EpochEstimate::<u32> {
                    local: 3,
                    remote: 4,
                    moving_average_local: 4,
                    moving_average_remote: 3,
                }],
            );

            // Test the function
            let result =
                XDNS::get_slowest_verifier_target(all_targets, &speed_mode, emergency_offset);

            println!("result: {result:?}");

            // Write asserts based on the expected output
            match result {
                Some((verifier, target, local_offset, remote_offset)) => {
                    // Check that the verifier and target are expected values
                    // You may need to implement PartialEq for GatewayVendor and TargetId
                    assert_eq!(verifier, GatewayVendor::Ethereum);
                    assert_eq!(target, *b"eth2");

                    // Check that the offsets are correct
                    assert_eq!(local_offset, 3 * 46); // 3 x moving_average_local
                    assert_eq!(remote_offset, 3 * 32); // 3 x moving_average_remote
                },
                None => panic!("Expected Some, got None"),
            }
        });
}

#[test]
fn test_estimate_adaptive_timeout_on_slowest_target() {
    ExtBuilder::default()
        .with_standard_sfx_abi()
        .with_default_xdns_records()
        .with_default_attestation_targets()
        .build()
        .execute_with(|| {
            // Define emergency_offset and SpeedMode
            let emergency_offset: BlockNumber = 100;
            let speed_mode = SpeedMode::Finalized;

            // Get all targets
            let all_targets = XDNS::all_gateway_ids();

            // Set the epoch history for the Ethereum verifier
            pallet_xdns::EpochHistory::<Runtime>::insert(
                Ethereum,
                vec![EpochEstimate::<u32> {
                    local: 48,
                    remote: 32,
                    moving_average_local: 46,
                    moving_average_remote: 32,
                }],
            );
            pallet_xdns::EpochHistory::<Runtime>::insert(
                Rococo,
                vec![EpochEstimate::<u32> {
                    local: 3,
                    remote: 4,
                    moving_average_local: 4,
                    moving_average_remote: 3,
                }],
            );
            pallet_xdns::EpochHistory::<Runtime>::insert(
                Kusama,
                vec![EpochEstimate::<u32> {
                    local: 3,
                    remote: 4,
                    moving_average_local: 4,
                    moving_average_remote: 3,
                }],
            );
            pallet_xdns::EpochHistory::<Runtime>::insert(
                Polkadot,
                vec![EpochEstimate::<u32> {
                    local: 3,
                    remote: 4,
                    moving_average_local: 4,
                    moving_average_remote: 3,
                }],
            );

            // Test the function
            let result = XDNS::estimate_adaptive_timeout_on_slowest_target(
                all_targets,
                &speed_mode,
                emergency_offset,
            );

            println!("result: {result:?}");

            // Write asserts based on the expected output
            assert_eq!(result.there, *b"eth2"); // target.clone()
            assert_eq!(result.estimated_height_here, 293); // submit_by_height_here + submit_by_local_offset
            assert_eq!(result.estimated_height_there, 216); // submit_by_height_there + submit_by_remote_offset
            assert_eq!(result.submit_by_height_here, 155); // current_block + submit_by_local_offset
            assert_eq!(result.submit_by_height_there, 120); // latest_overview_of_verifier.finalized_height + submit_by_remote_offset
            assert_eq!(result.emergency_timeout_here, 117); // emergency_offset + current_block
            assert_eq!(result.dlq, None); // default value
        });
}

#[test]
fn xdns_overview_returns_activity_for_all_registered_but_not_active_after_turning_off() {
    ExtBuilder::default()
        .with_standard_sfx_abi()
        .with_default_xdns_records()
        .with_default_attestation_targets()
        .build()
        .execute_with(|| {
            for gateway in XDNS::fetch_full_gateway_records().iter() {
                Portal::turn_off(
                    circuit_mock_runtime::Origin::root(),
                    gateway.gateway_record.gateway_id,
                )
                .unwrap();
            }
            assert_eq!(XDNS::process_all_verifier_overviews(100), ());
            assert_eq!(XDNS::process_overview(100), ());

            let overview = XDNS::gateways_overview();

            assert_eq!(
                overview,
                vec![
                    GatewayActivity {
                        gateway_id: [0, 0, 0, 0],
                        reported_at: 100,
                        justified_height: 24,
                        finalized_height: 24,
                        updated_height: 24,
                        attestation_latency: None,
                        security_lvl: Optimistic,
                        is_active: false
                    },
                    GatewayActivity {
                        gateway_id: [1, 1, 1, 1],
                        reported_at: 100,
                        justified_height: 24,
                        finalized_height: 24,
                        updated_height: 24,
                        attestation_latency: None,
                        security_lvl: Optimistic,
                        is_active: false
                    },
                    GatewayActivity {
                        gateway_id: [3, 3, 3, 3],
                        reported_at: 100,
                        justified_height: 24,
                        finalized_height: 24,
                        updated_height: 24,
                        attestation_latency: None,
                        security_lvl: Optimistic,
                        is_active: false
                    },
                    GatewayActivity {
                        gateway_id: [5, 5, 5, 5],
                        reported_at: 100,
                        justified_height: 24,
                        finalized_height: 24,
                        updated_height: 24,
                        attestation_latency: None,
                        security_lvl: Optimistic,
                        is_active: false
                    },
                    GatewayActivity {
                        gateway_id: [103, 97, 116, 101],
                        reported_at: 100,
                        justified_height: 24,
                        finalized_height: 24,
                        updated_height: 24,
                        attestation_latency: None,
                        security_lvl: Optimistic,
                        is_active: false
                    },
                    GatewayActivity {
                        gateway_id: [107, 115, 109, 97],
                        reported_at: 100,
                        justified_height: 24,
                        finalized_height: 24,
                        updated_height: 24,
                        attestation_latency: None,
                        security_lvl: Optimistic,
                        is_active: false
                    },
                    GatewayActivity {
                        gateway_id: [112, 100, 111, 116],
                        reported_at: 100,
                        justified_height: 24,
                        finalized_height: 24,
                        updated_height: 24,
                        attestation_latency: None,
                        security_lvl: Optimistic,
                        is_active: false
                    }
                ]
            );
        });
}

#[test]
fn test_storage_migration_v140_to_v150_for_standard_side_effects_to_standard_sfx_abi() {
    type EventSignature = Vec<u8>;
    use t3rn_abi::SFXAbi;
    use t3rn_types::gateway::{CryptoAlgo, HasherAlgo};

    #[derive(PartialEq, Clone, Encode, Decode, Eq, Hash, Debug)]
    #[cfg_attr(feature = "std", derive(serde::Serialize, serde::Deserialize))]
    pub enum Type {
        Address(u16),
        DynamicAddress,
        Bool,
        Int(u16),
        Uint(u16),
        /// where u8 is bytes length
        Bytes(u8),
        DynamicBytes,
        String,
        Enum(u8),
        Struct(u8),
        Mapping(Box<Type>, Box<Type>),
        Contract,
        Ref(Box<Type>),
        Option(Box<Type>),
        OptionalInsurance,
        OptionalReward,
        StorageRef(Box<Type>),
        /// There is no way to declare value in Solidity (should there be?)
        Value,
        /// DynamicBytes and String are lowered to a vector.
        Slice,
        Hasher(HasherAlgo, u16),
        Crypto(CryptoAlgo),
    }

    #[derive(Clone, Encode, Decode, Eq, PartialEq, Debug, Default)]
    #[cfg_attr(feature = "std", derive(serde::Serialize, serde::Deserialize))]
    pub struct SideEffectInterface {
        pub id: [u8; 4],
        pub name: SideEffectName,
        pub argument_abi: Vec<Type>,
        pub argument_to_state_mapper: Vec<EventSignature>,
        pub confirm_events: Vec<EventSignature>,
        pub escrowed_events: Vec<EventSignature>,
        pub commit_events: Vec<EventSignature>,
        pub revert_events: Vec<EventSignature>,
    }

    fn get_transfer_interface() -> SideEffectInterface {
        SideEffectInterface {
            id: *b"tran",
            name: b"transfer".to_vec(),
            argument_abi: vec![
                Type::DynamicAddress,    // argument_0: from
                Type::DynamicAddress,    // argument_1: to
                Type::Value,             // argument_2: value
                Type::OptionalInsurance, // argument_3: insurance
            ],
            argument_to_state_mapper: vec![
                b"from".to_vec(),
                b"to".to_vec(),
                b"value".to_vec(),
                b"insurance".to_vec(),
            ],
            confirm_events: vec![b"Transfer(_executor,to,value)".to_vec()],
            escrowed_events: vec![b"Transfer(_source,_executor,to,value)".to_vec()],
            commit_events: vec![b"Transfer(_executor,to,value)".to_vec()],
            revert_events: vec![b"Transfer(_executor,from,value)".to_vec()],
        }
    }

    fn get_swap_interface() -> SideEffectInterface {
        SideEffectInterface {
            id: *b"swap",
            name: b"swap".to_vec(),
            argument_abi: vec![
                Type::DynamicAddress,    // argument_0: caller
                Type::DynamicAddress,    // argument_1: to
                Type::Value,             // argument_2: amount_from
                Type::Value,             // argument_3: amount_to
                Type::DynamicBytes,      // argument_4: asset_from
                Type::DynamicBytes,      // argument_5: asset_to
                Type::OptionalInsurance, // argument_6: insurance
            ],
            argument_to_state_mapper: vec![
                b"caller".to_vec(),
                b"to".to_vec(),
                b"amount_from".to_vec(),
                b"amount_to".to_vec(),
                b"asset_from".to_vec(),
                b"asset_to".to_vec(),
                b"insurance".to_vec(),
            ],
            confirm_events: vec![b"MultiTransfer(_executor,to,asset_to,amount_to)".to_vec()],
            escrowed_events: vec![
                b"MultiTransfer(_source,_executor,to,asset_to,amount_to)".to_vec()
            ],
            commit_events: vec![b"MultiTransfer(_executor,to,asset_to,amount_to)".to_vec()],
            revert_events: vec![b"MultiTransfer(_executor,caller,asset_from,amount_from)".to_vec()],
        }
    }

    ExtBuilder::default()
        .with_standard_sfx_abi()
        .with_default_xdns_records()
        .build()
        .execute_with(|| {
            // Insert some old storage entries
            let old_entries = vec![
                (*b"tran", get_transfer_interface()),
                (*b"swap", get_swap_interface()),
            ];

            for (key, value) in old_entries.clone() {
                // pallet_contracts_registry::ContractsRegistry::<Runtime>::
                // assume encoded form will be the same as the old storage
                pallet_xdns::StandardSideEffects::<Runtime>::insert(key, value.encode());
            }

            // Ensure the old storage entries are present
            for (key, value) in old_entries.iter() {
                assert_eq!(
                    pallet_xdns::StandardSideEffects::<Runtime>::get(key),
                    Some(value.encode())
                );
            }

            // Perform the runtime upgrade (call the `on_runtime_upgrade` function)
            let consumed_weight =
                <XDNS as frame_support::traits::OnRuntimeUpgrade>::on_runtime_upgrade();
            let max_weight =
                <Runtime as frame_system::Config>::DbWeight::get().reads_writes(10, 10);
            assert_eq!(consumed_weight, max_weight);

            // Ensure the old storage entries are removed
            for (key, _) in old_entries.iter() {
                assert!(pallet_xdns::StandardSideEffects::<Runtime>::get(key).is_none());
            }

            // Ensure the new storage entries are created
            for (key, _value) in old_entries.iter() {
                let sfx4b_id = *key;
                assert_eq!(
                    pallet_xdns::StandardSFXABIs::<Runtime>::get(sfx4b_id),
                    SFXAbi::get_standard_interface(sfx4b_id)
                );
            }
        });
}<|MERGE_RESOLUTION|>--- conflicted
+++ resolved
@@ -781,19 +781,11 @@
                     },
                     GatewayActivity {
                         gateway_id: [1, 1, 1, 1],
-<<<<<<< HEAD
-                        reported_at: 17,
-                        justified_height: 24,
-                        finalized_height: 24,
-                        updated_height: 24,
-                        attestation_latency: None,
-=======
                         reported_at: 10,
                         justified_height: 0,
                         finalized_height: 0,
                         updated_height: 0,
                         attestation_latency: Some(LatencyStatus::OnTime),
->>>>>>> d42ec1fa
                         security_lvl: Escrow,
                         is_active: true
                     },
