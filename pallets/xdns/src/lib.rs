--- conflicted
+++ resolved
@@ -377,11 +377,8 @@
                     last_finality_verifier_update.is_active,
                 );
 
-<<<<<<< HEAD
-=======
                 let attestation_latency = T::AttestersRead::read_attestation_latency(&gateway_id);
 
->>>>>>> cfb0a927
                 let activity = GatewayActivity {
                     gateway_id,
                     reported_at: n,
