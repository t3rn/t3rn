--- conflicted
+++ resolved
@@ -215,19 +215,6 @@
                 Error::<T>::RequesterNotEnoughBalance,
             );
 
-<<<<<<< HEAD
-            let _full_side_effects_steps: Vec<
-                Vec<
-                    FullSideEffect<
-                        <T as frame_system::Config>::AccountId,
-                        <T as frame_system::Config>::BlockNumber,
-                        BalanceOf<T>,
-                    >,
-                >,
-            >;
-
-=======
->>>>>>> aa0d20bb
             let mut full_side_effects: Vec<
                 FullSideEffect<
                     <T as frame_system::Config>::AccountId,
