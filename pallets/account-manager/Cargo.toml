--- conflicted
+++ resolved
@@ -13,17 +13,10 @@
 targets = [ "x86_64-unknown-linux-gnu" ]
 
 [dependencies]
-<<<<<<< HEAD
-codec      = { package = "parity-scale-codec", version = "3", default-features = false }
-log        = { version = "0.4.19", default-features = false }
-scale-info = { version = "2.9.0", default-features = false, features = [ "derive" ] }
-serde      = { version = "1.0", default-features = false, optional = true }
-=======
 codec      = { workspace = true, package = "parity-scale-codec" }
 log        = { workspace = true }
 scale-info = { workspace = true }
 serde      = { workspace = true, optional = true }
->>>>>>> 37cfa0e8
 
 frame-benchmarking = { workspace = true, optional = true }
 frame-metadata     = { workspace = true }
@@ -65,8 +58,4 @@
   "t3rn-primitives/std",
   "circuit-runtime-types/std",
 ]
-<<<<<<< HEAD
-try-runtime = [ "frame-support/try-runtime", "frame-system/try-runtime" ]
-=======
-try-runtime = [ "frame-support/try-runtime", "frame-system/try-runtime", "sp-runtime/try-runtime" ]
->>>>>>> 37cfa0e8
+try-runtime = [ "frame-support/try-runtime", "frame-system/try-runtime", "sp-runtime/try-runtime" ]