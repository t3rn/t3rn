#![cfg_attr(not(feature = "std"), no_std)]

#[cfg(feature = "runtime-benchmarks")]
pub mod benchmarking;

pub use crate::pallet::*;

pub type TargetId = [u8; 4];

#[frame_support::pallet]
pub mod pallet {

    // Overcharge factor as a constant.
    const OVERCHARGE_FACTOR: Percent = Percent::from_percent(32);
    const SIX_EPOCHS_IN_LOCAL_BLOCKS_U8: u8 = 6 * 32;
    // const THREE_EPOCHS_IN_LOCAL_BLOCKS_U8: u8 = 3 * 32;
    const TWO_EPOCHS_IN_LOCAL_BLOCKS_U8: u8 = 2 * 32;
    const ONE_EPOCHS_IN_LOCAL_BLOCKS_U8: u8 = 32;
    pub const REWARD_ADJUSTMENT: Percent = Percent::from_percent(25);

    use super::*;
    t3rn_primitives::reexport_currency_types!();
    use tiny_keccak::{Hasher, Keccak};

    use codec::{Decode, Encode};
    use frame_support::{
        dispatch::DispatchResult,
        pallet_prelude::*,
        traits::{Currency, ExistenceRequirement, Randomness, ReservableCurrency},
    };
    use frame_system::pallet_prelude::*;
    use sp_core::{hexdisplay::AsBytesRef, H256};
    pub use t3rn_primitives::portal::InclusionReceipt;

    use sp_runtime::{
        traits::{CheckedAdd, CheckedDiv, CheckedMul, Saturating, Zero},
        Percent,
    };
    use sp_std::{convert::TryInto, prelude::*};

    use t3rn_abi::{Codec, FilledAbi};

    pub use t3rn_primitives::attesters::{
        AttesterInfo, AttestersChange, AttestersReadApi, AttestersWriteApi, BatchConfirmedSfxId,
        BatchingFactor, CommitteeTransitionIndices, LatencyStatus, PublicKeyEcdsa33b, Signature65b,
        COMMITTEE_SIZE, ECDSA_ATTESTER_KEY_TYPE_ID, ED25519_ATTESTER_KEY_TYPE_ID,
        SR25519_ATTESTER_KEY_TYPE_ID,
    };
    use t3rn_primitives::{
        attesters::{CommitteeRecoverable, CommitteeTransition},
        circuit::{Cause, CircuitStatus, ReadSFX},
        portal::Portal,
        rewards::RewardsWriteApi,
        xdns::Xdns,
        ExecutionVendor, GatewayVendor, SpeedMode, TreasuryAccountProvider,
    };

    #[derive(Clone, Encode, Decode, Eq, PartialEq, Debug, TypeInfo, PartialOrd)]
    pub enum BatchStatus {
        PendingMessage,
        PendingAttestation,
        ReadyForSubmissionByMajority,
        ReadyForSubmissionFullyApproved,
        Repatriated,
        Expired,
        Committed,
    }

    #[derive(Clone, Encode, Decode, Eq, PartialEq, Debug, TypeInfo)]
    pub struct BatchMessage<BlockNumber> {
        pub available_to_commit_at: BlockNumber,
        pub committed_sfx: Option<BatchConfirmedSfxId>,
        pub reverted_sfx: Option<BatchConfirmedSfxId>,
        pub next_committee: Option<CommitteeRecoverable>,
        pub banned_committee: Option<CommitteeRecoverable>,
        pub index: u32,
        // Below fields are not part of the message, but are used to track the state of the message
        pub signatures: Vec<(u32, Signature65b)>,
        pub created: BlockNumber,
        pub status: BatchStatus,
        pub latency: LatencyStatus,
    }

    impl<BlockNumber: Zero> Default for BatchMessage<BlockNumber> {
        fn default() -> Self {
            BatchMessage {
                available_to_commit_at: Zero::zero(),
                committed_sfx: None,
                reverted_sfx: None,
                next_committee: None,
                banned_committee: None,
                signatures: Vec::new(),
                status: BatchStatus::PendingMessage,
                created: Zero::zero(),
                latency: LatencyStatus::OnTime,
                index: 0,
            }
        }
    }
    // Add the following method to `BatchMessage` struct
    impl<BlockNumber> BatchMessage<BlockNumber> {
        pub fn message(&self) -> Vec<u8> {
            let mut encoded_message = Vec::new();

            let mut encode_eth_committee_addresses_into_message =
                |committee: &CommitteeRecoverable| {
                    for recoverable in committee.iter() {
                        // Ensure recoverable address is 20 bytes long
                        if recoverable.as_bytes_ref().len() != 20 {
                            log::warn!(
                                "Recoverable address in BatchMessage::message() is not 20 bytes long: {:?}", recoverable.as_bytes_ref()
                            );
                            continue
                        }
                        // Encoding of Ethereum address will extend the length of the encoded message by 12 bytes to fill entire 32b word
                        // Extend the encoded message with 12 bytes of zeros to keep the length of the encoded message constant
                        const ETH_ADDRESS_LEN: usize = 20;
                        const ETH_ADDRESS_PADDING: usize = 12;
                        let mut eth_address_as_32b_word =
                            [0u8; ETH_ADDRESS_LEN + ETH_ADDRESS_PADDING];
                        eth_address_as_32b_word
                            [ETH_ADDRESS_PADDING..ETH_ADDRESS_LEN + ETH_ADDRESS_PADDING]
                            .copy_from_slice(recoverable.as_bytes_ref());
                        encoded_message.extend_from_slice(eth_address_as_32b_word.as_slice());
                    }
                };

            if let Some(ref committee) = self.next_committee {
                encode_eth_committee_addresses_into_message(committee);
            }
            if let Some(ref committee) = self.banned_committee {
                encode_eth_committee_addresses_into_message(committee);
            }
            if let Some(ref sfx_vec) = self.committed_sfx {
                for sfx in sfx_vec.iter() {
                    encoded_message.extend_from_slice(sfx.as_bytes());
                }
            }
            if let Some(ref sfx_vec) = self.reverted_sfx {
                for sfx in sfx_vec.iter() {
                    encoded_message.extend_from_slice(sfx.as_bytes());
                }
            }
            encoded_message.extend_from_slice(self.index.to_be_bytes().as_slice());
            encoded_message
        }

        pub fn message_hash(&self) -> H256 {
            let mut keccak = Keccak::v256();
            keccak.update(&self.message());
            let mut res: [u8; 32] = [0; 32];
            keccak.finalize(&mut res);
            H256::from(res)
        }

        pub fn is_empty(&self) -> bool {
            self.next_committee.is_none()
                && self.banned_committee.is_none()
                && self.committed_sfx.is_none()
                && self.reverted_sfx.is_none()
        }

        pub fn has_no_sfx(&self) -> bool {
            self.committed_sfx.is_none() && self.reverted_sfx.is_none()
        }

        pub fn read_batching_factor(&self) -> u16 {
            let mut batching_factor = 0u16;
            if let Some(ref sfx) = self.committed_sfx {
                batching_factor = sfx.len() as u16;
            }
            if let Some(ref sfx) = self.reverted_sfx {
                batching_factor = batching_factor.saturating_add(sfx.len() as u16)
            }

            batching_factor
        }
    }

    #[derive(Clone, Encode, Decode, Eq, PartialEq, Debug, TypeInfo)]
    pub enum Slash<BlockNumber> {
        // Slash for not submitting attestations
        LateOrNoSubmissionAtBlocks(Vec<BlockNumber>),
        // Permanent Slash for submitting invalid attestations
        Permanent,
    }

    #[derive(Clone, Encode, Decode, Eq, PartialEq, Debug, TypeInfo)]
    pub struct TargetBatchInclusionProof {
        // The batch message that was included in the block
        pub target_batch_message: Vec<u8>,
        // Signatures received on target
        pub signatures: Vec<(u32, Signature65b)>,
        // Inclusion merkle proof of the batch message
        pub inclusion_proof: Vec<u8>,
    }

    #[derive(Clone, Encode, Decode, Eq, PartialEq, Debug, TypeInfo)]
    pub struct TargetBatchDispatchEvent {
        // Message hash as H256 (32b)
        pub hash: H256,
    }

    #[pallet::config]
    pub trait Config: frame_system::Config {
        type RuntimeEvent: From<Event<Self>> + IsType<<Self as frame_system::Config>::RuntimeEvent>;
        type ActiveSetSize: Get<u32>;
        type CommitteeSize: Get<u32>;
        type BatchingWindow: Get<Self::BlockNumber>;
        type RepatriationPeriod: Get<Self::BlockNumber>;
        type ShufflingFrequency: Get<Self::BlockNumber>;
        type MaxBatchSize: Get<u32>;
        type RewardMultiplier: Get<BalanceOf<Self>>;
        type TreasuryAccounts: TreasuryAccountProvider<Self::AccountId>;
        type Currency: ReservableCurrency<Self::AccountId>;
        type RandomnessSource: Randomness<Self::Hash, Self::BlockNumber>;
        type DefaultCommission: Get<Percent>;
        type MinNominatorBond: Get<BalanceOf<Self>>;
        type MinAttesterBond: Get<BalanceOf<Self>>;
        type Portal: Portal<Self>;
        type Rewards: RewardsWriteApi<Self::AccountId, BalanceOf<Self>, Self::BlockNumber>;
        type ReadSFX: ReadSFX<Self::Hash, Self::AccountId, BalanceOf<Self>, Self::BlockNumber>;
        type Xdns: Xdns<Self, BalanceOf<Self>>;
    }

    #[pallet::pallet]
    #[pallet::generate_store(pub(super) trait Store)]
    #[pallet::without_storage_info]
    pub struct Pallet<T>(_);

    #[pallet::storage]
    #[pallet::getter(fn attesters)]
    pub type Attesters<T: Config> = StorageMap<_, Blake2_128Concat, T::AccountId, AttesterInfo>;

    #[pallet::storage]
    pub type NextCommittee<T: Config> = StorageValue<_, Vec<T::AccountId>, ValueQuery>;

    #[pallet::storage]
    pub type CurrentCommittee<T: Config> = StorageValue<_, Vec<T::AccountId>, ValueQuery>;

    #[pallet::storage]
    pub type PreviousCommittee<T: Config> = StorageValue<_, Vec<T::AccountId>, ValueQuery>;

    #[pallet::storage]
    pub type CommitteeTransitionOn<T: Config> = StorageMap<_, Identity, TargetId, u32>;

    #[pallet::storage]
    pub type CurrentRetributionPerSFXPercentage<T: Config> = StorageValue<_, Percent, ValueQuery>;

    #[pallet::storage]
    pub type CurrentSlashTreasuryBalance<T: Config> = StorageValue<_, Percent, ValueQuery>;

    #[pallet::storage]
    #[pallet::getter(fn sorted_nominated_attesters)]
    pub type SortedNominatedAttesters<T: Config> =
        StorageValue<_, Vec<(T::AccountId, BalanceOf<T>)>, ValueQuery>;

    #[pallet::storage]
    #[pallet::getter(fn active_set)]
    pub type ActiveSet<T: Config> = StorageValue<_, Vec<T::AccountId>, ValueQuery>;

    #[pallet::storage]
    #[pallet::getter(fn pending_slashes)]
    pub type PermanentSlashes<T: Config> = StorageValue<_, Vec<T::AccountId>, ValueQuery>;

    #[pallet::storage]
    #[pallet::getter(fn attestation_targets)]
    pub type AttestationTargets<T: Config> = StorageValue<_, Vec<TargetId>, ValueQuery>;

    #[pallet::storage]
    #[pallet::getter(fn pending_attestation_targets)]
    pub type PendingAttestationTargets<T: Config> = StorageValue<_, Vec<TargetId>, ValueQuery>;

    #[pallet::storage]
    #[pallet::getter(fn attesters_agreements)]
    pub type AttestersAgreements<T: Config> = StorageDoubleMap<
        _,
        Blake2_128Concat,
        T::AccountId, // Attester
        Blake2_128Concat,
        TargetId, // Target
        Vec<u8>,  // Recoverable pubkey/address from signature on target
    >;
    #[pallet::storage]
    #[pallet::getter(fn next_batches)]
    pub type NextBatch<T: Config> = StorageMap<_, Identity, TargetId, BatchMessage<T::BlockNumber>>;

    #[pallet::storage]
    #[pallet::getter(fn next_committee_on_target)]
    pub type NextCommitteeOnTarget<T: Config> =
        StorageMap<_, Identity, TargetId, CommitteeTransition>;

    #[pallet::storage]
    #[pallet::getter(fn batches_to_sign)]
    pub type BatchesToSign<T: Config> =
        StorageMap<_, Identity, TargetId, Vec<BatchMessage<T::BlockNumber>>>;

    #[pallet::storage]
    #[pallet::getter(fn batches)]
    pub type Batches<T: Config> =
        StorageMap<_, Identity, TargetId, Vec<BatchMessage<T::BlockNumber>>>;

    #[pallet::storage]
    #[pallet::getter(fn pending_unnominations)]
    pub type PendingUnnominations<T: Config> = StorageMap<
        _,
        Blake2_128Concat,
        T::AccountId,
        Vec<(T::AccountId, BalanceOf<T>, BlockNumberFor<T>)>,
    >;

    #[pallet::storage]
    #[pallet::getter(fn nominations)]
    pub type Nominations<T: Config> = StorageDoubleMap<
        _,
        Blake2_128Concat,
        T::AccountId, // Attester
        Blake2_128Concat,
        T::AccountId, // Nominator
        BalanceOf<T>,
    >;

    #[pallet::storage]
    #[pallet::getter(fn fast_confirmation_cost)]
    pub type FastConfirmationCost<T: Config> =
        StorageMap<_, Blake2_128Concat, TargetId, BalanceOf<T>>;

    #[pallet::storage]
    #[pallet::getter(fn paid_finality_fees)]
    pub type PaidFinalityFees<T: Config> =
        StorageMap<_, Blake2_128Concat, TargetId, Vec<BalanceOf<T>>>;

    #[pallet::event]
    #[pallet::generate_deposit(pub(super) fn deposit_event)]
    pub enum Event<T: Config> {
        AttesterRegistered(T::AccountId),
        AttesterDeregistrationScheduled(T::AccountId, T::BlockNumber),
        AttesterDeregistered(T::AccountId),
        AttestationSubmitted(T::AccountId),
        // Attesters(AttestersEvent),
        BatchingFactorRead(TargetId, Option<BatchingFactor>),
        BatchCommitted(
            TargetId,
            BatchMessage<T::BlockNumber>,
            Vec<u8>,
            H256,
            BalanceOf<T>,
        ),
        ConfirmationRewardCalculated(
            TargetId,
            u32,          // batch index
            BalanceOf<T>, // current reward
            Percent,      // auto regression param before
            Percent,      // auto regression param after
        ),
        CollusionWithPermanentSlashDetected(TargetId, H256),
        FutureTotalFinalityFeeEstimated(TargetId, BalanceOf<T>, u16),
        UserFinalityFeeEstimated(TargetId, BalanceOf<T>, u16),
        NewAttestationBatch(TargetId, BatchMessage<T::BlockNumber>),
        NewAttestationMessageHash(TargetId, H256, ExecutionVendor),
        NewConfirmationBatch(TargetId, BatchMessage<T::BlockNumber>, Vec<u8>, H256),
        Nominated(T::AccountId, T::AccountId, BalanceOf<T>),
        NewTargetActivated(TargetId),
        NewTargetProposed(TargetId),
        AttesterAgreedToNewTarget(T::AccountId, TargetId, Vec<u8>),
        CurrentPendingAttestationBatches(TargetId, Vec<(u32, H256)>),
        AttestationsRemovedFromLateBatches(Vec<u32>),
        // ShufflingCompleted(current committee, previous committee, next committee)
        ShufflingCompleted(Vec<T::AccountId>, Vec<T::AccountId>, Vec<T::AccountId>),
    }

    #[pallet::error]
    pub enum Error<T> {
        AttesterNotFound,
        ArithmeticOverflow,
        InvalidSignature,
        InvalidMessage,
        InvalidTargetInclusionProof,
        UnexpectedBatchHashRecoveredFromCommitment,
        AlreadyRegistered,
        PublicKeyMissing,
        AttestationSignatureInvalid,
        AttestationDoubleSignAttempt,
        NotActiveSet,
        NotInCurrentCommittee,
        AttesterDidNotAgreeToNewTarget,
        NotRegistered,
        NoNominationFound,
        AlreadyNominated,
        NominatorNotEnoughBalance,
        NominatorBondTooSmall,
        AttesterBondTooSmall,
        MissingNominations,
        BatchHashMismatch,
        BatchNotFound,
        CollusionWithPermanentSlashDetected,
        BatchFoundWithUnsignableStatus,
        RejectingFromSlashedAttester,
        TargetAlreadyActive,
        TargetNotActive,
        XdnsTargetNotActive,
        XdnsGatewayDoesNotHaveEscrowAddressRegistered,
        SfxAlreadyRequested,
        AddAttesterAlreadyRequested,
        RemoveAttesterAlreadyRequested,
        NextCommitteeAlreadyRequested,
        BanAttesterAlreadyRequested,
        BatchAlreadyCommitted,
        CommitteeSizeTooLarge,
    }

    #[pallet::call]
    impl<T: Config> Pallet<T> {
        #[pallet::weight(10_000)]
        pub fn register_attester(
            origin: OriginFor<T>,
            self_nominate_amount: BalanceOf<T>,
            ecdsa_key: [u8; 33],
            ed25519_key: [u8; 32],
            sr25519_key: [u8; 32],
            custom_commission: Option<Percent>,
        ) -> DispatchResult {
            let account_id = ensure_signed(origin)?;

            // Check min. self-nomination bond
            ensure!(
                self_nominate_amount >= T::MinAttesterBond::get(),
                Error::<T>::AttesterBondTooSmall
            );

            // Ensure the attester is not already registered
            ensure!(
                !Attesters::<T>::contains_key(&account_id),
                Error::<T>::AlreadyRegistered
            );

            let commission = match custom_commission {
                Some(commission) => commission,
                None => T::DefaultCommission::get(),
            };

            let next_index = Attesters::<T>::iter().count() as u32;

            Attesters::<T>::insert(
                &account_id,
                AttesterInfo {
                    key_ec: ecdsa_key,
                    key_ed: ed25519_key,
                    key_sr: sr25519_key,
                    commission,
                    index: next_index,
                },
            );

            // Self nominate in order to be part of the active set selection
            Self::do_nominate(&account_id, &account_id, self_nominate_amount)?;

            Self::deposit_event(Event::AttesterRegistered(account_id));

            Ok(())
        }

        #[pallet::weight(10_000)]
        pub fn deregister_attester(origin: OriginFor<T>) -> DispatchResult {
            let attester = ensure_signed(origin)?;

            // Ensure the attester is registered
            ensure!(
                Attesters::<T>::contains_key(&attester),
                Error::<T>::NotRegistered
            );

            // Retreive the self-nomination amount
            let self_nomination =
                Nominations::<T>::get(&attester, &attester).unwrap_or(Zero::zero());

            // Schedule self-denomination
            // Calculate the block number when the unnomination can be processed after 2 x shuffling frequency
            let unlock_block = frame_system::Pallet::<T>::block_number()
                .checked_add(
                    &T::ShufflingFrequency::get()
                        .checked_mul(&T::BlockNumber::from(2u32))
                        .ok_or(Error::<T>::ArithmeticOverflow)?,
                )
                .ok_or(Error::<T>::ArithmeticOverflow)?;

            // Store the pending unnomination
            PendingUnnominations::<T>::mutate(&attester, |pending_unnominations| {
                let pending_unnominations = pending_unnominations.get_or_insert_with(Vec::new);
                pending_unnominations.push((attester.clone(), self_nomination, unlock_block));
            });

            Self::deposit_event(Event::AttesterDeregistrationScheduled(
                attester,
                unlock_block,
            ));

            Ok(())
        }

        #[pallet::weight(10_000)]
        pub fn remove_attestation_target(origin: OriginFor<T>, target: TargetId) -> DispatchResult {
            ensure_root(origin)?;

            let mut targets = AttestationTargets::<T>::get();

            // Remove target if exists
            if !targets.contains(&target) {
                targets.retain(|&x| x != target);
            }

            AttestationTargets::<T>::put(targets);
            PendingAttestationTargets::<T>::mutate(|pending| {
                if let Some(index) = pending.iter().position(|x| x == &target) {
                    pending.remove(index);
                }
            });

            // Purge all attestations for the target
            Batches::<T>::remove(target);
            BatchesToSign::<T>::remove(target);
            NextBatch::<T>::remove(target);

            Ok(())
        }

        #[pallet::weight(10_000)]
        pub fn agree_to_new_attestation_target(
            origin: OriginFor<T>,
            target: TargetId,
            recoverable: Vec<u8>,
        ) -> DispatchResult {
            let attester = ensure_signed(origin)?;

            // Ensure the attester is registered
            ensure!(
                Attesters::<T>::contains_key(&attester),
                Error::<T>::NotRegistered
            );

            AttestersAgreements::<T>::insert(&attester, target, recoverable.clone());

            Self::deposit_event(Event::AttesterAgreedToNewTarget(
                attester,
                target,
                recoverable,
            ));

            if Self::try_activate_new_target(&target) {
                Self::deposit_event(Event::NewTargetActivated(target));
            }

            Ok(())
        }

        #[pallet::weight(10_000)]
        pub fn force_activate_target(origin: OriginFor<T>, target: TargetId) -> DispatchResult {
            ensure_root(origin)?;

            // Ensure that gateway has the escrow address attached to it.
            ensure!(
                <T as Config>::Xdns::get_escrow_account(&target).is_ok(),
                Error::<T>::XdnsGatewayDoesNotHaveEscrowAddressRegistered
            );

            // Activate the new target
            PendingAttestationTargets::<T>::mutate(|pending| {
                if let Some(index) = pending.iter().position(|x| x == &target) {
                    pending.remove(index);
                }
            });
            AttestationTargets::<T>::mutate(|active| {
                if !active.contains(&target) {
                    active.push(target);
                }
            });

            Self::deposit_event(Event::NewTargetActivated(target));

            Ok(())
        }

        #[pallet::weight(10_000)]
        pub fn add_attestation_target(origin: OriginFor<T>, target: TargetId) -> DispatchResult {
            ensure_root(origin)?;

            // Ensure that gateway has the escrow address attached to it.
            ensure!(
                <T as Config>::Xdns::get_escrow_account(&target).is_ok(),
                Error::<T>::XdnsGatewayDoesNotHaveEscrowAddressRegistered
            );

            ensure!(
                !AttestationTargets::<T>::get().contains(&target),
                Error::<T>::TargetAlreadyActive
            );

            PendingAttestationTargets::<T>::mutate(|pending| {
                if !pending.contains(&target) {
                    pending.push(target);
                }
            });

            Self::deposit_event(Event::NewTargetProposed(target));

            Ok(())
        }

        #[pallet::weight(10_000)]
        pub fn submit_attestation(
            // Must be signed by the attester in current Committee
            origin: OriginFor<T>,
            // Message being a hash of the batch of attestations to sign
            message: H256,
            // Signature of the message
            signature: Vec<u8>,
            // Target of the attestation
            target: TargetId,
        ) -> DispatchResult {
            let account_id = ensure_signed(origin)?;

            // Ensure target is activated
            ensure!(
                AttestationTargets::<T>::get().contains(&target),
                Error::<T>::TargetNotActive
            );

            // Lookup the attester in the storage
            let attester = Attesters::<T>::get(&account_id).ok_or(Error::<T>::NotRegistered)?;

            // Check if active set
            ensure!(
                ActiveSet::<T>::get().contains(&account_id),
                Error::<T>::NotActiveSet
            );

            // Check if the attester is part of the current committee
            ensure!(
                CurrentCommittee::<T>::get().contains(&account_id),
                Error::<T>::NotInCurrentCommittee
            );

            let attested_recoverable = AttestersAgreements::<T>::get(&account_id, target)
                .ok_or(Error::<T>::AttesterDidNotAgreeToNewTarget)?;

            let vendor = <T as Config>::Xdns::get_verification_vendor(&target)
                .map_err(|_| Error::<T>::XdnsTargetNotActive)?;

            // TODO: Generalize attesters to work with multiple ExecutionVendor architecture.
            //  For now, assume Ethereum.
            //  let _target_verification_vendor = T::Xdns::get_verification_vendor(&target)?;
            let is_verified = attester
                .verify_attestation_signature(
                    ECDSA_ATTESTER_KEY_TYPE_ID,
                    &message.encode(),
                    &signature,
                    attested_recoverable,
                    &vendor,
                )
                .map_err(|_| Error::<T>::InvalidSignature)?;

            let signature_65b: [u8; 65] = signature
                .try_into()
                .map_err(|_| Error::<T>::InvalidSignature)?;

            if !is_verified {
                PermanentSlashes::<T>::append(account_id);
                return Err(Error::<T>::RejectingFromSlashedAttester.into())
            }

            ensure!(is_verified, Error::<T>::AttestationSignatureInvalid);

            Batches::<T>::try_mutate(target, |batches_option| {
                let batches = batches_option.as_mut().ok_or(Error::<T>::BatchNotFound)?;

                // Find the batch with the status PendingAttestation and the same message
                let batch = batches
                    .iter_mut()
                    .find(|batch| batch.message_hash() == message)
                    .ok_or(Error::<T>::BatchNotFound)?;

                ensure!(
                    batch.status == BatchStatus::PendingAttestation
                        || batch.status == BatchStatus::ReadyForSubmissionByMajority,
                    Error::<T>::BatchFoundWithUnsignableStatus
                );

                // Check if the attester has already signed the batch
                ensure!(
                    !batch
                        .signatures
                        .iter()
                        .any(|(attester_index, _)| *attester_index == attester.index),
                    Error::<T>::AttestationDoubleSignAttempt
                );

                // Add signature to the batch
                batch.signatures.push((attester.index, signature_65b));

                // Update the status of the batch
                let quorum = (T::CommitteeSize::get() * 2 / 3) as usize;
                let full_approval = T::CommitteeSize::get() as usize;
                if batch.signatures.len() >= quorum {
                    log::debug!(
                        "Batch {:?} is ready for submission by majority",
                        batch.message_hash()
                    );
                }
                if batch.signatures.len() >= full_approval {
                    batch.status = BatchStatus::ReadyForSubmissionFullyApproved;
                    log::debug!(
                        "Batch {:?} is ready for submission by full approval",
                        batch.message_hash()
                    );
                    Self::deposit_event(Event::NewConfirmationBatch(
                        target,
                        batch.clone(),
                        batch.message(),
                        batch.message_hash(),
                    ));
                }

                Self::deposit_event(Event::AttestationSubmitted(account_id));

                Ok::<(), DispatchError>(())
            })?;

            Ok(())
        }

        #[pallet::weight(10_000)]
        pub fn commit_batch(
            origin: OriginFor<T>,
            target: TargetId,
            target_inclusion_proof_encoded: Vec<u8>, // Add this parameter to accept Ethereum batch hash
        ) -> DispatchResult {
            let submitter = ensure_signed(origin)?;

            #[cfg(not(feature = "test-skip-verification"))]
            let target_codec = T::Xdns::get_target_codec(&target)?;

            // ToDo: Check the source address of the batch ensuring matches Escrow contract address.
            let _target_escrow_address = T::Xdns::get_escrow_account(&target)?;

            let escrow_batch_success_descriptor = b"EscrowBatchSuccess:Event(\
                MessageHash:H256,\
            )"
            .to_vec();

            #[cfg(not(feature = "test-skip-verification"))]
            let escrow_inclusion_receipt = T::Portal::verify_event_inclusion(
                target,
                SpeedMode::Finalized,
                None,
                target_inclusion_proof_encoded,
            )?; // Todo: add escrow address
            #[cfg(feature = "test-skip-verification")]
            let escrow_inclusion_receipt = InclusionReceipt::<T::BlockNumber> {
                height: Zero::zero(),
                message: target_inclusion_proof_encoded,
                including_header: [0u8; 32].encode(),
            };

            #[cfg(not(feature = "test-skip-verification"))]
            let recoded_batch_event_bytes = FilledAbi::try_fill_abi(
                escrow_batch_success_descriptor.try_into()?,
                escrow_inclusion_receipt.message,
                target_codec.clone(),
            )?
            .recode_as(&target_codec, &Codec::Scale)?;

            #[cfg(feature = "test-skip-verification")]
            let recoded_batch_event_bytes = escrow_inclusion_receipt.message;

            let on_target_batch_event =
                TargetBatchDispatchEvent::decode(&mut &recoded_batch_event_bytes[..])
                    .map_err(|_| Error::<T>::InvalidTargetInclusionProof)?;

            // Assume that the event is emitted by the escrow contract is H256
            let recovered_enacted_batch_hash: H256 =
                H256::decode(&mut &on_target_batch_event.hash[..])
                    .map_err(|_| Error::<T>::UnexpectedBatchHashRecoveredFromCommitment)?;

            let batches = Self::get_batches_to_commit(target);

            let batch = match batches
                .iter()
                .find(|batch| batch.message_hash() == recovered_enacted_batch_hash)
            {
                Some(batch) => batch,
                None => {
                    // At this point we know the valid message has been recorded on target Escrow Smart Contract
                    // If we can't find the corresponding batch by the message - we have a problem - attesters are colluding.
                    log::error!(
                        "CollusionWithPermanentSlashDetected detected on target: {target:?} for message hash {recovered_enacted_batch_hash:?}"
                    );
                    // fixme: must synchronize remote block height and local block height and fetch committee responsible for attesting false batch.
                    Self::apply_permanent_attesters_slash(CurrentCommittee::<T>::get());

                    Self::deposit_event(Event::CollusionWithPermanentSlashDetected(
                        target,
                        recovered_enacted_batch_hash,
                    ));
                    // must return success here to apply permanent slash
                    return Ok(())
                },
            };

            ensure!(
                batch.status == BatchStatus::ReadyForSubmissionFullyApproved
                    || batch.status == BatchStatus::ReadyForSubmissionByMajority,
                Error::<T>::BatchNotFound
            );

            // Update the status of the batch to Committed
            Self::find_and_set_batch_as_committed(target, &recovered_enacted_batch_hash)?;

            // Follow with infallible reward payment
            let delay = <frame_system::Pallet<T>>::block_number()
                .saturating_sub(batch.available_to_commit_at)
                .saturating_sub(T::BlockNumber::from(TWO_EPOCHS_IN_LOCAL_BLOCKS_U8));

            let to_pay = Self::estimate_finality_reward(&target, delay);

            if to_pay > Zero::zero() {
                // ToDo: move to reward_submitter
                T::Currency::transfer(
                    // todo: source should be the fees treasury
                    &T::TreasuryAccounts::get_treasury_account(
                        t3rn_primitives::TreasuryAccount::Fee,
                    ),
                    &submitter,
                    to_pay,
                    ExistenceRequirement::KeepAlive,
                )?;
            }
            // Append the fee to the PaidFinalityFees
            PaidFinalityFees::<T>::append(target, to_pay);
            // Emit the event
            Self::deposit_event(Event::BatchCommitted(
                target,
                batch.clone(),
                batch.message(),
                batch.message_hash(),
                to_pay,
            ));

            Ok(())
        }

        #[pallet::weight(10_000)]
        pub fn read_pending_batches(origin: OriginFor<T>) -> DispatchResult {
            ensure_signed(origin)?;

            for target in AttestationTargets::<T>::get() {
                let pending_attestation_batches = Self::get_all_batches_to_sign(target);
                Self::deposit_event(Event::CurrentPendingAttestationBatches(
                    target,
                    pending_attestation_batches
                        .iter()
                        .map(|batch| (batch.index, batch.message_hash()))
                        .collect::<Vec<(u32, H256)>>(),
                ));
            }

            Ok(())
        }

        #[pallet::weight(10_000)]
        pub fn set_confirmation_cost(
            origin: OriginFor<T>,
            target: TargetId,
            cost: BalanceOf<T>,
        ) -> DispatchResult {
            ensure_root(origin)?;

            FastConfirmationCost::<T>::insert(target, cost);

            Ok(())
        }

        #[pallet::weight(10_000)]
        pub fn read_latest_batching_factor_overview(origin: OriginFor<T>) -> DispatchResult {
            ensure_signed(origin)?;

            for target in AttestationTargets::<T>::get() {
                let batching_factor = Self::read_latest_batching_factor(&target); //<Pallet<T> as AttestersReadApi<T::AccountId, BalanceOf<T>>>::read_latest_batching_factor(&target);
                log::debug!(
                    "Batching factor for target {:?} is {:?}",
                    target,
                    batching_factor
                );
                Self::deposit_event(Event::BatchingFactorRead(target, batching_factor));
            }

            Ok(())
        }

        #[pallet::weight(10_000)]
        pub fn estimate_future_finality_fee(
            origin: OriginFor<T>,
            target: TargetId,
            n_windows_from_now: u16,
        ) -> DispatchResult {
            ensure_signed(origin)?;
            let batching_factor = Self::read_latest_batching_factor(&target);
            match batching_factor {
                Some(_batching_factor) => {
                    let future_finality_fee = <Pallet<T> as AttestersReadApi<
                        T::AccountId,
                        BalanceOf<T>,
                        T::BlockNumber,
                    >>::estimate_finality_fee(&target);
                    log::debug!(
                        "Future finality fee for target {:?} is {:?}",
                        target,
                        future_finality_fee
                    );
                    Self::deposit_event(Event::FutureTotalFinalityFeeEstimated(
                        target,
                        future_finality_fee,
                        n_windows_from_now,
                    ));
                    Ok(())
                },
                None => Err(Error::<T>::TargetNotActive.into()),
            }
        }

        #[pallet::weight(10_000)]
        pub fn estimate_user_finality_fee(
            origin: OriginFor<T>,
            target: TargetId,
            n_windows_from_now: u16,
        ) -> DispatchResult {
            ensure_signed(origin)?;

            // Ensure target is active
            ensure!(
                AttestationTargets::<T>::get().contains(&target),
                Error::<T>::TargetNotActive
            );

            // Retrieve the latest batching factor for the target
            // let batching_factor = Self::read_latest_batching_factor(&target);

            let finality_fee = <Pallet<T> as AttestersReadApi<
                T::AccountId,
                BalanceOf<T>,
                T::BlockNumber,
            >>::estimate_finality_fee(&target);

            Self::deposit_event(Event::UserFinalityFeeEstimated(
                target,
                finality_fee,
                n_windows_from_now,
            ));

            Ok(())
        }

        #[pallet::weight(10_000)]
        pub fn nominate(
            origin: OriginFor<T>,
            attester: T::AccountId,
            amount: BalanceOf<T>,
        ) -> DispatchResult {
            let nominator = ensure_signed(origin)?;

            // Check min. nomination amount
            ensure!(
                amount >= T::MinNominatorBond::get(),
                Error::<T>::NominatorBondTooSmall
            );

            Self::do_nominate(&nominator, &attester, amount)?;
            Self::deposit_event(Event::Nominated(nominator, attester, amount));
            Ok(())
        }

        #[pallet::weight(10_000)]
        pub fn unnominate(origin: OriginFor<T>, attester: T::AccountId) -> DispatchResult {
            let nominator = ensure_signed(origin)?;

            // Read the nominations for the given attester
            let nominations = Self::read_nominations(&attester);

            // Find the nomination for the current nominator
            let nomination = nominations
                .iter()
                .find(|(nominator_id, _)| nominator_id == &nominator)
                .ok_or(Error::<T>::NoNominationFound)?;

            // Check if the nominator has an existing nomination
            ensure!(nomination.0 == nominator, Error::<T>::NoNominationFound);

            let amount = nomination.1;

            // Calculate the block number when the unnomination can be processed after 2 x shuffling frequency
            let unlock_block = frame_system::Pallet::<T>::block_number()
                + T::ShufflingFrequency::get() * 2u32.into();

            // Store the pending unnomination
            PendingUnnominations::<T>::mutate(&nominator, |pending_unnominations| {
                let pending_unnominations = pending_unnominations.get_or_insert_with(Vec::new);
                pending_unnominations.push((attester.clone(), amount, unlock_block));
            });

            Ok(())
        }
    }

    impl<T: Config> AttestersWriteApi<T::AccountId, DispatchError> for Pallet<T> {
        fn request_sfx_attestation_commit(
            target: TargetId,
            sfx_id: H256,
        ) -> Result<(), DispatchError> {
            NextBatch::<T>::try_mutate(target, |next_batch| {
                if let Some(ref mut next_batch) = next_batch {
                    if let Some(ref mut batch_sfx) = &mut next_batch.committed_sfx {
                        if batch_sfx.contains(&sfx_id) {
                            return Err("SfxAlreadyRequested".into())
                        } else {
                            batch_sfx.push(sfx_id);
                        }
                    } else {
                        next_batch.committed_sfx = Some(vec![sfx_id]);
                    }
                    Ok(())
                } else {
                    Err("BatchNotFound".into())
                }
            })
        }

        fn request_sfx_attestation_revert(
            target: TargetId,
            sfx_id: H256,
        ) -> Result<(), DispatchError> {
            NextBatch::<T>::try_mutate(target, |next_batch| {
                if let Some(ref mut next_batch) = next_batch {
                    if let Some(ref mut batch_sfx) = &mut next_batch.reverted_sfx {
                        if batch_sfx.contains(&sfx_id) {
                            return Err(Error::<T>::SfxAlreadyRequested.into())
                        } else {
                            batch_sfx.push(sfx_id);
                        }
                    } else {
                        next_batch.reverted_sfx = Some(vec![sfx_id]);
                    }
                    Ok(())
                } else {
                    Err(Error::<T>::BatchNotFound.into())
                }
            })
        }

        fn request_ban_attesters_attestation(
            ban_attester: &T::AccountId,
        ) -> Result<(), DispatchError> {
            for target in AttestationTargets::<T>::get() {
                let attester_recoverable = AttestersAgreements::<T>::get(ban_attester, target)
                    .ok_or(Error::<T>::AttesterDidNotAgreeToNewTarget)?;

                NextBatch::<T>::try_mutate(target, |next_batch| {
                    let next_batch = next_batch
                        .as_mut()
                        .ok_or::<DispatchError>(Error::<T>::BatchNotFound.into())?;

                    match &mut next_batch.banned_committee {
                        Some(attesters) => {
                            ensure!(
                                !attesters.contains(&attester_recoverable),
                                Error::<T>::BanAttesterAlreadyRequested
                            );
                            attesters.push(attester_recoverable);
                        },
                        None => {
                            next_batch.banned_committee = Some(vec![attester_recoverable]);
                        },
                    }
                    Ok::<(), DispatchError>(())
                })?;
            }

            Ok(())
        }

        fn request_next_committee_attestation() -> Vec<(TargetId, u32)> {
            let mut batch_indices_on_targets = Vec::new();
            for target in AttestationTargets::<T>::get() {
                if let Some(next_batch) = NextBatch::<T>::get(target) {
                    if next_batch.next_committee.is_none() {
                        let committee_transition_for_target =
                            Self::get_current_committee_transition_for_target(&target);
                        let committee_recoverable_on_target = committee_transition_for_target
                            .clone()
                            .into_iter()
                            .map(|(_index, recoverable)| recoverable)
                            .collect::<Vec<Vec<u8>>>();

                        let next_committee = match committee_recoverable_on_target.len() {
                            0 => None,
                            _ => Some(committee_recoverable_on_target),
                        };
                        // We only update the next_committee if it was None.
                        NextBatch::<T>::insert(
                            target,
                            BatchMessage {
                                next_committee,
                                ..next_batch
                            },
                        );
                        NextCommitteeOnTarget::<T>::insert(target, committee_transition_for_target);

                        batch_indices_on_targets.push((target, next_batch.index));
                    }
                }
            }
            batch_indices_on_targets
        }
    }

    /// Finality Fee Estimation and User Base Projection
    ///
    /// This module provides functionalities for estimating future finality fees and user base in a decentralized system, drawing inspiration from the concept of a pension scheme.
    ///
    /// ## Overview
    ///
    /// The aim of this module is to estimate future fees and user base in a way that balances the interests of all participants. This is achieved by employing methods similar to those used in pension systems, where fees paid by current participants are used to support earlier generations.
    ///
    /// Three primary functions provided by this module are:
    ///
    /// 1. `estimate_future_finality_fee`
    /// 2. `estimate_user_finality_fee`
    /// 3. `estimate_future_user_base`
    ///
    /// ## Functionality
    ///
    /// ### estimate_future_finality_fee
    ///
    /// This function is responsible for estimating the finality fee a certain number of epochs into the future.
    /// The estimate is based on past fees and the projected change in the batching factor (i.e., the rate of transaction bundling).
    /// The approach involves an autoregressive model, where the influence of past fees decreases over time (decay factor).
    /// The final prediction is adjusted based on the expected change in the batching factor.
    /// This function parallels how pension systems estimate the contributions required from future participants.
    ///
    /// ### estimate_user_finality_fee
    ///
    /// This function estimates the finality fee for an individual user.
    /// The function considers the total fee paid in the most recent epoch and divides it by the number of users in that epoch to calculate a base user fee.
    /// An overcharge factor is then added to this base fee to account for fluctuations and provide a buffer.
    /// This calculation mirrors the process in pension systems where individual contributions are calculated based on total liabilities and the number of current contributors.
    ///
    /// ### estimate_future_user_base
    ///
    /// The estimate_future_user_base function forecasts the user base size for a future epoch.
    /// The function calculates the average growth rate of the user base over the past few epochs and applies this rate iteratively to project future growth.
    /// This function is similar to population projections in pension systems, which are critical in determining future contribution rates.
    ///
    /// ## Concluding Remarks
    ///
    /// The functions in this module draw inspiration from pension systems, projecting future conditions based on past data and current trends.
    /// While the context is different – a decentralized system instead of a pension scheme – the fundamental concepts are the same.
    /// The ability to estimate future fees and user base size contributes to system sustainability and fairness, much like in a well-managed pension scheme.
    impl<T: Config> AttestersReadApi<T::AccountId, BalanceOf<T>, T::BlockNumber> for Pallet<T> {
        /// Getter for the current committee. Returns a Vec of AccountIds.
        fn previous_committee() -> Vec<T::AccountId> {
            PreviousCommittee::<T>::get()
        }

        /// Getter for the current committee. Returns a Vec of AccountIds.
        fn current_committee() -> Vec<T::AccountId> {
            CurrentCommittee::<T>::get()
        }

        /// Getter for the active set. Returns a Vec of AccountIds.
        fn active_set() -> Vec<T::AccountId> {
            ActiveSet::<T>::get()
        }

        /// Getter for the active set of ONLY those who haven't been permanently slashed.
        /// Returns a Vec of AccountIds.
        fn honest_active_set() -> Vec<T::AccountId> {
            let active_set = ActiveSet::<T>::get();
            active_set
                .into_iter()
                .filter(|a| !Self::is_permanently_slashed(a))
                .collect()
        }

        /// Getter for the info of the attester provided.
        fn read_attester_info(attester: &T::AccountId) -> Option<AttesterInfo> {
            Attesters::<T>::get(attester)
        }

        /// Getter for the nominations of the given attester.
        /// Returns the nominator and the balance of the nomination as a tuple (account id, balance).
        fn read_nominations(for_attester: &T::AccountId) -> Vec<(T::AccountId, BalanceOf<T>)> {
            Nominations::<T>::iter_prefix(for_attester)
                .map(|(nominator, balance)| (nominator, balance))
                .collect()
        }

        /// Getter for the attestation targets.
        fn get_activated_targets() -> Vec<TargetId> {
            AttestationTargets::<T>::get()
        }

        /// Getter for the latency status of the given target.
        /// Selects the oldest batch with PendingAttestation and return its LatencyStatus.
        fn read_attestation_latency(target: &TargetId) -> Option<LatencyStatus> {
            let mut batches = Self::get_batches(*target, BatchStatus::PendingAttestation);
            batches.sort_by(|a, b| a.created.cmp(&b.created));
            let oldest_batch = batches.first();
            oldest_batch.map(|batch| batch.latency.clone())
        }

        /// Estimation of the finality fee for the given target.
        ///
        /// For this first version, we don't take into account the number of users, i.e., there's
        /// no batching factor.
        fn estimate_finality_fee(target: &TargetId) -> BalanceOf<T> {
            let base_user_fee_for_single_user: BalanceOf<T> =
                10_000_000_000_000u128.try_into().unwrap_or_default();

            let number_of_users = Self::estimate_batching_factor(target)
                .unwrap_or(BatchingFactor {
                    latest_confirmed: 0,
                    latest_signed: 1,
                    current_next: 0,
                    up_to_last_10_confirmed: vec![],
                })
                .latest_signed as u32;

            // Retrieve the (finality) fees that were paid to the target
            let paid_finality_fees =
                PaidFinalityFees::<T>::get(target).unwrap_or(vec![base_user_fee_for_single_user]);

            // Get the LATEST paid finality fee
            let latest_fee = *paid_finality_fees
                .last()
                .unwrap_or(&base_user_fee_for_single_user);

            // Compute the base-user fee.
            // It is the latest fee, divided by the number of users.
            let base_user_fee = latest_fee
                .checked_div(&BalanceOf::<T>::from(number_of_users))
                .unwrap_or(base_user_fee_for_single_user);

            // The user fee is the (1 + overcharge-factor) * base-user-fee
            OVERCHARGE_FACTOR
                .mul_ceil(base_user_fee)
                .saturating_add(base_user_fee)
        }

        /// Compute, for a given target, the finality reward as a Balance
        fn estimate_finality_reward(
            target: &TargetId,
            blocks_delay: T::BlockNumber,
        ) -> BalanceOf<T> {
            // ToDo: Move this to storage and make available to sudo only updates
            let base_user_fee_for_single_user: BalanceOf<T> =
                10_000_000_000_000u128.try_into().unwrap_or_default();

            // Retrieve the (finality) fees that were paid to the target
            let finality_fee_opt = PaidFinalityFees::<T>::get(target);

            // Get the last finality fee
            let finality_reward = finality_fee_opt
                .as_ref()
                .and_then(|fees| fees.last())
                .unwrap_or(&base_user_fee_for_single_user);

            // Create a mutable copy of finality_reward to work with
            let mut finality_reward = *finality_reward;

            let capped_delay_in_blocks = blocks_delay.min(SIX_EPOCHS_IN_LOCAL_BLOCKS_U8.into());

            // safe division since ONE_EPOCHS_IN_LOCAL_BLOCKS_U8 is assumed to be > 0
            let epochs_delayed =
                capped_delay_in_blocks / T::BlockNumber::from(ONE_EPOCHS_IN_LOCAL_BLOCKS_U8);
            // Convert to usize for range
            let epochs_delayed = TryInto::<usize>::try_into(epochs_delayed).unwrap_or(0);

            for _ in 0..epochs_delayed {
                finality_reward = REWARD_ADJUSTMENT
                    .mul_ceil(finality_reward)
                    .saturating_add(finality_reward);
            }

            // If finality fee was received within the first epoch, decrease the reward by 25%
            if capped_delay_in_blocks < T::BlockNumber::from(ONE_EPOCHS_IN_LOCAL_BLOCKS_U8) {
                finality_reward =
                    finality_reward.saturating_sub(REWARD_ADJUSTMENT.mul_ceil(finality_reward));
            }

            finality_reward
        }

        /// Estimate the batching factor for a given target.
        fn estimate_batching_factor(target: &TargetId) -> Option<BatchingFactor> {
            // if target isn't active yet, return None early
            if !AttestationTargets::<T>::get().contains(target) {
                return None
            }

            let latest_signed = match Self::get_latest_batch_to_sign(*target) {
                Some(batch) => batch.read_batching_factor(),
                None => 0,
            };

            let current_next = match NextBatch::<T>::get(target) {
                Some(batch) => batch.read_batching_factor(),
                None => 0,
            };

            // Read amount of confirmed and reverted sfx out of last 10 confirmed batches, or fill with 0 if there aren't enough
            let up_to_last_10_confirmed: Vec<u16> =
                Self::get_batches(*target, BatchStatus::Committed)
                    .iter()
                    .rev()
                    .take(10)
                    .map(|batch| batch.read_batching_factor())
                    .collect::<Vec<u16>>();

            let latest_confirmed = *up_to_last_10_confirmed.first().unwrap_or(&0);

            Some(BatchingFactor {
                latest_confirmed,
                latest_signed,
                current_next,
                up_to_last_10_confirmed,
            })
        }
    }

    impl<T: Config> Pallet<T> {
        fn find_batches(target: TargetId, message: &Vec<u8>) -> Vec<BatchMessage<T::BlockNumber>> {
            Batches::<T>::get(target)
                .iter()
                .find(|batches| batches.iter().any(|batch| &batch.message() == message))
                .unwrap()
                .clone()
        }

        fn read_latest_batching_factor(target: &TargetId) -> Option<BatchingFactor> {
            // If target isn't active yet, return None
            if !AttestationTargets::<T>::get().contains(target) {
                return None
            }

            // Read amount of confirmed and reverted sfx out of last 10 confirmed batches, or fill with 0 if there aren't enough
            let up_to_last_10_confirmed: Vec<u16> =
                Self::get_batches(*target, BatchStatus::Committed)
                    .iter()
                    .rev()
                    .take(10)
                    .map(|batch| batch.read_batching_factor())
                    .collect::<Vec<u16>>();

            let latest_confirmed = *up_to_last_10_confirmed.first().unwrap_or(&0);

            let latest_signed = match Self::get_latest_batch_to_sign(*target) {
                Some(batch) => batch.read_batching_factor(),
                None => 0,
            };

            let current_next = match NextBatch::<T>::get(target) {
                Some(batch) => batch.read_batching_factor(),
                None => 0,
            };

            Some(BatchingFactor {
                latest_confirmed,
                latest_signed,
                current_next,
                up_to_last_10_confirmed,
            })
        }

        pub fn committee_size() -> usize {
            T::CommitteeSize::get() as usize
        }

        /// This function applies a partial slash to the stakes of an attester and its nominators.
        /// It returns the self-nomination balance of the given attester and the updated nomination balances
        /// of the nominators with an applied grace percent.
        ///
        /// ## Parameters
        ///
        /// - `attester`: The account ID of the attester whose stake is being slashed.
        /// - `nominations`: A vector of tuples where each tuple represents a nominator and its balance.
        /// - `percent_slash`: The percent of stake to slash from the attester.
        /// - `percent_nominator_grace`: The percent of stake to slash from the nominators.
        ///
        /// ## Returns
        ///
        /// This function returns a tuple containing two elements:
        ///
        /// - The first element is the self-nomination balance of the attester after the slash has been applied.
        /// - The second element is a vector of tuples where each tuple represents a nominator and its balance after the slash has been applied.
        ///
        /// If the attester is not found in the nominations, the function returns zero as the self-nomination balance
        /// and an empty vector as the list of nominators.
        pub fn apply_partial_stake_slash(
            attester: T::AccountId,
            nominations: Vec<(T::AccountId, BalanceOf<T>)>,
            percent_slash: Percent,
            percent_nominator_grace: Percent,
        ) -> (BalanceOf<T>, Vec<(T::AccountId, BalanceOf<T>)>) {
            // Find the attester's self nomination balance or return zero if not found
            let self_nomination_balance: BalanceOf<T> = nominations
                .iter()
                .find_map(|(nominator, balance)| {
                    if nominator == &attester {
                        Some(*balance)
                    } else {
                        None
                    }
                })
                .unwrap_or_else(|| {
                    log::warn!("Attester not found in nominations");
                    Zero::zero()
                });

            if self_nomination_balance.is_zero() {
                return (Zero::zero(), vec![])
            }

            // Calculate the amount to slash from the attester
            let slash_amount = percent_slash.mul_ceil(self_nomination_balance);

            // Update the nominations after slashing
            let nominators_after_slash = nominations
                .into_iter()
                .map(|(nominator, balance)| {
                    if nominator == attester {
                        // Subtract the slash amount from the attester's self nomination balance
                        (nominator, balance.saturating_sub(slash_amount))
                    } else {
                        // Subtract the nominator's grace amount from their nomination balance
                        let nominator_slash_amount = percent_nominator_grace.mul_ceil(balance);
                        (nominator, balance.saturating_sub(nominator_slash_amount))
                    }
                })
                .collect();

            (
                self_nomination_balance.saturating_sub(slash_amount),
                nominators_after_slash,
            )
        }

        /// Applies permanent slashes to colluding attesters.
        fn apply_permanent_attesters_slash(attester_local_addresses: Vec<T::AccountId>) {
            for account_id in attester_local_addresses {
                PermanentSlashes::<T>::append(account_id);
            }
        }

        pub fn find_and_set_batch_as_committed(
            target: TargetId,
            message_hash: &H256,
        ) -> DispatchResult {
            Batches::<T>::try_mutate(target, |batches_option| {
                let batches = batches_option.as_mut().ok_or(Error::<T>::BatchNotFound)?;
                let batch_by_message = batches
                    .iter_mut()
                    .find(|batch| &batch.message_hash() == message_hash)
                    .ok_or(Error::<T>::BatchNotFound)?;

                batch_by_message.status = BatchStatus::Committed;
                Ok(())
            })
        }

        pub fn reward_submitter(
            _submitter: &T::AccountId,
            _target: &TargetId,
            _batch_message: &BatchMessage<T::BlockNumber>,
        ) -> Result<BalanceOf<T>, DispatchError> {
            todo!("reward_submitter")
        }

        pub fn try_activate_new_target(target: &TargetId) -> bool {
            // Check if all members of the ActiveSet members have submitted their agreements
            let active_set = ActiveSet::<T>::get();
            let mut active_set_agreements = 0;
            for attester in active_set.iter() {
                if AttestersAgreements::<T>::contains_key(attester, target) {
                    active_set_agreements += 1;
                }
            }

            if active_set_agreements == active_set.len() {
                // Activate the new target
                PendingAttestationTargets::<T>::mutate(|pending| {
                    if let Some(index) = pending.iter().position(|x| x == target) {
                        pending.remove(index);
                    }
                });
                AttestationTargets::<T>::mutate(|active| {
                    if !active.contains(target) {
                        active.push(*target);
                    }
                });
                true
            } else {
                false
            }
        }

        pub fn is_last_transition_attested() -> bool {
            CommitteeTransitionOn::<T>::iter().all(|(target, index)| {
                // Try to find the corresponding batch
                let batch_by_index = Batches::<T>::get(target)
                    .and_then(|batches| batches.iter().cloned().find(|b| b.index == index));

                match batch_by_index {
                    // If found, check if it's not in PendingAttestation status
                    Some(batch) => batch.status != BatchStatus::PendingAttestation,
                    // If not found, consider it as "attested"
                    None => true,
                }
            })
        }

        pub fn get_batches(
            target: TargetId,
            by_status: BatchStatus,
        ) -> Vec<BatchMessage<T::BlockNumber>> {
            // Get the batches to sign
            match Batches::<T>::get(target) {
                Some(batches) => batches
                    .iter()
                    .filter(|b| b.status == by_status)
                    .cloned()
                    .collect(),
                None => vec![],
            }
        }

        pub fn get_batch_by_message(
            target: TargetId,
            message: Vec<u8>,
        ) -> Option<BatchMessage<T::BlockNumber>> {
            match Batches::<T>::get(target) {
                Some(batches) => batches.iter().find(|&b| b.message() == message).cloned(),
                None => None,
            }
        }

        pub fn get_batch_by_message_hash(
            target: TargetId,
            message_hash: H256,
        ) -> Option<BatchMessage<T::BlockNumber>> {
            match Batches::<T>::get(target) {
                Some(batches) => batches
                    .iter()
                    .find(|&b| b.message_hash() == message_hash)
                    .cloned(),
                None => None,
            }
        }

        pub fn get_batches_to_commit(target: TargetId) -> Vec<BatchMessage<T::BlockNumber>> {
            // Get the batches to sign
            match Batches::<T>::get(target) {
                Some(batches) => batches
                    .iter()
                    .filter(|b| {
                        b.status == BatchStatus::ReadyForSubmissionByMajority
                            || b.status == BatchStatus::ReadyForSubmissionFullyApproved
                    })
                    .cloned()
                    .collect(),
                None => vec![],
            }
        }

        pub fn get_latest_batch_to_commit(
            target: TargetId,
        ) -> Option<BatchMessage<T::BlockNumber>> {
            // Get the batches to sign
            let mut batches = Self::get_batches_to_commit(target);
            batches.sort_by(|a, b| b.index.cmp(&a.index));
            batches.first().cloned()
        }

        pub fn get_all_batches_to_sign(target: TargetId) -> Vec<BatchMessage<T::BlockNumber>> {
            let mut batches = Self::get_batches(target, BatchStatus::PendingAttestation);
            batches.sort_by(|a, b| b.created.cmp(&a.created));
            batches
        }

        pub fn get_latest_batch_to_sign(target: TargetId) -> Option<BatchMessage<T::BlockNumber>> {
            Self::get_all_batches_to_sign(target).first().cloned()
        }

        pub fn get_latest_batch_to_sign_hash(target: TargetId) -> Option<H256> {
            let mut batches = Self::get_batches(target, BatchStatus::PendingAttestation);
            batches.sort_by(|a, b| b.created.cmp(&a.created));
            batches.iter().map(|b| b.message_hash()).next()
        }

        pub fn get_latest_batch_to_sign_message(target: TargetId) -> Option<Vec<u8>> {
            let mut batches = Self::get_batches(target, BatchStatus::PendingAttestation);
            batches.sort_by(|a, b| b.created.cmp(&a.created));
            batches.iter().map(|b| b.message()).next()
        }

        fn update_sorted_nominated_attesters(
            attester: &T::AccountId,
            amount: BalanceOf<T>,
        ) -> bool {
            let mut all_indices_match = true;
            SortedNominatedAttesters::<T>::mutate(|attesters| {
                if let Some(index) = attesters.iter().position(|(a, _n)| a == attester) {
                    let total_nomination = attesters[index].1 - amount;
                    if total_nomination.is_zero() {
                        attesters.remove(index);
                    } else {
                        attesters[index] = (attester.clone(), total_nomination);
                    }

                    // Sort the attesters by their nomination amount
                    attesters.sort_by(|(_a1, n1), (_a2, n2)| n2.cmp(n1));

                    // Keep only the top 32 attesters in the list
                    attesters.truncate(32);
                } else {
                    log::warn!("Attester not found while updating sorted nominated attesters");
                    all_indices_match = false
                }
            });
            all_indices_match
        }

        pub fn do_nominate(
            nominator: &T::AccountId,
            attester: &T::AccountId,
            amount: BalanceOf<T>,
        ) -> DispatchResult {
            // Check if nominator has enough balance
            ensure!(
                T::Currency::free_balance(nominator) >= amount,
                Error::<T>::NominatorNotEnoughBalance
            );

            let current_nomination =
                Nominations::<T>::get(attester, nominator).unwrap_or(Zero::zero());

            let new_nomination = current_nomination + amount;
            Nominations::<T>::insert(attester, nominator, new_nomination);

            // Update the sorted list of nominated attesters
            SortedNominatedAttesters::<T>::try_mutate(|attesters| {
                let total_nomination = Nominations::<T>::iter_prefix(attester)
                    .map(|(_, balance)| balance)
                    .fold(Zero::zero(), |acc, balance| acc + balance);

                if let Some(index) = attesters.iter().position(|(a, _n)| a == attester) {
                    // Update the existing nomination amount
                    attesters[index] = (attester.clone(), total_nomination);
                } else {
                    // Add the new attester to the list
                    attesters.push((attester.clone(), total_nomination));
                }

                // Sort the attesters by their nomination amount
                attesters.sort_by(|(_a1, n1), (_a2, n2)| n2.cmp(n1));

                // Keep only the top 32 attesters in the list
                attesters.truncate(32);

                Ok::<(), Error<T>>(())
            })?;

            // Lock the nomination amount in the nominator's account
            T::Currency::reserve(nominator, amount)?;

            Ok(())
        }

        pub fn get_current_committee_transition_for_target(
            target: &TargetId,
        ) -> CommitteeTransition {
            let next_committee = NextCommittee::<T>::get();
            let mut committee_transition = Vec::new();

            for attester in &next_committee {
                if let Some(attester_info) = Attesters::<T>::get(attester) {
                    if let Some(checked_recoverable) =
                        AttestersAgreements::<T>::get(attester, target)
                    {
                        committee_transition.push((attester_info.index, checked_recoverable));
                    }
                }
            }

            committee_transition.sort_by(|(a, _), (b, _)| a.cmp(b));

            committee_transition
        }

        pub fn get_current_committee_indices() -> CommitteeTransitionIndices {
            let current_committee = CurrentCommittee::<T>::get();
            let mut committee_indices: CommitteeTransitionIndices = [0; COMMITTEE_SIZE]; // Initialize the committee_indices array

            for (i, attester) in current_committee.iter().enumerate() {
                if let Some(attester_info) = Attesters::<T>::get(attester) {
                    committee_indices[i] = attester_info.index;
                }
            }

            committee_indices.sort(); // Sorting the indices in ascending order

            committee_indices
        }

        fn shuffle_committee() -> bool {
            let active_set = ActiveSet::<T>::get();
            let active_set_size = active_set.len();

            let mut committee_size = T::CommitteeSize::get() as usize;

            let full_shuffle = if committee_size > active_set_size {
                committee_size = active_set_size;
                false
            } else {
                true
            };

            let current_committee = CurrentCommittee::<T>::get();
            let mut next_committee = NextCommittee::<T>::get();

            let shuffle_active_set = |shuffled_active_set: &mut Vec<T::AccountId>| {
                for i in (1..shuffled_active_set.len()).rev() {
                    let random_value = T::RandomnessSource::random(&i.to_be_bytes());
                    let random_index = random_value
                        .0
                        .as_ref()
                        .iter()
                        .fold(0usize, |acc, &val| (acc + val as usize) % (i + 1));

                    if i != random_index {
                        shuffled_active_set.swap(i, random_index);
                    }
                }
            };

            let mut shuffled_active_set = active_set.clone();

            shuffle_active_set(&mut shuffled_active_set);

            let new_committee = shuffled_active_set
                .clone()
                .into_iter()
                .take(committee_size)
                .collect::<Vec<T::AccountId>>();

            // Bootstrap case - if there is no current committee, we need to set it
            if next_committee.is_empty() {
                shuffled_active_set = active_set;
                shuffle_active_set(&mut shuffled_active_set);
                next_committee = shuffled_active_set
                    .into_iter()
                    .take(committee_size)
                    .collect::<Vec<T::AccountId>>();
            }

            CurrentCommittee::<T>::put(next_committee);
            PreviousCommittee::<T>::put(current_committee);
            NextCommittee::<T>::put(new_committee);

            full_shuffle
        }

        pub fn process_repatriations(n: T::BlockNumber, aggregated_weight: Weight) -> Weight {
            for target in AttestationTargets::<T>::get() {
                Batches::<T>::mutate(target, |batches| {
                    let mut repatriated = false;
                    if let Some(batches) = batches {
                        batches
                            .iter_mut()
                            .filter(|batch| {
                                batch.status == BatchStatus::PendingAttestation
                                    && batch.created + T::RepatriationPeriod::get() <= n
                            })
                            .for_each(|batch| {
                                // Merge both Reverted and Committed SFX, including status flags
                                let mut sfx_to_repatriate: Vec<(CircuitStatus, H256)> = vec![];

                                if let Some(batch_sfx) = batch.committed_sfx.as_ref() {
                                    for sfx_id in batch_sfx.iter() {
                                        sfx_to_repatriate.push((CircuitStatus::Committed, *sfx_id));
                                    }
                                }
                                if let Some(batch_sfx) = batch.reverted_sfx.as_ref() {
                                    for sfx_id in batch_sfx.iter() {
                                        sfx_to_repatriate.push((
                                            CircuitStatus::Reverted(Cause::Timeout),
                                            *sfx_id,
                                        ));
                                    }
                                }

                                sfx_to_repatriate
                                    .iter()
                                    .filter_map(|(status, sfx_id)| {
                                        T::Hash::decode(&mut &sfx_id.as_bytes()[..])
                                            .map(|sfx_id_as_hash| (sfx_id, sfx_id_as_hash, status))
                                            .ok()
                                    })
                                    .for_each(|(sfx_id, sfx_id_as_hash, status)| {
                                        let requester: Option<T::AccountId> =
                                            match T::ReadSFX::get_fsx_requester(sfx_id_as_hash) {
                                                Ok(requester) => Some(requester),
                                                Err(_) => None,
                                            };

                                        if let Ok(fsx) = T::ReadSFX::get_fsx(sfx_id_as_hash) {
                                            if T::Rewards::repatriate_for_late_attestation(
                                                sfx_id, &fsx, status, requester,
                                            ) {
                                                repatriated = true;
                                            }
                                        } else {
                                            log::warn!(
                                                "SFX not found while processing repatriations"
                                            );
                                        }
                                    });

                                batch.latency = match batch.latency {
                                    LatencyStatus::OnTime =>
                                        if repatriated {
                                            LatencyStatus::Late(1, 1)
                                        } else {
                                            LatencyStatus::Late(1, 0)
                                        },
                                    LatencyStatus::Late(n, r) =>
                                        if repatriated {
                                            LatencyStatus::Late(
                                                n.saturating_add(1),
                                                r.saturating_add(1),
                                            )
                                        } else {
                                            LatencyStatus::Late(n.saturating_add(1), r)
                                        },
                                }
                            });
                    }
                });
            }
            aggregated_weight
        }

        pub fn process_next_batch_window(n: T::BlockNumber, aggregated_weight: Weight) -> Weight {
            let quorum = (T::CommitteeSize::get() * 2 / 3) as usize;

            for target in AttestationTargets::<T>::get() {
                let mut new_next_batch = BatchMessage {
                    created: n,
                    ..Default::default()
                };
                // If a batch exists, update its status
                Batches::<T>::mutate(target, |batches| {
                    if let Some(batches) = batches {
                        for mut batch in batches.iter_mut() {
                            if batch.status == BatchStatus::PendingAttestation
                                && batch.signatures.len() >= quorum
                            {
                                batch.status = BatchStatus::ReadyForSubmissionByMajority;
                                Self::deposit_event(Event::NewConfirmationBatch(
                                    target,
                                    batch.clone(),
                                    batch.message(),
                                    batch.message_hash(),
                                ));
                            } else {
                                // Skip if BatchingWindow overlaps with RepatriationPeriod
                                if !(n % T::RepatriationPeriod::get()).is_zero()
                                    || batch.has_no_sfx()
                                {
                                    // Mark the batch as late if it has not been attested for.
                                    batch.latency = match batch.latency {
                                        LatencyStatus::OnTime => LatencyStatus::Late(1, 0),
                                        LatencyStatus::Late(n, r) =>
                                            LatencyStatus::Late(n.saturating_add(1), r),
                                    };
                                }
                            }
                        }
                    }
                });

                let batches_pending_attestation =
                    Self::get_batches(target, BatchStatus::PendingAttestation);
                if !batches_pending_attestation.is_empty() {
                    // Emit all pending attestation batches for the target with indexes and message hashes
                    Self::deposit_event(Event::CurrentPendingAttestationBatches(
                        target,
                        batches_pending_attestation
                            .iter()
                            .map(|batch| (batch.index, batch.message_hash()))
                            .collect::<Vec<(u32, H256)>>(),
                    ));
                }

                if let Some(mut next_batch) = NextBatch::<T>::get(target) {
                    // Check if batch has pending messages to attest for
                    // Leave the batch empty if it has no messages to attest for
                    if !next_batch.is_empty() {
                        let message_hash = next_batch.message_hash();
                        next_batch.status = BatchStatus::PendingAttestation;
                        // Push the batch to the batches vector
                        Batches::<T>::append(target, &next_batch);
                        // Create a new empty batch for the next window
                        new_next_batch.index = next_batch.index.saturating_add(1);
                        NextBatch::<T>::insert(target, new_next_batch);

                        Self::deposit_event(Event::NewAttestationBatch(target, next_batch));

                        let execution_vendor = match T::Xdns::get_verification_vendor(&target) {
                            Ok(gv) => match gv {
                                GatewayVendor::Ethereum => ExecutionVendor::EVM,
                                _ => ExecutionVendor::Substrate,
                            },
                            Err(_) => ExecutionVendor::EVM,
                        };

                        Self::deposit_event(Event::NewAttestationMessageHash(
                            target,
                            message_hash,
                            execution_vendor,
                        ));
                    }
                } else {
                    // Create a new !first! empty batch for the next window on the newly accepted target
                    NextBatch::<T>::insert(target, new_next_batch);
                    Self::request_next_committee_attestation();
                }
            }
            aggregated_weight
        }

        pub fn is_permanently_slashed(account: &T::AccountId) -> bool {
            PermanentSlashes::<T>::get().contains(account)
        }

        pub fn process_pending_unnominations(
            n: T::BlockNumber,
            mut aggregated_weight: Weight,
        ) -> Weight {
            aggregated_weight += T::DbWeight::get().reads(1);
            for (nominator, pending_unnominations) in PendingUnnominations::<T>::iter() {
                let mut pending_unnominations = pending_unnominations.clone();
                let mut pending_unnominations_updated = false;
                let mut indices_to_remove = Vec::new();

                for (index, (attester, amount, unlock_block)) in
                    pending_unnominations.iter().enumerate()
                {
                    if unlock_block <= &n {
                        // Save the index to be removed later
                        indices_to_remove.push(index);
                        pending_unnominations_updated = true;

                        // Check if this is self-deregistration
                        if &nominator == attester {
                            // Retreive the self-nomination amount
                            let self_nomination =
                                Nominations::<T>::get(attester, attester).unwrap_or(Zero::zero());

                            if self_nomination.saturating_sub(*amount) < T::MinAttesterBond::get() {
                                // Handle full self-deregistration with releasing all the nominator's funds
                                for nomination in Nominations::<T>::iter_prefix(attester) {
                                    let (nominator, amount) = nomination;
                                    // Remove the nomination from storage
                                    Nominations::<T>::remove(attester, &nominator);
                                    // Unreserve the nominated amount in the nominator's account
                                    T::Currency::unreserve(&nominator, amount);
                                    aggregated_weight += T::DbWeight::get().writes(2);
                                }
                                // Remove the attester from the list of attesters
                                Attesters::<T>::remove(attester);
                                aggregated_weight += T::DbWeight::get().writes(1);
                                SortedNominatedAttesters::<T>::mutate(|attesters| {
                                    if let Some(index) =
                                        attesters.iter().position(|(a, _n)| a == attester)
                                    {
                                        attesters.remove(index);
                                    }
                                });
                                aggregated_weight += T::DbWeight::get().writes(1);

                                PendingUnnominations::<T>::remove(attester);
                                aggregated_weight += T::DbWeight::get().writes(1);

                                Self::deposit_event(Event::AttesterDeregistered(attester.clone()));

                                continue
                            }
                        }

                        // Unreserve the nominated amount in the nominator's account
                        T::Currency::unreserve(&nominator, *amount);
                        aggregated_weight += T::DbWeight::get().writes(1);

                        // Remove the nomination from storage
                        Nominations::<T>::remove(attester, &nominator);
                        aggregated_weight += T::DbWeight::get().writes(1);

                        // Update the sorted list of nominated attesters
                        let _ = Self::update_sorted_nominated_attesters(attester, *amount);
                        aggregated_weight += T::DbWeight::get().writes(1);
                    }
                }

                // Remove the pending unnomination from the list
                for &index in indices_to_remove.iter().rev() {
                    pending_unnominations.remove(index);
                }

                // Update the pending unnominations storage item if necessary
                if pending_unnominations_updated {
                    if pending_unnominations.is_empty() {
                        PendingUnnominations::<T>::remove(&nominator);
                    } else {
                        PendingUnnominations::<T>::insert(&nominator, pending_unnominations);
                    }
                    aggregated_weight += T::DbWeight::get().writes(1);
                }
            }

            aggregated_weight
        }
    }

    #[pallet::hooks]
    impl<T: Config> Hooks<BlockNumberFor<T>> for Pallet<T> {
        fn on_initialize(n: T::BlockNumber) -> Weight {
            let mut aggregated_weight: Weight = Zero::zero();
            // Check if a shuffling round has passed
            if (n % T::ShufflingFrequency::get()).is_zero() && Self::is_last_transition_attested() {
                // Process pending unnominations
                aggregated_weight = Self::process_pending_unnominations(n, aggregated_weight);
                // Update the active set of attesters
                ActiveSet::<T>::put(
                    SortedNominatedAttesters::<T>::get()
                        .iter()
                        .filter(|(account_id, _)| !Self::is_permanently_slashed(account_id))
                        .take(32)
                        .cloned()
                        .map(|(account_id, _balance)| account_id)
                        .collect::<Vec<T::AccountId>>(),
                );
                aggregated_weight += T::DbWeight::get().reads_writes(1, 1);

                // Call shuffle_committee
                Self::shuffle_committee();
                aggregated_weight += T::DbWeight::get().reads_writes(2, 2);

                Self::deposit_event(Event::ShufflingCompleted(
                    CurrentCommittee::<T>::get(),
                    PreviousCommittee::<T>::get(),
                    NextCommittee::<T>::get(),
                ));

                for (target, batch_index) in Self::request_next_committee_attestation() {
                    CommitteeTransitionOn::<T>::insert(target, batch_index);
                }
                aggregated_weight += T::DbWeight::get().reads_writes(2, 3);

                return aggregated_weight
            }

            if (n % T::BatchingWindow::get()).is_zero() {
                // Check if there any pending attestations to submit with the current batch
                aggregated_weight = Self::process_next_batch_window(n, aggregated_weight);
            }
            if (n % T::RepatriationPeriod::get()).is_zero() {
                aggregated_weight = Self::process_repatriations(n, aggregated_weight);
            }
            aggregated_weight
        }
    }

    // The genesis config type.
    #[pallet::genesis_config]
    pub struct GenesisConfig<T: Config> {
        pub phantom: PhantomData<T>,
        pub attestation_targets: Vec<TargetId>,
    }

    // The default value for the genesis config type.
    #[cfg(feature = "std")]
    impl<T: Config> Default for GenesisConfig<T> {
        fn default() -> Self {
            Self {
                phantom: Default::default(),
                attestation_targets: Default::default(),
            }
        }
    }

    // The build of genesis for the pallet.
    #[pallet::genesis_build]
    impl<T: Config> GenesisBuild<T> for GenesisConfig<T> {
        fn build(&self) {
            // Extend the list of attestation targets
            for target in self.attestation_targets.iter() {
                AttestationTargets::<T>::append(target);
            }

            // For each target, create new batch for next window
            for target in AttestationTargets::<T>::get() {
                let new_next_batch = BatchMessage {
                    created: frame_system::Pallet::<T>::block_number(),
                    ..Default::default()
                };
                NextBatch::<T>::insert(target, new_next_batch.clone());
            }
        }
    }
}

#[cfg(test)]
pub mod attesters_test {
    use super::{
        TargetId, ECDSA_ATTESTER_KEY_TYPE_ID, ED25519_ATTESTER_KEY_TYPE_ID,
        SR25519_ATTESTER_KEY_TYPE_ID,
    };
    use std::ops::Index;

    use codec::Encode;
    use frame_support::{
        assert_err, assert_noop, assert_ok,
        traits::{Currency, Get, Hooks, Len},
        StorageValue,
    };
    use sp_application_crypto::{ecdsa, ed25519, sr25519, KeyTypeId, Pair, RuntimePublic};
    use sp_core::H256;
    use sp_runtime::{traits::Keccak256, Percent};

    use crate::{PaidFinalityFees, TargetBatchDispatchEvent, REWARD_ADJUSTMENT};
    use sp_std::convert::TryInto;
    use t3rn_mini_mock_runtime::{
        AccountId, ActiveSet, AttestationTargets, Attesters, AttestersError, AttestersEvent,
        AttestersStore, Balance, Balances, BatchMessage, BatchStatus, BlockNumber,
        CommitteeTransitionOn, ConfigAttesters, ConfigRewards, CurrentCommittee, ExtBuilder,
        FullSideEffects, LatencyStatus, MiniRuntime, NextBatch, NextCommitteeOnTarget, Nominations,
        PendingUnnominations, PermanentSlashes, PreviousCommittee, Rewards, RuntimeEvent as Event,
        RuntimeOrigin, SFX2XTXLinksMap, SortedNominatedAttesters, System, XExecSignals,
        ETHEREUM_TARGET, POLKADOT_TARGET,
    };
    use t3rn_primitives::{
        attesters::{
            ecdsa_pubkey_to_eth_address, AttesterInfo, AttestersReadApi, AttestersWriteApi,
            CommitteeRecoverable, CommitteeTransitionIndices,
        },
        circuit::{
            AdaptiveTimeout, CircuitStatus, FullSideEffect, SecurityLvl, SideEffect, XExecSignal,
        },
        claimable::{BenefitSource, CircuitRole, ClaimableArtifacts},
        TreasuryAccount, TreasuryAccountProvider,
    };
    use tiny_keccak::{Hasher, Keccak};

    #[test]
    fn estimate_finality_fee_1_delay() {
        let mut ext = ExtBuilder::default()
            // .with_standard_sfx_abi()
            // .with_eth_gateway_record()
            .build();

        ext.execute_with(|| {
            // test data
            let target_id = TargetId::default();
            let blocks_delay: BlockNumber = 1;
            let base_user_fee_for_single_user: Balance = 10_000_000_000_000u128.try_into().unwrap();

            let result = Attesters::estimate_finality_reward(&target_id, blocks_delay);

            let expected_reward = base_user_fee_for_single_user
                .saturating_sub(REWARD_ADJUSTMENT.mul_ceil(base_user_fee_for_single_user));

            // For just one, has to be the same
            assert_eq!(result, expected_reward);
        });
    }

    #[test]
    fn estimate_finality_fee_10_delay() {
        let mut ext = ExtBuilder::default()
            // .with_standard_sfx_abi()
            // .with_eth_gateway_record()
            .build();

        ext.execute_with(|| {
            let target_id = TargetId::default();
            let blocks_delay: BlockNumber = 10;
            let base_user_fee_for_single_user: Balance = 10_000_000_000_000u128.try_into().unwrap();

            let result = Attesters::estimate_finality_reward(&target_id, blocks_delay);

            // let mut expected_finality_reward = PaidFinalityFees::get(target_id)
            //     .as_ref()
            //     .and_then(|fees| fees.last())
            //     .unwrap_or(&base_user_fee_for_single_user);
            // let mut expected_reward = *expected_finality_reward;
            let mut expected_reward = base_user_fee_for_single_user;

            for _ in 0..blocks_delay {
                expected_reward = REWARD_ADJUSTMENT
                    .mul_ceil(expected_reward)
                    .saturating_add(expected_reward);
            }

            // The computed result has to be less than the just a decrease
            assert!(result < expected_reward);
        });
    }

    pub fn deregister_attester(attester: AccountId) {
        // Assert that attester is register prior to deregistration
        assert!(AttestersStore::<MiniRuntime>::get(&attester).is_some(),);

        let self_nomination_amount = Nominations::<MiniRuntime>::get(&attester, &attester).unwrap();

        assert!(self_nomination_amount > <MiniRuntime as ConfigAttesters>::MinAttesterBond::get());

        let attester_balance_prior = Balances::free_balance(&attester);

        let nominations_state_prior = Nominations::<MiniRuntime>::iter_prefix(&attester)
            .map(|(nominator, nomination)| {
                (
                    nominator.clone(),
                    nomination,
                    Balances::free_balance(&nominator),
                )
            })
            .collect::<Vec<(AccountId, Balance, Balance)>>();

        assert_ok!(Attesters::deregister_attester(RuntimeOrigin::signed(
            attester.clone()
        ),));

        // Check Pending Unnomination is created
        assert!(PendingUnnominations::<MiniRuntime>::get(&attester).is_some());

        // Check Pending Unnomination is created with entire self-nomination amount
        assert_eq!(
            PendingUnnominations::<MiniRuntime>::get(&attester).unwrap(),
            vec![(attester.clone(), self_nomination_amount, 817u32)],
        );

        // Run to active to unlock block = 2 x shuffling frequency + next window
        Attesters::on_initialize(1200u32);

        // Assert that attester is deregistered
        assert!(AttestersStore::<MiniRuntime>::get(&attester).is_none(),);

        // Assume not in active set
        assert!(!ActiveSet::<MiniRuntime>::get()
            .iter()
            .any(|x| x == &attester));

        // Assume deposit is returned to attester
        assert_eq!(
            Balances::free_balance(&attester),
            attester_balance_prior + self_nomination_amount
        );

        // Assume nominators are refunded
        for (nominator, nomination, nominator_balance_prior) in nominations_state_prior {
            assert_eq!(
                Balances::free_balance(&nominator),
                nominator_balance_prior + nomination
            )
        }
    }

    pub fn select_new_committee() {
        // Run to the next shuffling window
        let shuffling_frequency = <MiniRuntime as ConfigAttesters>::ShufflingFrequency::get();
        let current_block = System::block_number();

        if current_block < shuffling_frequency {
            Attesters::on_initialize(shuffling_frequency);
            System::set_block_number(shuffling_frequency);
        } else {
            let shuffling_multiplier = current_block / shuffling_frequency;
            Attesters::on_initialize(shuffling_multiplier * shuffling_frequency);
            System::set_block_number(shuffling_multiplier * shuffling_frequency);
        }
        assert!(!ActiveSet::<MiniRuntime>::get().is_empty(),);
        assert!(!CurrentCommittee::<MiniRuntime>::get().is_empty(),);
    }

    pub fn register_attester_with_single_private_key(secret_key: [u8; 32]) -> AttesterInfo {
        // Register an attester
        let attester = AccountId::from(secret_key);

        let ecdsa_key = ecdsa::Pair::from_seed(&secret_key).public().to_raw_vec();
        let ed25519_key = ed25519::Pair::from_seed(&secret_key).public().to_raw_vec();
        let sr25519_key = sr25519::Pair::from_seed(&secret_key).public().to_raw_vec();

        let _ = Balances::deposit_creating(&attester, 100u128);

        assert_ok!(Attesters::register_attester(
            RuntimeOrigin::signed(attester.clone()),
            10u128,
            ecdsa_key.clone().try_into().unwrap(),
            ed25519_key.clone().try_into().unwrap(),
            sr25519_key.clone().try_into().unwrap(),
            None,
        ));

        // Run to active set selection
        Attesters::on_initialize(400u32);

        let attester_info: AttesterInfo = AttestersStore::<MiniRuntime>::get(&attester).unwrap();
        assert_eq!(attester_info.key_ed.encode(), ed25519_key);
        assert_eq!(attester_info.key_ec.encode(), ecdsa_key);
        assert_eq!(attester_info.key_sr.encode(), sr25519_key);
        attester_info
    }

    pub fn make_all_agree_to_new_target_or_force_if_no_active_set(target: &TargetId) {
        assert!(!Attesters::attestation_targets().contains(target));
        assert!(Attesters::pending_attestation_targets().contains(target));
        if AttestersStore::<MiniRuntime>::iter().count() == 0 {
<<<<<<< HEAD
            let _ = Attesters::force_activate_target(RuntimeOrigin::root(), *target);
=======
            Attesters::force_activate_target(RuntimeOrigin::root(), *target);
>>>>>>> b7c1d9b7
        }
        for (attester, attester_info) in AttestersStore::<MiniRuntime>::iter() {
            // assume attester agrees to eth target: deriving eth address from ecdsa key
            let derived_eth_address = ecdsa_pubkey_to_eth_address(&attester_info.key_ec);
            assert_ok!(derived_eth_address);
            assert_ok!(Attesters::agree_to_new_attestation_target(
                RuntimeOrigin::signed(attester),
                *target,
                derived_eth_address.unwrap().encode(),
            ));
        }
        assert!(!Attesters::pending_attestation_targets().contains(target));
        assert!(Attesters::attestation_targets().contains(target));
    }

    pub fn add_target_and_transition_to_next_batch(target: TargetId, index: u32) -> BlockNumber {
<<<<<<< HEAD
        let _ = Attesters::add_attestation_target(RuntimeOrigin::root(), target);
=======
        Attesters::add_attestation_target(RuntimeOrigin::root(), target);
>>>>>>> b7c1d9b7
        if !Attesters::attestation_targets().contains(&target) {
            // if active set is empty, select the next active set
            if !ActiveSet::<MiniRuntime>::get().is_empty() {
                select_new_committee();
            }
            assert_eq!(Attesters::pending_attestation_targets(), [target]);
            make_all_agree_to_new_target_or_force_if_no_active_set(&target);
        }

        transition_to_next_batch(target, index)
    }

    fn transition_to_next_batch(target: TargetId, index: u32) -> BlockNumber {
        let current_block: BlockNumber = System::block_number();
        let batching_window: BlockNumber = <MiniRuntime as ConfigAttesters>::BatchingWindow::get();

        // calculate the closest multiple of batching_window
        let closest_block = ((current_block / batching_window) + 1) * batching_window;

        System::set_block_number(closest_block);

        // Transition to the next batch
        System::set_block_number(closest_block);
        Attesters::on_initialize(closest_block);

        let next_batch = NextBatch::<MiniRuntime>::get(target).unwrap();
        assert_eq!(next_batch.status, BatchStatus::PendingMessage);
        // Pending message doesn't update if it's empty, therefore difficult to predict the created block number without more context
        assert!(next_batch.created <= closest_block);
        assert_eq!(next_batch.index, index);
        assert_eq!(next_batch.committed_sfx, None);
        assert_eq!(next_batch.reverted_sfx, None);
        assert_eq!(next_batch.banned_committee, None);
        assert_eq!(next_batch.signatures, Vec::new());

        System::set_block_number(closest_block);
        closest_block
    }

    #[test]
    fn register_attester_from_single_private_key() {
        let mut ext = ExtBuilder::default().build();
        ext.execute_with(|| {
            register_attester_with_single_private_key([1u8; 32]);
        });
    }

    #[test]
    fn deregister_attester_releases_all_funds() {
        let mut ext = ExtBuilder::default().build();
        ext.execute_with(|| {
            let _attester_info = register_attester_with_single_private_key([1u8; 32]);
            let attester_account_id = AccountId::from([1u8; 32]);

            deregister_attester(attester_account_id);
        });
    }

    // Returns H256 message hash + signature as Vec<u8>
    fn sign_and_submit_sfx_to_latest_attestation(
        attester: AccountId,
        messages: Vec<[u8; 32]>,
        key_type: KeyTypeId,
        target: TargetId,
        secret_key: [u8; 32],
    ) -> (H256, Vec<u8>) {
        // Check if batch with message exists and if not create one
        if Attesters::get_latest_batch_to_sign_message(target).is_none() {
            let _current_block_1 = add_target_and_transition_to_next_batch(target, 0);

            for message in messages {
                let sfx_id_a = H256::from(message);
                let _ = Attesters::request_sfx_attestation_commit(target, sfx_id_a);
            }

            let _current_block_2 = add_target_and_transition_to_next_batch(target, 1);
        }
        let latest_batch_hash = Attesters::get_latest_batch_to_sign_hash(target).unwrap();

        let signature: Vec<u8> = match key_type {
            ECDSA_ATTESTER_KEY_TYPE_ID => ecdsa::Pair::from_seed(&secret_key)
                .sign(latest_batch_hash.as_ref())
                .encode(),
            ED25519_ATTESTER_KEY_TYPE_ID => ed25519::Pair::from_seed(&secret_key)
                .sign(latest_batch_hash.as_ref())
                .encode(),
            SR25519_ATTESTER_KEY_TYPE_ID => sr25519::Pair::from_seed(&secret_key)
                .sign(latest_batch_hash.as_ref())
                .encode(),
            _ => panic!("Invalid key type"),
        };

        assert_ok!(Attesters::submit_attestation(
            RuntimeOrigin::signed(attester),
            latest_batch_hash,
            signature.clone(),
            target,
        ));

        (latest_batch_hash, signature)
    }

    #[test]
    fn submitting_attestation_reads_as_on_time_latency_status() {
        let mut ext = ExtBuilder::default()
            .with_standard_sfx_abi()
            .with_eth_gateway_record()
            .build();

        ext.execute_with(|| {
            // Register an attester
            let attester = AccountId::from([1; 32]);
            let _attester_info = register_attester_with_single_private_key([1u8; 32]);
            // Submit an attestation signed with the Ed25519 key
            let sfx_id_to_sign_on: [u8; 32] = *b"message_that_needs_attestation32";
            let (_hash, _signature) = sign_and_submit_sfx_to_latest_attestation(
                attester,
                vec![sfx_id_to_sign_on],
                ECDSA_ATTESTER_KEY_TYPE_ID,
                ETHEREUM_TARGET,
                [1u8; 32],
            );

            let batch_latency = Attesters::read_attestation_latency(&ETHEREUM_TARGET);
            assert!(batch_latency.is_some());
            assert_eq!(batch_latency, Some(LatencyStatus::OnTime));
        });
    }

    #[test]
    fn register_and_submit_attestation_in_ecdsa() {
        let mut ext = ExtBuilder::default()
            .with_standard_sfx_abi()
            .with_eth_gateway_record()
            .build();
        ext.execute_with(|| {
            // Register an attester
            let attester = AccountId::from([1; 32]);
            let attester_info = register_attester_with_single_private_key([1u8; 32]);
            // Submit an attestation signed with the Ed25519 key
            let sfx_id_to_sign_on: [u8; 32] = *b"message_that_needs_attestation32";
            let (_hash, signature) = sign_and_submit_sfx_to_latest_attestation(
                attester,
                vec![sfx_id_to_sign_on],
                ECDSA_ATTESTER_KEY_TYPE_ID,
                ETHEREUM_TARGET,
                [1u8; 32],
            );

            let latest_batch = Attesters::get_latest_batch_to_sign(ETHEREUM_TARGET);
            assert!(latest_batch.is_some());

            let latest_batch_some = latest_batch.unwrap();
            assert_eq!(latest_batch_some.status, BatchStatus::PendingAttestation);
            assert_eq!(
                latest_batch_some.signatures,
                vec![(attester_info.index, signature.try_into().unwrap())]
            );
        });
    }

    #[test]
    fn double_attestation_is_not_allowed() {
        let target = ETHEREUM_TARGET;
        let _mock_escrow_account: AccountId = AccountId::new([2u8; 32]);

        let mut ext = ExtBuilder::default()
            .with_standard_sfx_abi()
            .with_eth_gateway_record()
            .build();

        ext.execute_with(|| {
            // Register an attester
            let attester = AccountId::from([1; 32]);
            register_attester_with_single_private_key([1u8; 32]);
            // Submit an attestation signed with the Ed25519 key
            let sfx_id_to_sign_on: [u8; 32] = *b"message_that_needs_attestation32";
            let (message_hash, _signature) = sign_and_submit_sfx_to_latest_attestation(
                attester.clone(),
                vec![sfx_id_to_sign_on],
                ECDSA_ATTESTER_KEY_TYPE_ID,
                target,
                [1u8; 32],
            );

            let same_signature_again = ecdsa::Pair::from_seed(&[1u8; 32])
                .sign(message_hash.as_ref())
                .encode();

            assert_err!(
                Attesters::submit_attestation(
                    RuntimeOrigin::signed(attester),
                    message_hash,
                    same_signature_again,
                    target,
                ),
                AttestersError::<MiniRuntime>::AttestationDoubleSignAttempt
            );
        });
    }

    #[test]
    fn test_adding_sfx_moves_next_batch_to_pending_attestation() {
        let mut ext = ExtBuilder::default()
            .with_standard_sfx_abi()
            .with_eth_gateway_record()
            .build();
        ext.execute_with(|| {
            let target: TargetId = ETHEREUM_TARGET;
            let current_block_1 = add_target_and_transition_to_next_batch(target, 0);

            let sfx_id_a = H256::repeat_byte(1);
            assert_ok!(Attesters::request_sfx_attestation_commit(target, sfx_id_a));

            let _current_block_2 = add_target_and_transition_to_next_batch(target, 1);

            assert_eq!(
                Attesters::get_batches(target, BatchStatus::PendingAttestation),
                vec![BatchMessage {
                    available_to_commit_at: 0,
                    committed_sfx: Some(vec![sfx_id_a]),
                    reverted_sfx: None,
                    next_committee: None,
                    banned_committee: None,
                    signatures: vec![],
                    status: BatchStatus::PendingAttestation,
                    created: current_block_1,
                    latency: LatencyStatus::OnTime,
                    index: 0,
                }]
            );
        });
    }

    #[test]
    fn test_successfull_process_repatriation_for_pending_attestation_with_one_fsx_reverted() {
        let mut ext = ExtBuilder::default()
            .with_standard_sfx_abi()
            .with_eth_gateway_record()
            .build();
        ext.execute_with(|| {
            let target: TargetId = ETHEREUM_TARGET;
            let current_block_1 = add_target_and_transition_to_next_batch(target, 0);

            let repatriated_executor = AccountId::from([1u8; 32]);
            let mock_xtx_id = H256([2u8; 32]);
            let mock_fsx = FullSideEffect {
                input: SideEffect {
                    enforce_executor: Some(repatriated_executor.clone()),
                    target,
                    max_reward: 10,
                    insurance: 1,
                    action: [0u8; 4],
                    encoded_args: vec![],
                    signature: vec![],
                    reward_asset_id: None,
                },
                confirmed: None,
                security_lvl: SecurityLvl::Escrow,
                submission_target_height: 1,
                best_bid: None,
                index: 0,
            };

            let sfx_id = mock_fsx
                .input
                .generate_id::<Keccak256>(mock_xtx_id.as_bytes(), 0u32);

            assert_ok!(Attesters::request_sfx_attestation_revert(target, sfx_id));

            let _current_block_2 = add_target_and_transition_to_next_batch(target, 1);

            let pending_batches = Attesters::get_batches(target, BatchStatus::PendingAttestation);
            assert_eq!(pending_batches.len(), 1);
            let pending_batch = pending_batches[0].clone();
            assert_eq!(pending_batch.reverted_sfx, Some(vec![sfx_id]));
            assert_eq!(pending_batch.committed_sfx, None);
            assert_eq!(pending_batch.created, current_block_1);

            const SLASH_TREASURY_BALANCE: Balance = 100;
            let _balance = Balances::deposit_creating(
                &MiniRuntime::get_treasury_account(TreasuryAccount::Slash),
                SLASH_TREASURY_BALANCE,
            );

            FullSideEffects::<MiniRuntime>::insert(mock_xtx_id, vec![vec![mock_fsx.clone()]]);
            SFX2XTXLinksMap::<MiniRuntime>::insert(sfx_id, mock_xtx_id);

            let repatriation_period: BlockNumber =
                <MiniRuntime as ConfigAttesters>::RepatriationPeriod::get();
            Attesters::on_initialize(2 * repatriation_period);

            // The batch should change the status to Repatriated
            let the_same_batch =
                Attesters::get_batch_by_message(target, pending_batch.message()).unwrap();

            assert_eq!(the_same_batch.status, BatchStatus::PendingAttestation);
            assert_eq!(the_same_batch.latency, LatencyStatus::Late(1, 1));

            assert_eq!(
                Rewards::get_pending_claims(repatriated_executor.clone()),
                Some(vec![ClaimableArtifacts {
                    beneficiary: repatriated_executor,
                    role: CircuitRole::Executor,
                    total_round_claim: mock_fsx.input.max_reward / 2,
                    benefit_source: BenefitSource::SlashTreasury,
                    non_native_asset_id: None,
                }])
            );
        });
    }

    #[test]
    fn test_successfull_process_repatriation_for_pending_attestation_with_one_fsx() {
        let mut ext = ExtBuilder::default()
            .with_standard_sfx_abi()
            .with_eth_gateway_record()
            .build();
        ext.execute_with(|| {
            let target: TargetId = ETHEREUM_TARGET;
            let current_block_1 = add_target_and_transition_to_next_batch(target, 0);

            let repatriated_requester = AccountId::from([4u8; 32]);
            let repatriated_executor = AccountId::from([1u8; 32]);
            let mock_xtx_id = H256([2u8; 32]);
            let mock_fsx = FullSideEffect {
                input: SideEffect {
                    enforce_executor: Some(repatriated_executor),
                    target,
                    max_reward: 10,
                    insurance: 1,
                    action: [0u8; 4],
                    encoded_args: vec![],
                    signature: vec![],
                    reward_asset_id: None,
                },
                confirmed: None,
                security_lvl: SecurityLvl::Escrow,
                submission_target_height: 1,
                best_bid: None,
                index: 0,
            };

            let mock_xtx = XExecSignal {
                requester: repatriated_requester.clone(),
                requester_nonce: 1,
                timeouts_at: AdaptiveTimeout::default_401(),
                speed_mode: Default::default(),
                delay_steps_at: None,
                status: CircuitStatus::Committed,
                steps_cnt: (0, 0),
            };

            let sfx_id = mock_fsx
                .input
                .generate_id::<Keccak256>(mock_xtx_id.as_bytes(), 0u32);

            assert_ok!(Attesters::request_sfx_attestation_commit(target, sfx_id));

            let _current_block_2 = add_target_and_transition_to_next_batch(target, 1);

            let pending_batches = Attesters::get_batches(target, BatchStatus::PendingAttestation);
            assert_eq!(pending_batches.len(), 1);
            let pending_batch = pending_batches[0].clone();
            assert_eq!(pending_batch.committed_sfx, Some(vec![sfx_id]));
            assert_eq!(pending_batch.reverted_sfx, None);
            assert_eq!(pending_batch.created, current_block_1);

            const SLASH_TREASURY_BALANCE: Balance = 100;
            let _balance = Balances::deposit_creating(
                &MiniRuntime::get_treasury_account(TreasuryAccount::Slash),
                SLASH_TREASURY_BALANCE,
            );

            XExecSignals::<MiniRuntime>::insert(mock_xtx_id, mock_xtx);
            FullSideEffects::<MiniRuntime>::insert(mock_xtx_id, vec![vec![mock_fsx.clone()]]);
            SFX2XTXLinksMap::<MiniRuntime>::insert(sfx_id, mock_xtx_id);

            let repatriation_period: BlockNumber =
                <MiniRuntime as ConfigAttesters>::RepatriationPeriod::get();
            Attesters::on_initialize(2 * repatriation_period);

            // The batch should change the status to Repatriated
            let the_same_batch =
                Attesters::get_batch_by_message(target, pending_batch.message()).unwrap();

            assert_eq!(the_same_batch.status, BatchStatus::PendingAttestation);
            assert_eq!(the_same_batch.latency, LatencyStatus::Late(1, 1));
            assert_eq!(
                Rewards::get_pending_claims(repatriated_requester.clone()),
                Some(vec![ClaimableArtifacts {
                    beneficiary: repatriated_requester,
                    role: CircuitRole::Requester,
                    total_round_claim: mock_fsx.input.max_reward / 2,
                    benefit_source: BenefitSource::SlashTreasury,
                    non_native_asset_id: None,
                }])
            );
        });
    }

    #[test]
    fn test_process_repatriation_changes_status_to_expired_after_repatriation_period_when_fsx_not_found(
    ) {
        let mut ext = ExtBuilder::default()
            .with_standard_sfx_abi()
            .with_eth_gateway_record()
            .build();
        ext.execute_with(|| {
            let target: TargetId = ETHEREUM_TARGET;
            let current_block_1 = add_target_and_transition_to_next_batch(target, 0);

            let sfx_id = H256([3u8; 32]);

            assert_ok!(Attesters::request_sfx_attestation_commit(target, sfx_id));

            let _current_block_2 = add_target_and_transition_to_next_batch(target, 1);

            let pending_batches = Attesters::get_batches(target, BatchStatus::PendingAttestation);
            assert_eq!(pending_batches.len(), 1);
            let pending_batch = pending_batches[0].clone();
            assert_eq!(pending_batch.committed_sfx, Some(vec![sfx_id]));
            assert_eq!(pending_batch.created, current_block_1);

            const SLASH_TREASURY_BALANCE: Balance = 100;
            let _balance = Balances::deposit_creating(
                &MiniRuntime::get_treasury_account(TreasuryAccount::Slash),
                SLASH_TREASURY_BALANCE,
            );

            let repatriation_period: BlockNumber =
                <MiniRuntime as ConfigAttesters>::RepatriationPeriod::get();
            Attesters::on_initialize(2 * repatriation_period);

            // The batch should change the status to Expired
            let the_same_batch =
                Attesters::get_batch_by_message(target, pending_batch.message()).unwrap();
            assert_eq!(the_same_batch.status, BatchStatus::PendingAttestation);
            assert_eq!(the_same_batch.latency, LatencyStatus::Late(1, 0));
        });
    }

    fn expect_last_event_to_emit_pending_attestation_batches() -> (TargetId, Vec<(u32, H256)>) {
        // Recover system event
        let events = System::events();
        let expect_pending_attestation_batches = events.last();
        assert!(expect_pending_attestation_batches.clone().is_some());

        match expect_pending_attestation_batches {
            Some(event) => match &event.event {
                Event::Attesters(AttestersEvent::CurrentPendingAttestationBatches(
                    target,
                    pending_batches,
                )) => (*target, pending_batches.clone()),
                _ => panic!(
                    "expect_last_event_to_emit_pending_attestation_batches: unexpected event type"
                ),
            },
            None => panic!(
                "expect_last_event_to_emit_pending_attestation_batches: no last event emitted"
            ),
        }
    }

    #[test]
    fn test_late_attestations_stop_committee_shuffle() {
        let mut ext = ExtBuilder::default()
            .with_standard_sfx_abi()
            .with_eth_gateway_record()
            .build();
        ext.execute_with(|| {
            let _target: TargetId = ETHEREUM_TARGET;

            for counter in 1..33u8 {
                // Register an attester
                let _attester = AccountId::from([counter; 32]);
                register_attester_with_single_private_key([counter; 32]);
            }

            select_new_committee();
            assert_eq!(
                CommitteeTransitionOn::<MiniRuntime>::get(ETHEREUM_TARGET),
                None
            );

            // Submit 20 attestations - not enough to reach the threshold of Majority Approval
            for counter in 1..22u8 {
                let attester = AccountId::from([counter; 32]);
                sign_and_submit_sfx_to_latest_attestation(
                    attester,
                    vec![*b"message_that_needs_attestation32"],
                    ECDSA_ATTESTER_KEY_TYPE_ID,
                    ETHEREUM_TARGET,
                    [counter; 32],
                );
            }

            Attesters::read_pending_batches(RuntimeOrigin::signed(AccountId::from([1u8; 32])));
            let (target, pending_batches) = expect_last_event_to_emit_pending_attestation_batches();
            assert_eq!(target, ETHEREUM_TARGET);
            assert_eq!(pending_batches.len(), 1);

            // Get latest batch
            let latest_batch =
                Attesters::get_batches(ETHEREUM_TARGET, BatchStatus::PendingAttestation)
                    .last()
                    .unwrap()
                    .clone();

            assert_eq!(latest_batch.signatures.len(), 21);

            select_new_committee();

            assert_eq!(
                CommitteeTransitionOn::<MiniRuntime>::get(ETHEREUM_TARGET),
                Some(1_u32)
            );

            transition_to_next_batch(ETHEREUM_TARGET, 2);
            // Get the same batch by message
            let first_pending_batch =
                Attesters::get_batch_by_message(ETHEREUM_TARGET, latest_batch.message()).unwrap();

            // Keeps the attested signatures
            assert_eq!(first_pending_batch.signatures.len(), 21);

            // Submit 20 attestations - not enough to reach the threshold of Majority Approval
            for counter in 1..22u8 {
                let attester = AccountId::from([counter; 32]);
                sign_and_submit_sfx_to_latest_attestation(
                    attester,
                    vec![*b"message_that_needs_attestation32"],
                    ECDSA_ATTESTER_KEY_TYPE_ID,
                    ETHEREUM_TARGET,
                    [counter; 32],
                );
            }

            Attesters::read_pending_batches(RuntimeOrigin::signed(AccountId::from([1u8; 32])));
            let (target, pending_batches) = expect_last_event_to_emit_pending_attestation_batches();
            assert_eq!(target, ETHEREUM_TARGET);
            assert_eq!(pending_batches.len(), 1);

            // Get latest batch to sign
            let second_pending_batch =
                Attesters::get_latest_batch_to_sign(ETHEREUM_TARGET).unwrap();

            assert_eq!(second_pending_batch.signatures.len(), 21);
            assert!(second_pending_batch.index != first_pending_batch.index);

            select_new_committee();

            // The committee shuffle should be stopped
            assert_eq!(
                CommitteeTransitionOn::<MiniRuntime>::get(ETHEREUM_TARGET),
                Some(1_u32)
            );

            transition_to_next_batch(ETHEREUM_TARGET, 2);

            // Get the same batch by message
            let second_batch_again_by_message =
                Attesters::get_batch_by_message(ETHEREUM_TARGET, second_pending_batch.message())
                    .unwrap();

            assert_eq!(second_batch_again_by_message.signatures.len(), 21);

            // Sign both of the late batches now by adding 1 missing attestation to each of them
            let late_attester = AccountId::from([22u8; 32]);
            let late_first_signature = ecdsa::Pair::from_seed(&[22u8; 32])
                .sign(first_pending_batch.message_hash().as_ref())
                .encode();

            assert_ok!(Attesters::submit_attestation(
                RuntimeOrigin::signed(late_attester.clone()),
                first_pending_batch.message_hash(),
                late_first_signature,
                ETHEREUM_TARGET,
            ));

            let late_second_signature = ecdsa::Pair::from_seed(&[22u8; 32])
                .sign(second_pending_batch.message_hash().as_ref())
                .encode();

            assert_ok!(Attesters::submit_attestation(
                RuntimeOrigin::signed(late_attester),
                second_pending_batch.message_hash(),
                late_second_signature,
                ETHEREUM_TARGET,
            ));

            // this time should be successful - no pending batches
            select_new_committee();
            Attesters::read_pending_batches(RuntimeOrigin::signed(AccountId::from([1u8; 32])));
            let (target, pending_batches) = expect_last_event_to_emit_pending_attestation_batches();
            assert_eq!(target, ETHEREUM_TARGET);
            assert_eq!(pending_batches.len(), 0);

            assert_eq!(
                CommitteeTransitionOn::<MiniRuntime>::get(ETHEREUM_TARGET),
                Some(2_u32)
            );
        });
    }

    #[test]
    fn test_process_repatriation_changes_status_to_expired_after_repatriation_period_when_no_batch_fsx_required(
    ) {
        let mut ext = ExtBuilder::default()
            .with_standard_sfx_abi()
            .with_eth_gateway_record()
            .build();
        ext.execute_with(|| {
            let target: TargetId = ETHEREUM_TARGET;

            for counter in 1..33u8 {
                // Register an attester
                let _attester = AccountId::from([counter; 32]);
                register_attester_with_single_private_key([counter; 32]);
            }

            let current_block_1 = add_target_and_transition_to_next_batch(target, 0);

            Attesters::request_next_committee_attestation();

            let _current_block_2 = add_target_and_transition_to_next_batch(target, 1);

            let pending_batches = Attesters::get_batches(target, BatchStatus::PendingAttestation);
            assert_eq!(pending_batches.len(), 1);
            let pending_batch = pending_batches[0].clone();
            assert_eq!(pending_batch.committed_sfx, None);
            assert_eq!(pending_batch.created, current_block_1);

            const SLASH_TREASURY_BALANCE: Balance = 100;
            let _balance = Balances::deposit_creating(
                &MiniRuntime::get_treasury_account(TreasuryAccount::Slash),
                SLASH_TREASURY_BALANCE,
            );

            let repatriation_period: BlockNumber =
                <MiniRuntime as ConfigAttesters>::RepatriationPeriod::get();
            Attesters::on_initialize(2 * repatriation_period);

            // The batch should change the status to Expired
            let the_same_batch =
                Attesters::get_batch_by_message(target, pending_batch.message()).unwrap();

            assert_eq!(the_same_batch.status, BatchStatus::PendingAttestation);
            assert_eq!(the_same_batch.latency, LatencyStatus::Late(1, 0));
        });
    }

    #[test]
    fn test_pending_attestation_batch_with_single_sfx_yields_correct_message_hash() {
        let mut ext = ExtBuilder::default()
            .with_standard_sfx_abi()
            .with_eth_gateway_record()
            .build();
        ext.execute_with(|| {
            let target: TargetId = ETHEREUM_TARGET;
            let _current_block_1 = add_target_and_transition_to_next_batch(target, 0);

            let sfx_id_a = H256::repeat_byte(1);
            assert_ok!(Attesters::request_sfx_attestation_commit(target, sfx_id_a));

            let _current_block_2 = add_target_and_transition_to_next_batch(target, 1);

            let (_message_hash, expected_message_bytes) =
                calculate_hash_for_sfx_message(sfx_id_a.into(), 0);

            assert_eq!(
                Attesters::get_latest_batch_to_sign_message(target),
                Some(expected_message_bytes.clone())
            );

            let mut keccak = Keccak::v256();
            keccak.update(&expected_message_bytes);
            let mut res: [u8; 32] = [0; 32];
            keccak.finalize(&mut res);
            let expected_keccak_sfx_hash = H256::from(res);
            assert_eq!(
                Attesters::get_latest_batch_to_sign_hash(target),
                Some(expected_keccak_sfx_hash)
            );
        });
    }

    #[test]
    fn test_pending_attestation_batch_with_committee_transition_yields_correct_message_hash() {
        let mut ext = ExtBuilder::default()
            .with_standard_sfx_abi()
            .with_eth_gateway_record()
            .build();
        ext.execute_with(|| {
            let target: TargetId = ETHEREUM_TARGET;
            for counter in 1..33u8 {
                // Register an attester
                let _attester = AccountId::from([counter; 32]);
                register_attester_with_single_private_key([counter; 32]);
            }

            let current_block_1 = add_target_and_transition_to_next_batch(target, 0);

            let _committee_transition: CommitteeTransitionIndices = [
                1u32, 2u32, 3u32, 4u32, 5u32, 6u32, 7u32, 8u32, 9u32, 10u32, 11u32, 12u32, 13u32,
                14u32, 15u32, 16u32, 17u32, 18u32, 19u32, 20u32, 21u32, 22u32, 23u32, 24u32, 25u32,
                26u32, 27u32, 28u32, 29u32, 30u32, 31u32, 32u32,
            ];

            Attesters::request_next_committee_attestation();

            let sfx_id_a = H256::repeat_byte(1);
            assert_ok!(Attesters::request_sfx_attestation_commit(target, sfx_id_a));

            let ban_attester = AccountId::from([3; 32]);
            assert_ok!(Attesters::request_ban_attesters_attestation(&ban_attester));

            let _current_block_2 = add_target_and_transition_to_next_batch(target, 1);

            let expected_transition: Option<CommitteeRecoverable> = Some(vec![
                vec![
                    26, 100, 47, 14, 60, 58, 245, 69, 231, 172, 189, 56, 176, 114, 81, 179, 153, 9,
                    20, 241,
                ],
                vec![
                    80, 80, 164, 244, 179, 249, 51, 140, 52, 114, 220, 192, 26, 135, 199, 106, 20,
                    75, 60, 156,
                ],
                vec![
                    51, 37, 167, 132, 37, 241, 122, 126, 72, 126, 181, 102, 107, 43, 253, 147, 171,
                    176, 108, 112,
                ],
                vec![
                    196, 139, 129, 43, 180, 52, 1, 57, 44, 3, 115, 129, 172, 169, 52, 244, 6, 156,
                    5, 23,
                ],
                vec![
                    208, 154, 209, 64, 128, 212, 178, 87, 168, 25, 164, 245, 121, 184, 72, 91, 232,
                    143, 8, 108,
                ],
                vec![
                    12, 176, 48, 209, 26, 139, 228, 139, 96, 65, 136, 87, 135, 77, 238, 230, 29,
                    16, 113, 224,
                ],
                vec![
                    74, 98, 49, 102, 35, 173, 69, 127, 2, 205, 197, 217, 151, 222, 214, 122, 56,
                    62, 197, 105,
                ],
                vec![
                    153, 200, 81, 234, 163, 195, 151, 105, 20, 214, 59, 130, 44, 103, 226, 1, 236,
                    11, 251, 184,
                ],
                vec![
                    88, 218, 153, 10, 143, 74, 58, 108, 167, 203, 99, 21, 214, 138, 20, 1, 5, 145,
                    115, 82,
                ],
                vec![
                    193, 113, 3, 61, 92, 191, 247, 23, 95, 41, 223, 211, 166, 61, 218, 61, 111,
                    143, 56, 94,
                ],
                vec![
                    242, 136, 236, 175, 21, 121, 14, 252, 172, 82, 137, 70, 150, 58, 109, 184, 195,
                    248, 33, 29,
                ],
                vec![
                    99, 70, 123, 2, 167, 56, 36, 8, 168, 69, 165, 235, 133, 181, 35, 139, 138, 77,
                    208, 237,
                ],
                vec![
                    34, 156, 120, 75, 147, 204, 180, 64, 249, 29, 197, 19, 44, 116, 169, 83, 25,
                    73, 125, 244,
                ],
                vec![
                    129, 161, 247, 202, 26, 64, 224, 4, 216, 227, 205, 205, 183, 38, 58, 173, 217,
                    206, 26, 243,
                ],
                vec![
                    105, 26, 141, 5, 103, 143, 201, 98, 255, 15, 33, 116, 19, 67, 121, 192, 5, 28,
                    182, 134,
                ],
                vec![
                    239, 4, 90, 85, 76, 187, 0, 22, 39, 94, 144, 227, 0, 47, 77, 33, 198, 242, 99,
                    225,
                ],
                vec![
                    25, 231, 227, 118, 231, 194, 19, 183, 231, 231, 228, 108, 199, 10, 93, 208,
                    134, 218, 255, 42,
                ],
                vec![
                    28, 90, 119, 217, 250, 126, 244, 102, 149, 27, 47, 1, 247, 36, 188, 163, 165,
                    130, 11, 99,
                ],
                vec![
                    3, 161, 187, 166, 11, 90, 163, 112, 148, 207, 22, 18, 58, 221, 103, 76, 1, 88,
                    148, 136,
                ],
                vec![
                    30, 50, 171, 207, 230, 219, 21, 193, 87, 7, 9, 227, 252, 2, 114, 83, 53, 245,
                    10, 71,
                ],
                vec![
                    51, 224, 245, 57, 227, 27, 53, 23, 15, 170, 160, 98, 175, 112, 59, 118, 168,
                    40, 43, 247,
                ],
                vec![
                    161, 67, 201, 108, 74, 81, 135, 115, 67, 196, 221, 119, 253, 98, 88, 79, 215,
                    242, 93, 180,
                ],
                vec![
                    126, 159, 180, 15, 102, 196, 225, 50, 250, 94, 100, 228, 159, 48, 126, 2, 183,
                    101, 64, 248,
                ],
                vec![
                    215, 231, 83, 158, 167, 75, 228, 250, 203, 88, 197, 12, 206, 191, 6, 96, 127,
                    241, 148, 205,
                ],
                vec![
                    4, 146, 155, 184, 96, 118, 224, 159, 36, 139, 37, 73, 49, 73, 30, 54, 29, 59,
                    78, 84,
                ],
                vec![
                    239, 75, 112, 1, 58, 93, 39, 218, 97, 215, 26, 215, 22, 254, 18, 148, 247, 72,
                    209, 82,
                ],
                vec![
                    177, 167, 217, 66, 140, 229, 200, 14, 37, 78, 101, 251, 225, 188, 248, 47, 100,
                    123, 93, 238,
                ],
                vec![
                    25, 80, 41, 10, 165, 39, 129, 221, 108, 66, 85, 70, 123, 187, 235, 159, 119,
                    60, 25, 54,
                ],
                vec![
                    116, 10, 58, 110, 64, 197, 45, 43, 126, 50, 236, 207, 254, 100, 60, 77, 157,
                    170, 187, 91,
                ],
                vec![
                    235, 230, 196, 217, 170, 160, 118, 159, 4, 105, 143, 152, 109, 26, 198, 229,
                    234, 199, 108, 28,
                ],
                vec![
                    168, 139, 113, 15, 175, 255, 104, 227, 215, 187, 75, 61, 215, 44, 53, 139, 91,
                    219, 154, 24,
                ],
                vec![
                    182, 230, 16, 146, 27, 10, 15, 111, 96, 140, 14, 31, 41, 168, 69, 85, 43, 198,
                    219, 44,
                ],
            ]);

            assert_eq!(
                Attesters::get_latest_batch_to_sign(target),
                Some(BatchMessage {
                    available_to_commit_at: 0,
                    committed_sfx: Some(vec![sfx_id_a]),
                    reverted_sfx: None,
                    next_committee: expected_transition,
                    banned_committee: Some(vec![vec![
                        51, 37, 167, 132, 37, 241, 122, 126, 72, 126, 181, 102, 107, 43, 253, 147,
                        171, 176, 108, 112,
                    ]]),
                    signatures: vec![],
                    status: BatchStatus::PendingAttestation,
                    created: current_block_1,
                    latency: LatencyStatus::OnTime,
                    index: 0,
                })
            );

            assert_eq!(
                Attesters::get_latest_batch_to_sign_message(target),
                Some(vec![
                    0, 0, 0, 0, 0, 0, 0, 0, 0, 0, 0, 0, 26, 100, 47, 14, 60, 58, 245, 69, 231, 172,
                    189, 56, 176, 114, 81, 179, 153, 9, 20, 241, 0, 0, 0, 0, 0, 0, 0, 0, 0, 0, 0,
                    0, 80, 80, 164, 244, 179, 249, 51, 140, 52, 114, 220, 192, 26, 135, 199, 106,
                    20, 75, 60, 156, 0, 0, 0, 0, 0, 0, 0, 0, 0, 0, 0, 0, 51, 37, 167, 132, 37, 241,
                    122, 126, 72, 126, 181, 102, 107, 43, 253, 147, 171, 176, 108, 112, 0, 0, 0, 0,
                    0, 0, 0, 0, 0, 0, 0, 0, 196, 139, 129, 43, 180, 52, 1, 57, 44, 3, 115, 129,
                    172, 169, 52, 244, 6, 156, 5, 23, 0, 0, 0, 0, 0, 0, 0, 0, 0, 0, 0, 0, 208, 154,
                    209, 64, 128, 212, 178, 87, 168, 25, 164, 245, 121, 184, 72, 91, 232, 143, 8,
                    108, 0, 0, 0, 0, 0, 0, 0, 0, 0, 0, 0, 0, 12, 176, 48, 209, 26, 139, 228, 139,
                    96, 65, 136, 87, 135, 77, 238, 230, 29, 16, 113, 224, 0, 0, 0, 0, 0, 0, 0, 0,
                    0, 0, 0, 0, 74, 98, 49, 102, 35, 173, 69, 127, 2, 205, 197, 217, 151, 222, 214,
                    122, 56, 62, 197, 105, 0, 0, 0, 0, 0, 0, 0, 0, 0, 0, 0, 0, 153, 200, 81, 234,
                    163, 195, 151, 105, 20, 214, 59, 130, 44, 103, 226, 1, 236, 11, 251, 184, 0, 0,
                    0, 0, 0, 0, 0, 0, 0, 0, 0, 0, 88, 218, 153, 10, 143, 74, 58, 108, 167, 203, 99,
                    21, 214, 138, 20, 1, 5, 145, 115, 82, 0, 0, 0, 0, 0, 0, 0, 0, 0, 0, 0, 0, 193,
                    113, 3, 61, 92, 191, 247, 23, 95, 41, 223, 211, 166, 61, 218, 61, 111, 143, 56,
                    94, 0, 0, 0, 0, 0, 0, 0, 0, 0, 0, 0, 0, 242, 136, 236, 175, 21, 121, 14, 252,
                    172, 82, 137, 70, 150, 58, 109, 184, 195, 248, 33, 29, 0, 0, 0, 0, 0, 0, 0, 0,
                    0, 0, 0, 0, 99, 70, 123, 2, 167, 56, 36, 8, 168, 69, 165, 235, 133, 181, 35,
                    139, 138, 77, 208, 237, 0, 0, 0, 0, 0, 0, 0, 0, 0, 0, 0, 0, 34, 156, 120, 75,
                    147, 204, 180, 64, 249, 29, 197, 19, 44, 116, 169, 83, 25, 73, 125, 244, 0, 0,
                    0, 0, 0, 0, 0, 0, 0, 0, 0, 0, 129, 161, 247, 202, 26, 64, 224, 4, 216, 227,
                    205, 205, 183, 38, 58, 173, 217, 206, 26, 243, 0, 0, 0, 0, 0, 0, 0, 0, 0, 0, 0,
                    0, 105, 26, 141, 5, 103, 143, 201, 98, 255, 15, 33, 116, 19, 67, 121, 192, 5,
                    28, 182, 134, 0, 0, 0, 0, 0, 0, 0, 0, 0, 0, 0, 0, 239, 4, 90, 85, 76, 187, 0,
                    22, 39, 94, 144, 227, 0, 47, 77, 33, 198, 242, 99, 225, 0, 0, 0, 0, 0, 0, 0, 0,
                    0, 0, 0, 0, 25, 231, 227, 118, 231, 194, 19, 183, 231, 231, 228, 108, 199, 10,
                    93, 208, 134, 218, 255, 42, 0, 0, 0, 0, 0, 0, 0, 0, 0, 0, 0, 0, 28, 90, 119,
                    217, 250, 126, 244, 102, 149, 27, 47, 1, 247, 36, 188, 163, 165, 130, 11, 99,
                    0, 0, 0, 0, 0, 0, 0, 0, 0, 0, 0, 0, 3, 161, 187, 166, 11, 90, 163, 112, 148,
                    207, 22, 18, 58, 221, 103, 76, 1, 88, 148, 136, 0, 0, 0, 0, 0, 0, 0, 0, 0, 0,
                    0, 0, 30, 50, 171, 207, 230, 219, 21, 193, 87, 7, 9, 227, 252, 2, 114, 83, 53,
                    245, 10, 71, 0, 0, 0, 0, 0, 0, 0, 0, 0, 0, 0, 0, 51, 224, 245, 57, 227, 27, 53,
                    23, 15, 170, 160, 98, 175, 112, 59, 118, 168, 40, 43, 247, 0, 0, 0, 0, 0, 0, 0,
                    0, 0, 0, 0, 0, 161, 67, 201, 108, 74, 81, 135, 115, 67, 196, 221, 119, 253, 98,
                    88, 79, 215, 242, 93, 180, 0, 0, 0, 0, 0, 0, 0, 0, 0, 0, 0, 0, 126, 159, 180,
                    15, 102, 196, 225, 50, 250, 94, 100, 228, 159, 48, 126, 2, 183, 101, 64, 248,
                    0, 0, 0, 0, 0, 0, 0, 0, 0, 0, 0, 0, 215, 231, 83, 158, 167, 75, 228, 250, 203,
                    88, 197, 12, 206, 191, 6, 96, 127, 241, 148, 205, 0, 0, 0, 0, 0, 0, 0, 0, 0, 0,
                    0, 0, 4, 146, 155, 184, 96, 118, 224, 159, 36, 139, 37, 73, 49, 73, 30, 54, 29,
                    59, 78, 84, 0, 0, 0, 0, 0, 0, 0, 0, 0, 0, 0, 0, 239, 75, 112, 1, 58, 93, 39,
                    218, 97, 215, 26, 215, 22, 254, 18, 148, 247, 72, 209, 82, 0, 0, 0, 0, 0, 0, 0,
                    0, 0, 0, 0, 0, 177, 167, 217, 66, 140, 229, 200, 14, 37, 78, 101, 251, 225,
                    188, 248, 47, 100, 123, 93, 238, 0, 0, 0, 0, 0, 0, 0, 0, 0, 0, 0, 0, 25, 80,
                    41, 10, 165, 39, 129, 221, 108, 66, 85, 70, 123, 187, 235, 159, 119, 60, 25,
                    54, 0, 0, 0, 0, 0, 0, 0, 0, 0, 0, 0, 0, 116, 10, 58, 110, 64, 197, 45, 43, 126,
                    50, 236, 207, 254, 100, 60, 77, 157, 170, 187, 91, 0, 0, 0, 0, 0, 0, 0, 0, 0,
                    0, 0, 0, 235, 230, 196, 217, 170, 160, 118, 159, 4, 105, 143, 152, 109, 26,
                    198, 229, 234, 199, 108, 28, 0, 0, 0, 0, 0, 0, 0, 0, 0, 0, 0, 0, 168, 139, 113,
                    15, 175, 255, 104, 227, 215, 187, 75, 61, 215, 44, 53, 139, 91, 219, 154, 24,
                    0, 0, 0, 0, 0, 0, 0, 0, 0, 0, 0, 0, 182, 230, 16, 146, 27, 10, 15, 111, 96,
                    140, 14, 31, 41, 168, 69, 85, 43, 198, 219, 44, 0, 0, 0, 0, 0, 0, 0, 0, 0, 0,
                    0, 0, 51, 37, 167, 132, 37, 241, 122, 126, 72, 126, 181, 102, 107, 43, 253,
                    147, 171, 176, 108, 112, 1, 1, 1, 1, 1, 1, 1, 1, 1, 1, 1, 1, 1, 1, 1, 1, 1, 1,
                    1, 1, 1, 1, 1, 1, 1, 1, 1, 1, 1, 1, 1, 1, 0, 0, 0, 0
                ])
            );

            assert_eq!(
                Attesters::get_latest_batch_to_sign_hash(target),
                Some(
                    hex_literal::hex!(
                        "3e293db1e3431e80a5180fe1be16c54bf898f879ab888e3cf89de89f91a8ca6a"
                    )
                    .into()
                )
            );
        });
    }

    #[test]
    fn test_pending_attestation_batch_with_all_attestations_ordered_yields_correct_message_hash() {
        let mut ext = ExtBuilder::default()
            .with_standard_sfx_abi()
            .with_eth_gateway_record()
            .build();
        ext.execute_with(|| {
            let target: TargetId = ETHEREUM_TARGET;

            for counter in 1..33u8 {
                // Register an attester
                let _attester = AccountId::from([counter; 32]);
                register_attester_with_single_private_key([counter; 32]);
            }

            let _current_block_1 = add_target_and_transition_to_next_batch(target, 0);

            let _committee_transition: CommitteeTransitionIndices = [
                1u32, 2u32, 3u32, 4u32, 5u32, 6u32, 7u32, 8u32, 9u32, 10u32, 11u32, 12u32, 13u32,
                14u32, 15u32, 16u32, 17u32, 18u32, 19u32, 20u32, 21u32, 22u32, 23u32, 24u32, 25u32,
                26u32, 27u32, 28u32, 29u32, 30u32, 31u32, 32u32,
            ];

            Attesters::request_next_committee_attestation();
            let _current_block_2 = add_target_and_transition_to_next_batch(target, 1);

            let expected_message_for_next_committe_transition_to_eth: Vec<u8> = vec![
                0, 0, 0, 0, 0, 0, 0, 0, 0, 0, 0, 0, 26, 100, 47, 14, 60, 58, 245, 69, 231, 172,
                189, 56, 176, 114, 81, 179, 153, 9, 20, 241, 0, 0, 0, 0, 0, 0, 0, 0, 0, 0, 0, 0,
                80, 80, 164, 244, 179, 249, 51, 140, 52, 114, 220, 192, 26, 135, 199, 106, 20, 75,
                60, 156, 0, 0, 0, 0, 0, 0, 0, 0, 0, 0, 0, 0, 51, 37, 167, 132, 37, 241, 122, 126,
                72, 126, 181, 102, 107, 43, 253, 147, 171, 176, 108, 112, 0, 0, 0, 0, 0, 0, 0, 0,
                0, 0, 0, 0, 196, 139, 129, 43, 180, 52, 1, 57, 44, 3, 115, 129, 172, 169, 52, 244,
                6, 156, 5, 23, 0, 0, 0, 0, 0, 0, 0, 0, 0, 0, 0, 0, 208, 154, 209, 64, 128, 212,
                178, 87, 168, 25, 164, 245, 121, 184, 72, 91, 232, 143, 8, 108, 0, 0, 0, 0, 0, 0,
                0, 0, 0, 0, 0, 0, 12, 176, 48, 209, 26, 139, 228, 139, 96, 65, 136, 87, 135, 77,
                238, 230, 29, 16, 113, 224, 0, 0, 0, 0, 0, 0, 0, 0, 0, 0, 0, 0, 74, 98, 49, 102,
                35, 173, 69, 127, 2, 205, 197, 217, 151, 222, 214, 122, 56, 62, 197, 105, 0, 0, 0,
                0, 0, 0, 0, 0, 0, 0, 0, 0, 153, 200, 81, 234, 163, 195, 151, 105, 20, 214, 59, 130,
                44, 103, 226, 1, 236, 11, 251, 184, 0, 0, 0, 0, 0, 0, 0, 0, 0, 0, 0, 0, 88, 218,
                153, 10, 143, 74, 58, 108, 167, 203, 99, 21, 214, 138, 20, 1, 5, 145, 115, 82, 0,
                0, 0, 0, 0, 0, 0, 0, 0, 0, 0, 0, 193, 113, 3, 61, 92, 191, 247, 23, 95, 41, 223,
                211, 166, 61, 218, 61, 111, 143, 56, 94, 0, 0, 0, 0, 0, 0, 0, 0, 0, 0, 0, 0, 242,
                136, 236, 175, 21, 121, 14, 252, 172, 82, 137, 70, 150, 58, 109, 184, 195, 248, 33,
                29, 0, 0, 0, 0, 0, 0, 0, 0, 0, 0, 0, 0, 99, 70, 123, 2, 167, 56, 36, 8, 168, 69,
                165, 235, 133, 181, 35, 139, 138, 77, 208, 237, 0, 0, 0, 0, 0, 0, 0, 0, 0, 0, 0, 0,
                34, 156, 120, 75, 147, 204, 180, 64, 249, 29, 197, 19, 44, 116, 169, 83, 25, 73,
                125, 244, 0, 0, 0, 0, 0, 0, 0, 0, 0, 0, 0, 0, 129, 161, 247, 202, 26, 64, 224, 4,
                216, 227, 205, 205, 183, 38, 58, 173, 217, 206, 26, 243, 0, 0, 0, 0, 0, 0, 0, 0, 0,
                0, 0, 0, 105, 26, 141, 5, 103, 143, 201, 98, 255, 15, 33, 116, 19, 67, 121, 192, 5,
                28, 182, 134, 0, 0, 0, 0, 0, 0, 0, 0, 0, 0, 0, 0, 239, 4, 90, 85, 76, 187, 0, 22,
                39, 94, 144, 227, 0, 47, 77, 33, 198, 242, 99, 225, 0, 0, 0, 0, 0, 0, 0, 0, 0, 0,
                0, 0, 25, 231, 227, 118, 231, 194, 19, 183, 231, 231, 228, 108, 199, 10, 93, 208,
                134, 218, 255, 42, 0, 0, 0, 0, 0, 0, 0, 0, 0, 0, 0, 0, 28, 90, 119, 217, 250, 126,
                244, 102, 149, 27, 47, 1, 247, 36, 188, 163, 165, 130, 11, 99, 0, 0, 0, 0, 0, 0, 0,
                0, 0, 0, 0, 0, 3, 161, 187, 166, 11, 90, 163, 112, 148, 207, 22, 18, 58, 221, 103,
                76, 1, 88, 148, 136, 0, 0, 0, 0, 0, 0, 0, 0, 0, 0, 0, 0, 30, 50, 171, 207, 230,
                219, 21, 193, 87, 7, 9, 227, 252, 2, 114, 83, 53, 245, 10, 71, 0, 0, 0, 0, 0, 0, 0,
                0, 0, 0, 0, 0, 51, 224, 245, 57, 227, 27, 53, 23, 15, 170, 160, 98, 175, 112, 59,
                118, 168, 40, 43, 247, 0, 0, 0, 0, 0, 0, 0, 0, 0, 0, 0, 0, 161, 67, 201, 108, 74,
                81, 135, 115, 67, 196, 221, 119, 253, 98, 88, 79, 215, 242, 93, 180, 0, 0, 0, 0, 0,
                0, 0, 0, 0, 0, 0, 0, 126, 159, 180, 15, 102, 196, 225, 50, 250, 94, 100, 228, 159,
                48, 126, 2, 183, 101, 64, 248, 0, 0, 0, 0, 0, 0, 0, 0, 0, 0, 0, 0, 215, 231, 83,
                158, 167, 75, 228, 250, 203, 88, 197, 12, 206, 191, 6, 96, 127, 241, 148, 205, 0,
                0, 0, 0, 0, 0, 0, 0, 0, 0, 0, 0, 4, 146, 155, 184, 96, 118, 224, 159, 36, 139, 37,
                73, 49, 73, 30, 54, 29, 59, 78, 84, 0, 0, 0, 0, 0, 0, 0, 0, 0, 0, 0, 0, 239, 75,
                112, 1, 58, 93, 39, 218, 97, 215, 26, 215, 22, 254, 18, 148, 247, 72, 209, 82, 0,
                0, 0, 0, 0, 0, 0, 0, 0, 0, 0, 0, 177, 167, 217, 66, 140, 229, 200, 14, 37, 78, 101,
                251, 225, 188, 248, 47, 100, 123, 93, 238, 0, 0, 0, 0, 0, 0, 0, 0, 0, 0, 0, 0, 25,
                80, 41, 10, 165, 39, 129, 221, 108, 66, 85, 70, 123, 187, 235, 159, 119, 60, 25,
                54, 0, 0, 0, 0, 0, 0, 0, 0, 0, 0, 0, 0, 116, 10, 58, 110, 64, 197, 45, 43, 126, 50,
                236, 207, 254, 100, 60, 77, 157, 170, 187, 91, 0, 0, 0, 0, 0, 0, 0, 0, 0, 0, 0, 0,
                235, 230, 196, 217, 170, 160, 118, 159, 4, 105, 143, 152, 109, 26, 198, 229, 234,
                199, 108, 28, 0, 0, 0, 0, 0, 0, 0, 0, 0, 0, 0, 0, 168, 139, 113, 15, 175, 255, 104,
                227, 215, 187, 75, 61, 215, 44, 53, 139, 91, 219, 154, 24, 0, 0, 0, 0, 0, 0, 0, 0,
                0, 0, 0, 0, 182, 230, 16, 146, 27, 10, 15, 111, 96, 140, 14, 31, 41, 168, 69, 85,
                43, 198, 219, 44, 0, 0, 0, 0,
            ];

            assert_eq!(
                Attesters::get_latest_batch_to_sign_message(target),
                Some(expected_message_for_next_committe_transition_to_eth.clone())
            );

            let mut keccak = Keccak::v256();
            keccak.update(&expected_message_for_next_committe_transition_to_eth);
            let mut res: [u8; 32] = [0; 32];
            keccak.finalize(&mut res);
            let expected_keccak_hash = H256::from(res);
            assert_eq!(
                Attesters::get_latest_batch_to_sign_hash(target),
                Some(expected_keccak_hash)
            );
        });
    }

    #[test]
    fn test_adding_2_same_sfx_to_next_batch_is_impossible() {
        let mut ext = ExtBuilder::default()
            .with_standard_sfx_abi()
            .with_eth_gateway_record()
            .build();
        ext.execute_with(|| {
            let target: TargetId = ETHEREUM_TARGET;
            NextBatch::<MiniRuntime>::insert(target, BatchMessage::default());

            let sfx_id_a = H256::repeat_byte(1);
            assert_ok!(Attesters::request_sfx_attestation_commit(target, sfx_id_a));

            assert_noop!(
                Attesters::request_sfx_attestation_commit(target, sfx_id_a),
                "SfxAlreadyRequested",
            );
        });
    }

    #[test]
    fn test_adding_2_sfx_to_next_batch_and_transition_to_pending_attestation() {
        let mut ext = ExtBuilder::default()
            .with_standard_sfx_abi()
            .with_eth_gateway_record()
            .build();
        ext.execute_with(|| {
            let target: TargetId = ETHEREUM_TARGET;

            AttestationTargets::<MiniRuntime>::put(vec![target]);
            assert_eq!(NextBatch::<MiniRuntime>::get(target), None);
            NextBatch::<MiniRuntime>::insert(target, BatchMessage::default());

            let sfx_id_a = H256::repeat_byte(1);
            assert_ok!(Attesters::request_sfx_attestation_commit(target, sfx_id_a));

            // Verify that the attestation is added to the next batch
            let next_batch = NextBatch::<MiniRuntime>::get(target).unwrap();
            assert_eq!(next_batch.committed_sfx, Some(vec![sfx_id_a]));

            // Add another SFX to the next batch
            let sfx_id_b = H256::repeat_byte(2);
            assert_ok!(Attesters::request_sfx_attestation_commit(target, sfx_id_b));
            let next_batch = NextBatch::<MiniRuntime>::get(target).unwrap();
            assert_eq!(next_batch.committed_sfx, Some(vec![sfx_id_a, sfx_id_b]));

            let mut empty_batch = BatchMessage {
                available_to_commit_at: 0,
                committed_sfx: None,
                reverted_sfx: None,
                next_committee: None,
                banned_committee: None,
                signatures: vec![],
                status: BatchStatus::PendingMessage,
                created: 0,
                latency: LatencyStatus::OnTime,
                index: 0,
            };
            let batching_window: BlockNumber =
                <MiniRuntime as ConfigAttesters>::BatchingWindow::get();

            // Transition to the next batch
            System::set_block_number(batching_window * 2);
            Attesters::on_initialize(batching_window * 2);
            let next_batch = NextBatch::<MiniRuntime>::get(target).unwrap();
            assert_eq!(next_batch.committed_sfx, None);

            // Verify that batches by status are correct
            assert_eq!(
                Attesters::get_batches(target, BatchStatus::PendingMessage),
                vec![]
            );
            assert_eq!(
                Attesters::get_batches(target, BatchStatus::PendingAttestation),
                vec![BatchMessage {
                    available_to_commit_at: 0,
                    committed_sfx: Some(vec![sfx_id_a, sfx_id_b]),
                    reverted_sfx: None,
                    next_committee: None,
                    banned_committee: None,
                    signatures: vec![],
                    status: BatchStatus::PendingAttestation,
                    created: 0,
                    latency: LatencyStatus::OnTime,
                    index: 0,
                }]
            );
            assert_eq!(
                Attesters::get_batches(target, BatchStatus::ReadyForSubmissionFullyApproved),
                vec![]
            );
            assert_eq!(
                Attesters::get_batches(target, BatchStatus::ReadyForSubmissionByMajority),
                vec![]
            );
            empty_batch.created = batching_window * 2;
            empty_batch.index += 1;
            assert_eq!(NextBatch::<MiniRuntime>::get(target), Some(empty_batch));
        });
    }

    #[test]
    fn committee_transition_generates_next_3_batches_pending_attestations_when_late() {
        let mut ext = ExtBuilder::default()
            .with_standard_sfx_abi()
            .with_eth_gateway_record()
            .build();

        ext.execute_with(|| {
            // On initialization, the current committee should be empty and the previous committee should be None
            assert!(CurrentCommittee::<MiniRuntime>::get().is_empty());
            assert_eq!(PreviousCommittee::<MiniRuntime>::get(), vec![]);

            // Register multiple attesters
            let attester_count = 100;
            for counter in 1..=attester_count {
                let _attester = AccountId::from([counter; 32]);
                register_attester_with_single_private_key([counter; 32]);
            }
            // Trigger the committee first setup
            select_new_committee();
            add_target_and_transition_to_next_batch(ETHEREUM_TARGET, 0);

            // Check if the committee is set up and has the correct size
            let committee = CurrentCommittee::<MiniRuntime>::get();
            let committee_size: u32 = <MiniRuntime as ConfigAttesters>::CommitteeSize::get();
            assert_eq!(committee.len(), committee_size as usize);

            // Check that each member of the committee is in the registered attesters
            for member in &committee {
                assert!(AttestersStore::<MiniRuntime>::contains_key(member));
            }

            // Expect NextBatch message to have committee transition awaiting attestation on registered target
            let next_batch = NextBatch::<MiniRuntime>::get(ETHEREUM_TARGET).unwrap();
            assert_eq!(next_batch.status, BatchStatus::PendingMessage);
            assert_eq!(next_batch.latency, LatencyStatus::OnTime);
            assert_eq!(next_batch.index, 0);
            assert_eq!(next_batch.committed_sfx, None);
            assert_eq!(next_batch.reverted_sfx, None);
            assert!(next_batch.next_committee.is_some());
            assert!(!next_batch.next_committee.clone().unwrap().is_empty());
            assert_eq!(next_batch.banned_committee, None);
            assert_eq!(next_batch.signatures, Vec::new());

            let batch_0_hash = next_batch.message_hash();
            // If no attestations are received, the next batch should be empty, and the current batch should be pending attestation with indication of late submission
            add_target_and_transition_to_next_batch(ETHEREUM_TARGET, 1);

            let batch_0 =
                Attesters::get_batch_by_message_hash(ETHEREUM_TARGET, batch_0_hash).unwrap();
            assert_eq!(batch_0.status, BatchStatus::PendingAttestation);
            assert_eq!(batch_0.latency, LatencyStatus::OnTime);

            // Next batch should mark the initial batch as late, but don't modify the batch_1 since there's no new messages to attest for
            add_target_and_transition_to_next_batch(ETHEREUM_TARGET, 1);
            let batch_0 =
                Attesters::get_batch_by_message_hash(ETHEREUM_TARGET, batch_0_hash).unwrap();
            assert_eq!(batch_0.status, BatchStatus::PendingAttestation);
            assert_eq!(batch_0.latency, LatencyStatus::Late(1, 0));

            let _committee_0_on_target =
                NextCommitteeOnTarget::<MiniRuntime>::get(ETHEREUM_TARGET).unwrap();

            add_target_and_transition_to_next_batch(ETHEREUM_TARGET, 1);
            let batch_0 =
                Attesters::get_batch_by_message_hash(ETHEREUM_TARGET, batch_0_hash).unwrap();
            assert_eq!(batch_0.status, BatchStatus::PendingAttestation);
            assert_eq!(batch_0.latency, LatencyStatus::Late(2, 0));
            // Trigger the next committee transition
            select_new_committee();
            // Retreive next batch
            let batch_1 = NextBatch::<MiniRuntime>::get(ETHEREUM_TARGET).unwrap();
            assert!(batch_1.next_committee.is_some());
            assert_eq!(batch_1.index, 1);
            let _committee_1_on_target =
                NextCommitteeOnTarget::<MiniRuntime>::get(ETHEREUM_TARGET).unwrap();
            let batch_1_hash = batch_1.message_hash();
            // todo: fix the randomness source on mini-mock (yields 0)
            // assert!(committee_0_on_target != committee_1_on_target);
            add_target_and_transition_to_next_batch(ETHEREUM_TARGET, 2);
            let batch_0 =
                Attesters::get_batch_by_message_hash(ETHEREUM_TARGET, batch_0_hash).unwrap();
            assert_eq!(batch_0.status, BatchStatus::PendingAttestation);
            assert_eq!(batch_0.latency, LatencyStatus::Late(3, 0));
            let batch_1 =
                Attesters::get_batch_by_message_hash(ETHEREUM_TARGET, batch_1_hash).unwrap();
            assert_eq!(batch_1.status, BatchStatus::PendingAttestation);
            assert_eq!(batch_1.latency, LatencyStatus::OnTime);
        });
    }

    #[test]
    fn committee_setup_and_transition() {
        let mut ext = ExtBuilder::default()
            .with_standard_sfx_abi()
            .with_eth_gateway_record()
            .build();

        ext.execute_with(|| {
            // On initialization, the current committee should be empty and the previous committee should be None
            assert!(CurrentCommittee::<MiniRuntime>::get().is_empty());
            assert_eq!(PreviousCommittee::<MiniRuntime>::get(), vec![]);

            // Register multiple attesters
            let attester_count = 100;
            for counter in 1..=attester_count {
                let _attester = AccountId::from([counter; 32]);
                register_attester_with_single_private_key([counter; 32]);
            }

            // Trigger the first setup
            Attesters::on_initialize(400u32);

            // Check if the committee is set up and has the correct size
            let committee = CurrentCommittee::<MiniRuntime>::get();
            let committee_size: u32 = <MiniRuntime as ConfigAttesters>::CommitteeSize::get();
            assert_eq!(committee.len(), committee_size as usize);

            // Check that each member of the committee is in the registered attesters
            for member in &committee {
                assert!(AttestersStore::<MiniRuntime>::contains_key(member));
            }

            // Trigger the transition
            Attesters::on_initialize(800u32);

            // Check if the previous committee is now set to the old committee and the new committee is different
            let previous_committee = PreviousCommittee::<MiniRuntime>::get();
            assert_eq!(previous_committee, committee);

            let new_committee = CurrentCommittee::<MiniRuntime>::get();
            // todo: RandomnessCollectiveFlip always returns 0000...0000 as random value
            // assert_ne!(new_committee, committee);

            // Check if the new committee is set up and has the correct size
            assert_eq!(new_committee.len(), Attesters::committee_size());

            // Check that each member of the new committee is in the registered attesters
            for member in &new_committee {
                assert!(AttestersStore::<MiniRuntime>::contains_key(member));
            }
        });
    }

    #[test]
    fn register_and_submit_32x_attestations_in_ecdsa_changes_status_to_approved() {
        let mut ext = ExtBuilder::default()
            .with_standard_sfx_abi()
            .with_eth_gateway_record()
            .build();

        ext.execute_with(|| {
            let sfx_id_to_sign_on: [u8; 32] = *b"message_that_needs_attestation32";
            let (_message_hash, _expected_message_bytes) =
                calculate_hash_for_sfx_message(sfx_id_to_sign_on, 0);

            for counter in 1..33u8 {
                // Register an attester
                let _attester = AccountId::from([counter; 32]);
                register_attester_with_single_private_key([counter; 32]);
            }
            select_new_committee();
            for counter in 1..33u8 {
                // Register an attester
                let attester = AccountId::from([counter; 32]);
                sign_and_submit_sfx_to_latest_attestation(
                    attester,
                    vec![sfx_id_to_sign_on],
                    ECDSA_ATTESTER_KEY_TYPE_ID,
                    ETHEREUM_TARGET,
                    [counter; 32],
                );
            }
            assert_eq!(
                Attesters::get_batches(
                    ETHEREUM_TARGET,
                    BatchStatus::ReadyForSubmissionFullyApproved
                )
                .len(),
                1
            );
        });
    }

    #[test]
    fn register_and_submit_21x_attestations_in_ecdsa_changes_status_to_approved_in_next_batching_window(
    ) {
        let mut ext = ExtBuilder::default()
            .with_standard_sfx_abi()
            .with_eth_gateway_record()
            .build();

        ext.execute_with(|| {
            let message: [u8; 32] = *b"message_that_needs_attestation32";
            let (_message_hash, _expected_message_bytes) =
                calculate_hash_for_sfx_message(message, 0);

            for counter in 1..22u8 {
                // Register an attester
                let _attester = AccountId::from([counter; 32]);
                register_attester_with_single_private_key([counter; 32]);
            }

            select_new_committee();

            for counter in 1..22u8 {
                // Register an attester
                let attester = AccountId::from([counter; 32]);
                sign_and_submit_sfx_to_latest_attestation(
                    attester,
                    vec![message],
                    ECDSA_ATTESTER_KEY_TYPE_ID,
                    ETHEREUM_TARGET,
                    [counter; 32],
                );
            }

            let batch = Attesters::get_latest_batch_to_sign(ETHEREUM_TARGET)
                .expect("get_latest_batch_to_sign should return a batch");

            assert_eq!(batch.status, BatchStatus::PendingAttestation);

            // Trigger batching transition
            add_target_and_transition_to_next_batch(ETHEREUM_TARGET, 1);
            let batch = Attesters::get_batch_by_message(ETHEREUM_TARGET, batch.message())
                .expect("get_batch_by_message should return a batch");
            assert_eq!(batch.status, BatchStatus::ReadyForSubmissionByMajority);
        });
    }

    fn calculate_hash_for_sfx_message(message: [u8; 32], index: u32) -> ([u8; 32], Vec<u8>) {
        let mut message_bytes: Vec<u8> = Vec::new();
        message_bytes.extend_from_slice(message.as_ref());
        message_bytes.extend_from_slice(index.to_le_bytes().as_ref());

        let mut keccak = Keccak::v256();
        keccak.update(message_bytes.as_ref());
        let mut res: [u8; 32] = [0; 32];
        keccak.finalize(&mut res);
        (res, message_bytes)
    }

    #[test]
    fn register_and_submit_32x_attestations_in_ecdsa_with_batching_plus_confirmation_to_polka_target(
    ) {
        let target: TargetId = POLKADOT_TARGET;
        let _mock_escrow_account: AccountId = AccountId::new([2u8; 32]);

        let mut ext = ExtBuilder::default()
            .with_standard_sfx_abi()
            .with_polkadot_gateway_record()
            .build();

        ext.execute_with(|| {
            let message: [u8; 32] = *b"message_that_needs_attestation32";
            let (_message_hash, _message_bytes) = calculate_hash_for_sfx_message(message, 0);

            for counter in 1..33u8 {
                // Register an attester
                let _attester = AccountId::from([counter; 32]);
                register_attester_with_single_private_key([counter; 32]);
            }

            select_new_committee();

            for counter in 1..33u8 {
                // Register an attester
                let attester = AccountId::from([counter; 32]);
                // Submit an attestation signed with the Ed25519 key
                let (_message_hash, _signature) = sign_and_submit_sfx_to_latest_attestation(
                    attester,
                    vec![message],
                    ECDSA_ATTESTER_KEY_TYPE_ID,
                    target,
                    [counter; 32],
                );
            }

            let attested_batches =
                Attesters::get_batches(target, BatchStatus::ReadyForSubmissionFullyApproved);

            assert_eq!(attested_batches.len(), 1);
            let first_batch = attested_batches[0].clone();

            // Check if the attestations have been added to the batch
            let first_batch_hash = first_batch.message_hash();
            let first_batch_message = first_batch.message();

            assert_eq!(first_batch.signatures.len(), 32);
            assert_eq!(
                first_batch.status,
                BatchStatus::ReadyForSubmissionFullyApproved
            );

            let mock_valid_batch_confirmation = TargetBatchDispatchEvent {
                hash: first_batch_hash,
            };

            let delay = System::block_number() - first_batch.available_to_commit_at;
            let estimated_finality_reward_payout =
                Attesters::estimate_finality_reward(&target, delay);

            const FEE_TREASURY_BALANCE: Balance = 1_000_000_000_000_000_000_000_000_000_000;
            let _bal = Balances::deposit_creating(
                &MiniRuntime::get_treasury_account(TreasuryAccount::Fee),
                FEE_TREASURY_BALANCE,
            );

            let balance_of_submitter_prior = Balances::free_balance(AccountId::from([1; 32]));

            // Commit the batch
            assert_ok!(Attesters::commit_batch(
                RuntimeOrigin::signed(AccountId::from([1; 32])),
                target,
                mock_valid_batch_confirmation.encode(),
            ));

            // Check if the batch status has been updated to Committed
            let batch = Attesters::get_batch_by_message(target, first_batch_message)
                .expect("Batch by message should exist");
            assert_eq!(batch.status, BatchStatus::Committed);

            assert_eq!(
                Balances::free_balance(AccountId::from([1; 32])),
                balance_of_submitter_prior + estimated_finality_reward_payout
            );
        });
    }

    #[test]
    #[ignore] // to be fixed in Finality Fees
    fn register_and_submit_32x_attestations_and_check_collusion_permanent_slash() {
        let target: TargetId = ETHEREUM_TARGET;
        let _mock_escrow_account: AccountId = AccountId::new([2u8; 32]);

        let mut ext = ExtBuilder::default()
            .with_standard_sfx_abi()
            .with_eth_gateway_record()
            .build();
        ext.execute_with(|| {
            let message: [u8; 32] = *b"message_that_needs_attestation32";
            let index_0: u32 = 0;
            let mut expected_message_bytes = Vec::new();
            expected_message_bytes.extend_from_slice(message.encode().as_slice());
            expected_message_bytes.extend_from_slice(index_0.to_le_bytes().as_slice());

            for counter in 1..33u8 {
                // Register an attester
                let _ = AccountId::from([counter; 32]);
                register_attester_with_single_private_key([counter; 32]);
            }

            select_new_committee();

            for counter in 1..33u8 {
                // Register an attester
                let attester = AccountId::from([counter; 32]);
                // Submit an attestation signed with the Ed25519 key
                sign_and_submit_sfx_to_latest_attestation(
                    attester,
                    vec![message],
                    ECDSA_ATTESTER_KEY_TYPE_ID,
                    target,
                    [counter; 32],
                );
            }

            // Check if the attestations have been added to the batch
            let fist_batches =
                Attesters::get_batches(target, BatchStatus::ReadyForSubmissionFullyApproved);
            assert_eq!(fist_batches.len(), 1);
            let first_batch = fist_batches[0].clone();
            assert_eq!(first_batch.signatures.len(), 32);

            let colluded_message: [u8; 32] = *b"_message_that_was_colluded_by_32";

            let latest_batch_hash = first_batch.message_hash();

            let colluded_batch_confirmation = TargetBatchDispatchEvent {
                hash: colluded_message.into(),
            };

            assert_ok!(
                Attesters::commit_batch(
                    RuntimeOrigin::signed(AccountId::from([1; 32])),
                    target,
                    colluded_batch_confirmation.encode(),
                ) // AttestersError::<MiniRuntime>::CollusionWithPermanentSlashDetected // AttestersError::<MiniRuntime>::CollusionWithPermanentSlashDetected
            );

            // Check if the batch status has not been updated to Committed
            let batch = Attesters::get_batch_by_message_hash(target, latest_batch_hash)
                .expect("Batch by message should exist");

            assert_eq!(batch.status, BatchStatus::ReadyForSubmissionFullyApproved);

            let slashed_permanently = PermanentSlashes::<MiniRuntime>::get();

            // Check if all of the attesters have been slashed
            for counter in 1..33u8 {
                let attester = AccountId::from([counter; 32]);
                assert!(Attesters::is_permanently_slashed(&attester));
                assert!(slashed_permanently.contains(&attester));
            }
        });
    }

    #[test]
    fn attester_deregistration_refunds_to_nominators() {
        let mut ext = ExtBuilder::default().build();
        ext.execute_with(|| {
            // Register 64 attesters
            let mut attesters = Vec::new();

            for counter in 1..65u8 {
                let attester = AccountId::from([counter; 32]);
                register_attester_with_single_private_key([counter; 32]);
                attesters.push(attester);
            }

            // Nominate the attesters
            for counter in 1..65u128 {
                let nominator = AccountId::from([(counter + 1) as u8; 32]);
                let attester = attesters[(counter - 1) as usize].clone();
                let amount = 1000u128 + counter;
                let _ = Balances::deposit_creating(&nominator, amount);
                assert_ok!(Attesters::nominate(
                    RuntimeOrigin::signed(nominator.clone()),
                    attester.clone(),
                    amount
                ));
            }

            deregister_attester(AccountId::from([1; 32]));
        });
    }

    #[test]
    fn attester_nomination() {
        let mut ext = ExtBuilder::default().build();
        ext.execute_with(|| {
            // Register 64 attesters
            let mut attesters = Vec::new();

            for counter in 1..65u8 {
                let attester = AccountId::from([counter; 32]);
                register_attester_with_single_private_key([counter; 32]);
                attesters.push(attester);
            }

            // Nominate the attesters
            for counter in 1..65u128 {
                let nominator = AccountId::from([(counter + 1) as u8; 32]);
                let attester = attesters[(counter - 1) as usize].clone();
                let amount = 1000u128 + counter;
                let _ = Balances::deposit_creating(&nominator, amount);
                assert_ok!(Attesters::nominate(
                    RuntimeOrigin::signed(nominator.clone()),
                    attester.clone(),
                    amount
                ));
            }

            Attesters::on_initialize(400);

            // Check that the top 32 attesters are the ones with the most nominations
            let active_set = ActiveSet::<MiniRuntime>::get();

            assert_eq!(active_set.len(), 32);
            let top_nominated_attesters = SortedNominatedAttesters::<MiniRuntime>::get();
            for (i, (attester, _nominated_stake)) in top_nominated_attesters.iter().enumerate() {
                let nominations = Attesters::read_nominations(attester);
                let total_nomination: Balance =
                    nominations.iter().map(|(_nominator, amount)| *amount).sum();
                assert_eq!(
                    total_nomination,
                    1000u128 + 64 + 10 - i as u128, // where 10 is the self-bond for attesters
                    "attester: {attester:?}, total_nomination: {total_nomination}"
                );
            }
        });
    }

    #[test]
    fn attester_nomination_generates_equal_inflation_rewards_for_attesters_and_nominators() {
        let mut ext = ExtBuilder::default().build();
        ext.execute_with(|| {
            // Register 64 attesters
            let mut attesters = Vec::new();

            for counter in 1..65u8 {
                let attester = AccountId::from([counter; 32]);
                register_attester_with_single_private_key([counter; 32]);
                attesters.push(attester);
            }

            // Nominate the attesters from separate nominators accounts
            for counter in 1..65u128 {
                let nominator = AccountId::from([(64 + counter + 1) as u8; 32]);
                let attester = attesters[(counter - 1) as usize].clone();
                let amount = 1000u128 + counter;
                let _ = Balances::deposit_creating(&nominator, amount);
                assert_ok!(Attesters::nominate(
                    RuntimeOrigin::signed(nominator.clone()),
                    attester.clone(),
                    amount
                ));
            }

            Attesters::on_initialize(400);

            // Trigger inflation rewards distribution
            let distribution_period =
                <MiniRuntime as ConfigRewards>::InflationDistributionPeriod::get();
            System::set_block_number(distribution_period);
            let equal_distribution: Balance = 32 * 1000u128;
            // check consumed all available rewards
            assert_eq!(
                Rewards::distribute_attester_rewards(equal_distribution),
                equal_distribution
            );

            // Check claimable rewards for attesters - only the top 32 set should be able to claim
            for counter in 1..33u128 {
                let attester = attesters[(64 - counter) as usize].clone();
                let claimable_rewards = Rewards::get_pending_claims(&attester);
                // 10% default commission rate of 32 x 1000u128 available rewards to distribute across 32x active set attesters
                let _one_period_claimable_reward = 100u128;
                assert_eq!(
                    claimable_rewards,
                    Some(vec![
                        ClaimableArtifacts {
                            beneficiary: attester.clone(),
                            role: CircuitRole::Attester,
                            total_round_claim: 100, // that's reward as an attester with 10% commission of 1000
                            benefit_source: BenefitSource::Inflation,
                            non_native_asset_id: None,
                        },
                        ClaimableArtifacts {
                            beneficiary: attester,
                            role: CircuitRole::Staker,
                            total_round_claim: 8, // that's reward as a self-bonded staker
                            benefit_source: BenefitSource::Inflation,
                            non_native_asset_id: None,
                        },
                    ])
                );
            }

            // The attesters outside of top 32 should not be able to claim
            for counter in 33..65u128 {
                let attester = attesters[(64 - counter) as usize].clone();
                let claimable_rewards = Rewards::get_pending_claims(&attester);
                assert_eq!(claimable_rewards, None);
            }

            // Check claimable rewards for nominators that voted for the 32 top attesters
            for counter in 33..65u128 {
                let nominator = AccountId::from([(64 + counter + 1) as u8; 32]);
                let claimable_rewards = Rewards::get_pending_claims(&nominator);
                let one_period_claimable_reward = 1000u128 - 100 - 9; // 1000 - 100 (attester reward) - 9 (self-bonded staker reward)
                assert_eq!(
                    claimable_rewards,
                    Some(vec![ClaimableArtifacts {
                        beneficiary: nominator.clone(),
                        role: CircuitRole::Staker,
                        total_round_claim: one_period_claimable_reward,
                        benefit_source: BenefitSource::Inflation,
                        non_native_asset_id: None,
                    }])
                );
            }

            // Check nominators that not voted for the 32 top attesters - they should not be able to claim
            for counter in 1..33u128 {
                let nominator = AccountId::from([(64 + counter + 1) as u8; 32]);
                let claimable_rewards = Rewards::get_pending_claims(&nominator);
                assert_eq!(claimable_rewards, None,);
            }
        });
    }

    #[test]
    fn attester_unnomination() {
        let mut ext = ExtBuilder::default().build();
        ext.execute_with(|| {
            // Register 3 attesters
            let mut attesters = Vec::new();

            for counter in 1..4u8 {
                let attester = AccountId::from([counter; 32]);
                register_attester_with_single_private_key([counter; 32]);
                attesters.push(attester);
            }

            // Nominate the attesters
            let nominator = AccountId::from([250; 32]);
            let _ = Balances::deposit_creating(&nominator, 3000);

            for attester in &attesters {
                assert_ok!(Attesters::nominate(
                    RuntimeOrigin::signed(nominator.clone()),
                    attester.clone(),
                    1000
                ));
            }

            // Unnominate one attester
            let attester_to_unnominate = attesters[1].clone();
            assert_ok!(Attesters::unnominate(
                RuntimeOrigin::signed(nominator.clone()),
                attester_to_unnominate.clone()
            ));

            // Verify that the unnomination is pending and nominations are not updated yet
            let pending_unnominations = PendingUnnominations::<MiniRuntime>::get(&nominator);
            assert_eq!(pending_unnominations.len(), 1);
            let pending_unnominations = pending_unnominations.unwrap();
            assert_eq!(pending_unnominations[0].0, attester_to_unnominate);

            // Still 2 nominations - the unnomination is not yet processed
            let nominations = Attesters::read_nominations(&attester_to_unnominate);
            assert_eq!(nominations.len(), 2);
        });
    }

    #[test]
    fn on_initialize_logic_unnominate_larger_set() {
        let mut ext = ExtBuilder::default().build();
        ext.execute_with(|| {
            // Register 64 attesters
            let mut attesters = Vec::new();

            for counter in 1..65u8 {
                let attester = AccountId::from([counter; 32]);
                register_attester_with_single_private_key([counter; 32]);
                attesters.push(attester);
            }

            // Nominate the attesters with different stakes
            let nominator = AccountId::from([250; 32]);
            let _ = Balances::deposit_creating(&nominator, 128_000_000);

            for (i, attester) in attesters.iter().enumerate() {
                for _ in 0..2 {
                    assert_ok!(Attesters::nominate(
                        RuntimeOrigin::signed(nominator.clone()),
                        attester.clone(),
                        1000 + i as Balance
                    ));
                }
            }

            // Unnominate one attester
            let attester_to_unnominate = attesters[1].clone();
            assert_ok!(Attesters::unnominate(
                RuntimeOrigin::signed(nominator),
                attester_to_unnominate.clone()
            ));

            // Check if the attester_to_unnominate is in the active set
            assert!(ActiveSet::<MiniRuntime>::get().contains(&attester_to_unnominate));

            // Move to the block where unnomination is processed
            let unlock_block: BlockNumber = 3 * 400; // 1 is the current block number, 5 is the ShufflingFrequency
            System::set_block_number(unlock_block);

            // Call on_initialize
            Attesters::on_initialize(unlock_block);

            // Verify that the active set is updated correctly
            let active_set = ActiveSet::<MiniRuntime>::get();
            assert_eq!(active_set.len(), 32);

            // Check if the attester_to_unnominate is removed from the active set
            assert!(!active_set.contains(&attester_to_unnominate));
        });
    }

    #[test]
    fn test_filled_message_produces_expected_hash() {
        use hex_literal::hex;
        let filled_batch = BatchMessage {
            available_to_commit_at: 0,
            committed_sfx: Some(vec![
                hex!("6e906f8388de8faea67a770476ade4b76654545002126aa3ea17890fd8acdd7e").into(),
                hex!("580032f247eebb5c75889ab42c43dd88a1071c3950f9bbab1f901c47d5331dfa").into(),
                hex!("e23ab05c5ca561870b6f55d3fcb94ead2b14d8ce49ccf159b8e3449cbd5050c6").into(),
            ]),
            reverted_sfx: Some(vec![
                hex!("ff17743a6b48933b94f38f423b15b2fc9ebcd34aab19bd81c2a69d3d052f467f").into(),
                hex!("21e5cd2c2f3e32ac4a52543a386821b079711432c2fefd4be3836ed36d129b11").into(),
            ]),
            next_committee: Some(vec![
                hex!("2b7A372d58541c3053793f022Cf28ef971F94EFA").into(),
                hex!("60eA580734420A9C23E51C7FdF455b5e0237E07C").into(),
                hex!("98DF91EF04A5C0695f8050B7Da4facC0E7d9444e").into(),
                hex!("3Cfbc429d7435fD5707390362c210bD272baE8eA").into(),
                hex!("66ed579D14Cbad8dFC352a3cEaeeE9711ea65e41").into(),
                hex!("786402fa462909785A55Ced48aa5682D99902C57").into(),
                hex!("401b7Cb06493eFDB82818F14f9Cd345C01463a81").into(),
                hex!("A2E7607A23B5A744A10a096c936AB033866D3bEe").into(),
                hex!("ac9c643B32916EA52e0fA0c3a3bBdbE120E5CA9e").into(),
                hex!("D53d6Af58A2bD8c0f86b25B1309c91f61700144F").into(),
                hex!("2feF1f5268d9732CAc331785987d45Fad487fcd6").into(),
                hex!("debc7A55486DbaCB06985ba2415b784e05a35baE").into(),
                hex!("d7b33a07Ee05B604138f94335405b55e2b6bbFdD").into(),
                hex!("1831c8F78C8b59c1300B79E308BfBf9e4fDd13B0").into(),
                hex!("361134E27Af99A288714E428C290d48F82a4895C").into(),
                hex!("5897B47E1357eD81B2D85d8f287759502E33f588").into(),
                hex!("a880bf7e031ed87d422D31BEBcC9D0339c7b95b4").into(),
                hex!("edaB03983D839E6A3a887c3Ee711a724391F8eE1").into(),
                hex!("80D80649e13268382ceA3b0a56a57078c2076fE1").into(),
                hex!("b0DE4907432a9A4aC92F4988dAa6024CD57D1b27").into(),
                hex!("5449D051328dA4cfE8d1eFe7481Ff3B690cF8696").into(),
                hex!("4705522d19458a90F06a15d9836A64e45c182c9f").into(),
                hex!("B6dE743a22A7A43Edda8b5E21E2f0Aeb70354f5B").into(),
                hex!("970c0720316BC03Cd055C5Ec74208Fe0BA3d3c44").into(),
                hex!("7905754a5B6A28D1EDf338d9Be06a49aD60D74b6").into(),
                hex!("93054A6f5eb0E1978D1e3e27AE758F17480E5988").into(),
                hex!("a185b4f947A09286FC028B034f01bAbe53d98301").into(),
                hex!("14C74Ce14e833d76dC0190651C0EbA64f3E67c79").into(),
                hex!("861fa47e5229C9079d087D6354C1Ede95D233F43").into(),
                hex!("6f9925AceFfbe67742257abFf393B123010c4A10").into(),
                hex!("A1Ea906c54379032c9857139C6f796Acf88dDb79").into(),
                hex!("6219f12779268F8A7ddf0f1E44Fd75253219d639").into(),
            ]),
            banned_committee: Some(vec![
                hex!("2b7A372d58541c3053793f022Cf28ef971F94EFA").into(),
                hex!("60eA580734420A9C23E51C7FdF455b5e0237E07C").into(),
                hex!("98DF91EF04A5C0695f8050B7Da4facC0E7d9444e").into(),
            ]),
            index: 1,
            signatures: vec![],
            created: 0, //(),
            status: BatchStatus::PendingMessage,
            latency: Default::default(),
        };

        let msg = filled_batch.message();
        let msg_as_hex = hex::encode(msg);
        assert_eq!(msg_as_hex, "0000000000000000000000002b7a372d58541c3053793f022cf28ef971f94efa00000000000000000000000060ea580734420a9c23e51c7fdf455b5e0237e07c00000000000000000000000098df91ef04a5c0695f8050b7da4facc0e7d9444e0000000000000000000000003cfbc429d7435fd5707390362c210bd272bae8ea00000000000000000000000066ed579d14cbad8dfc352a3ceaeee9711ea65e41000000000000000000000000786402fa462909785a55ced48aa5682d99902c57000000000000000000000000401b7cb06493efdb82818f14f9cd345c01463a81000000000000000000000000a2e7607a23b5a744a10a096c936ab033866d3bee000000000000000000000000ac9c643b32916ea52e0fa0c3a3bbdbe120e5ca9e000000000000000000000000d53d6af58a2bd8c0f86b25b1309c91f61700144f0000000000000000000000002fef1f5268d9732cac331785987d45fad487fcd6000000000000000000000000debc7a55486dbacb06985ba2415b784e05a35bae000000000000000000000000d7b33a07ee05b604138f94335405b55e2b6bbfdd0000000000000000000000001831c8f78c8b59c1300b79e308bfbf9e4fdd13b0000000000000000000000000361134e27af99a288714e428c290d48f82a4895c0000000000000000000000005897b47e1357ed81b2d85d8f287759502e33f588000000000000000000000000a880bf7e031ed87d422d31bebcc9d0339c7b95b4000000000000000000000000edab03983d839e6a3a887c3ee711a724391f8ee100000000000000000000000080d80649e13268382cea3b0a56a57078c2076fe1000000000000000000000000b0de4907432a9a4ac92f4988daa6024cd57d1b270000000000000000000000005449d051328da4cfe8d1efe7481ff3b690cf86960000000000000000000000004705522d19458a90f06a15d9836a64e45c182c9f000000000000000000000000b6de743a22a7a43edda8b5e21e2f0aeb70354f5b000000000000000000000000970c0720316bc03cd055c5ec74208fe0ba3d3c440000000000000000000000007905754a5b6a28d1edf338d9be06a49ad60d74b600000000000000000000000093054a6f5eb0e1978d1e3e27ae758f17480e5988000000000000000000000000a185b4f947a09286fc028b034f01babe53d9830100000000000000000000000014c74ce14e833d76dc0190651c0eba64f3e67c79000000000000000000000000861fa47e5229c9079d087d6354c1ede95d233f430000000000000000000000006f9925aceffbe67742257abff393b123010c4a10000000000000000000000000a1ea906c54379032c9857139c6f796acf88ddb790000000000000000000000006219f12779268f8a7ddf0f1e44fd75253219d6390000000000000000000000002b7a372d58541c3053793f022cf28ef971f94efa00000000000000000000000060ea580734420a9c23e51c7fdf455b5e0237e07c00000000000000000000000098df91ef04a5c0695f8050b7da4facc0e7d9444e6e906f8388de8faea67a770476ade4b76654545002126aa3ea17890fd8acdd7e580032f247eebb5c75889ab42c43dd88a1071c3950f9bbab1f901c47d5331dfae23ab05c5ca561870b6f55d3fcb94ead2b14d8ce49ccf159b8e3449cbd5050c6ff17743a6b48933b94f38f423b15b2fc9ebcd34aab19bd81c2a69d3d052f467f21e5cd2c2f3e32ac4a52543a386821b079711432c2fefd4be3836ed36d129b1100000001");

        assert_eq!(
            filled_batch.message_hash(),
            hex!("92689b8b6360ba49e99b694643ba4c7fedb658496665252ab6de5aed79520a8c").into() // hex!("0e5ff1395ff4b94e02bad28b793efe3e27a32b3170191aae7a0a7c3c46a4a718").into()
        );
    }

    #[test]
    fn test_index_only_message_produces_expected_hash() {
        use hex_literal::hex;
        let filled_batch = BatchMessage {
            available_to_commit_at: 0,
            committed_sfx: Some(vec![]),
            reverted_sfx: Some(vec![]),
            next_committee: Some(vec![]),
            banned_committee: Some(vec![]),
            index: 1,
            signatures: vec![],
            created: 0, //(),
            status: BatchStatus::PendingMessage,
            latency: Default::default(),
        };

        let msg = filled_batch.message();
        let msg_as_hex = hex::encode(msg);
        assert_eq!(msg_as_hex, "00000001");

        assert_eq!(
            filled_batch.message_hash(),
            hex!("51f81bcdfc324a0dff2b5bec9d92e21cbebc4d5e29d3a3d30de3e03fbeab8d7f").into() // hex!("0e5ff1395ff4b94e02bad28b793efe3e27a32b3170191aae7a0a7c3c46a4a718").into()
        );
    }
}<|MERGE_RESOLUTION|>--- conflicted
+++ resolved
@@ -253,7 +253,7 @@
     #[pallet::storage]
     #[pallet::getter(fn sorted_nominated_attesters)]
     pub type SortedNominatedAttesters<T: Config> =
-        StorageValue<_, Vec<(T::AccountId, BalanceOf<T>)>, ValueQuery>;
+    StorageValue<_, Vec<(T::AccountId, BalanceOf<T>)>, ValueQuery>;
 
     #[pallet::storage]
     #[pallet::getter(fn active_set)]
@@ -288,17 +288,17 @@
     #[pallet::storage]
     #[pallet::getter(fn next_committee_on_target)]
     pub type NextCommitteeOnTarget<T: Config> =
-        StorageMap<_, Identity, TargetId, CommitteeTransition>;
+    StorageMap<_, Identity, TargetId, CommitteeTransition>;
 
     #[pallet::storage]
     #[pallet::getter(fn batches_to_sign)]
     pub type BatchesToSign<T: Config> =
-        StorageMap<_, Identity, TargetId, Vec<BatchMessage<T::BlockNumber>>>;
+    StorageMap<_, Identity, TargetId, Vec<BatchMessage<T::BlockNumber>>>;
 
     #[pallet::storage]
     #[pallet::getter(fn batches)]
     pub type Batches<T: Config> =
-        StorageMap<_, Identity, TargetId, Vec<BatchMessage<T::BlockNumber>>>;
+    StorageMap<_, Identity, TargetId, Vec<BatchMessage<T::BlockNumber>>>;
 
     #[pallet::storage]
     #[pallet::getter(fn pending_unnominations)]
@@ -323,12 +323,12 @@
     #[pallet::storage]
     #[pallet::getter(fn fast_confirmation_cost)]
     pub type FastConfirmationCost<T: Config> =
-        StorageMap<_, Blake2_128Concat, TargetId, BalanceOf<T>>;
+    StorageMap<_, Blake2_128Concat, TargetId, BalanceOf<T>>;
 
     #[pallet::storage]
     #[pallet::getter(fn paid_finality_fees)]
     pub type PaidFinalityFees<T: Config> =
-        StorageMap<_, Blake2_128Concat, TargetId, Vec<BalanceOf<T>>>;
+    StorageMap<_, Blake2_128Concat, TargetId, Vec<BalanceOf<T>>>;
 
     #[pallet::event]
     #[pallet::generate_deposit(pub(super) fn deposit_event)]
@@ -737,7 +737,7 @@
             let submitter = ensure_signed(origin)?;
 
             #[cfg(not(feature = "test-skip-verification"))]
-            let target_codec = T::Xdns::get_target_codec(&target)?;
+                let target_codec = T::Xdns::get_target_codec(&target)?;
 
             // ToDo: Check the source address of the batch ensuring matches Escrow contract address.
             let _target_escrow_address = T::Xdns::get_escrow_account(&target)?;
@@ -745,32 +745,32 @@
             let escrow_batch_success_descriptor = b"EscrowBatchSuccess:Event(\
                 MessageHash:H256,\
             )"
-            .to_vec();
+                .to_vec();
 
             #[cfg(not(feature = "test-skip-verification"))]
-            let escrow_inclusion_receipt = T::Portal::verify_event_inclusion(
+                let escrow_inclusion_receipt = T::Portal::verify_event_inclusion(
                 target,
                 SpeedMode::Finalized,
                 None,
                 target_inclusion_proof_encoded,
             )?; // Todo: add escrow address
             #[cfg(feature = "test-skip-verification")]
-            let escrow_inclusion_receipt = InclusionReceipt::<T::BlockNumber> {
+                let escrow_inclusion_receipt = InclusionReceipt::<T::BlockNumber> {
                 height: Zero::zero(),
                 message: target_inclusion_proof_encoded,
                 including_header: [0u8; 32].encode(),
             };
 
             #[cfg(not(feature = "test-skip-verification"))]
-            let recoded_batch_event_bytes = FilledAbi::try_fill_abi(
+                let recoded_batch_event_bytes = FilledAbi::try_fill_abi(
                 escrow_batch_success_descriptor.try_into()?,
                 escrow_inclusion_receipt.message,
                 target_codec.clone(),
             )?
-            .recode_as(&target_codec, &Codec::Scale)?;
+                .recode_as(&target_codec, &Codec::Scale)?;
 
             #[cfg(feature = "test-skip-verification")]
-            let recoded_batch_event_bytes = escrow_inclusion_receipt.message;
+                let recoded_batch_event_bytes = escrow_inclusion_receipt.message;
 
             let on_target_batch_event =
                 TargetBatchDispatchEvent::decode(&mut &recoded_batch_event_bytes[..])
@@ -1961,7 +1961,7 @@
                 let mut indices_to_remove = Vec::new();
 
                 for (index, (attester, amount, unlock_block)) in
-                    pending_unnominations.iter().enumerate()
+                pending_unnominations.iter().enumerate()
                 {
                     if unlock_block <= &n {
                         // Save the index to be removed later
@@ -2333,11 +2333,7 @@
         assert!(!Attesters::attestation_targets().contains(target));
         assert!(Attesters::pending_attestation_targets().contains(target));
         if AttestersStore::<MiniRuntime>::iter().count() == 0 {
-<<<<<<< HEAD
             let _ = Attesters::force_activate_target(RuntimeOrigin::root(), *target);
-=======
-            Attesters::force_activate_target(RuntimeOrigin::root(), *target);
->>>>>>> b7c1d9b7
         }
         for (attester, attester_info) in AttestersStore::<MiniRuntime>::iter() {
             // assume attester agrees to eth target: deriving eth address from ecdsa key
@@ -2354,11 +2350,7 @@
     }
 
     pub fn add_target_and_transition_to_next_batch(target: TargetId, index: u32) -> BlockNumber {
-<<<<<<< HEAD
         let _ = Attesters::add_attestation_target(RuntimeOrigin::root(), target);
-=======
-        Attesters::add_attestation_target(RuntimeOrigin::root(), target);
->>>>>>> b7c1d9b7
         if !Attesters::attestation_targets().contains(&target) {
             // if active set is empty, select the next active set
             if !ActiveSet::<MiniRuntime>::get().is_empty() {
@@ -2810,9 +2802,9 @@
         match expect_pending_attestation_batches {
             Some(event) => match &event.event {
                 Event::Attesters(AttestersEvent::CurrentPendingAttestationBatches(
-                    target,
-                    pending_batches,
-                )) => (*target, pending_batches.clone()),
+                                     target,
+                                     pending_batches,
+                                 )) => (*target, pending_batches.clone()),
                 _ => panic!(
                     "expect_last_event_to_emit_pending_attestation_batches: unexpected event type"
                 ),
@@ -3295,7 +3287,7 @@
                     hex_literal::hex!(
                         "3e293db1e3431e80a5180fe1be16c54bf898f879ab888e3cf89de89f91a8ca6a"
                     )
-                    .into()
+                        .into()
                 )
             );
         });
@@ -3676,7 +3668,7 @@
                     ETHEREUM_TARGET,
                     BatchStatus::ReadyForSubmissionFullyApproved
                 )
-                .len(),
+                    .len(),
                 1
             );
         });
@@ -3828,7 +3820,6 @@
     }
 
     #[test]
-    #[ignore] // to be fixed in Finality Fees
     fn register_and_submit_32x_attestations_and_check_collusion_permanent_slash() {
         let target: TargetId = ETHEREUM_TARGET;
         let _mock_escrow_account: AccountId = AccountId::new([2u8; 32]);
