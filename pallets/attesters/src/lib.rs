#![cfg_attr(not(feature = "std"), no_std)]

#[cfg(feature = "runtime-benchmarks")]
pub mod benchmarking;

pub use crate::pallet::*;

pub type TargetId = [u8; 4];

#[frame_support::pallet]
pub mod pallet {

    // Overcharge factor as a constant.
    const OVERCHARGE_FACTOR: Percent = Percent::from_percent(32);
    const ONE_EPOCHS_IN_LOCAL_BLOCKS_U8: u8 = 32;
    const TWO_EPOCHS_IN_LOCAL_BLOCKS_U8: u8 = 2 * 32;
    const THREE_EPOCHS_IN_LOCAL_BLOCKS_U8: u8 = 3 * 32;
    const SIX_EPOCHS_IN_LOCAL_BLOCKS_U8: u8 = 6 * 32;
    const TEN_EPOCHS_IN_LOCAL_BLOCKS_U16: u16 = 10 * 32;
    pub const REWARD_ADJUSTMENT: Percent = Percent::from_percent(25);
    pub const REWARD_FINE_ADJUSTMENT: Percent = Percent::from_percent(10);

    use super::*;
    t3rn_primitives::reexport_currency_types!();
    use tiny_keccak::{Hasher, Keccak};

    use codec::{Decode, Encode};
    use frame_support::{
        dispatch::DispatchResult,
        pallet_prelude::*,
        traits::{Currency, ExistenceRequirement, Randomness, ReservableCurrency},
    };
    use frame_system::pallet_prelude::*;
    use sp_core::{hexdisplay::AsBytesRef, H256};
    pub use t3rn_primitives::portal::InclusionReceipt;

    use sp_runtime::{
        traits::{CheckedAdd, CheckedDiv, CheckedMul, Saturating, Zero},
        Percent,
    };
    use sp_std::{convert::TryInto, prelude::*};

    use t3rn_abi::{Codec, FilledAbi};

    pub use t3rn_primitives::attesters::{
        AttesterInfo, AttestersChange, AttestersReadApi, AttestersWriteApi, BatchConfirmedSfxId,
        BatchingFactor, CommitteeTransitionIndices, LatencyStatus, PublicKeyEcdsa33b, Signature65b,
        COMMITTEE_SIZE, ECDSA_ATTESTER_KEY_TYPE_ID, ED25519_ATTESTER_KEY_TYPE_ID,
        SR25519_ATTESTER_KEY_TYPE_ID,
    };
    use t3rn_primitives::{
        attesters::{CommitteeRecoverable, CommitteeTransition},
        circuit::{Cause, CircuitStatus, ReadSFX},
        portal::Portal,
        rewards::RewardsWriteApi,
        xdns::Xdns,
        ExecutionVendor, GatewayVendor, SpeedMode, TreasuryAccountProvider,
    };

    #[derive(Clone, Encode, Decode, Eq, PartialEq, Debug, TypeInfo, PartialOrd)]
    pub enum BatchStatus {
        PendingMessage,
        PendingAttestation,
        ReadyForSubmissionByMajority,
        ReadyForSubmissionFullyApproved,
        Repatriated,
        Expired,
        Committed,
    }

    #[derive(Clone, Encode, Decode, Eq, PartialEq, Debug, TypeInfo)]
    pub struct BatchMessage<BlockNumber> {
        pub available_to_commit_at: BlockNumber,
        pub committed_sfx: Option<BatchConfirmedSfxId>,
        pub reverted_sfx: Option<BatchConfirmedSfxId>,
        pub next_committee: Option<CommitteeRecoverable>,
        pub banned_committee: Option<CommitteeRecoverable>,
        pub index: u32,
        // Below fields are not part of the message, but are used to track the state of the message
        pub signatures: Vec<(u32, Signature65b)>,
        pub created: BlockNumber,
        pub status: BatchStatus,
        pub latency: LatencyStatus,
    }

    impl<BlockNumber: Zero> Default for BatchMessage<BlockNumber> {
        fn default() -> Self {
            BatchMessage {
                available_to_commit_at: Zero::zero(),
                committed_sfx: None,
                reverted_sfx: None,
                next_committee: None,
                banned_committee: None,
                signatures: Vec::new(),
                status: BatchStatus::PendingMessage,
                created: Zero::zero(),
                latency: LatencyStatus::OnTime,
                index: 0,
            }
        }
    }
    // Add the following method to `BatchMessage` struct
    impl<BlockNumber> BatchMessage<BlockNumber> {
        pub fn message(&self) -> Vec<u8> {
            let mut encoded_message = Vec::new();

            let mut encode_eth_committee_addresses_into_message =
                |committee: &CommitteeRecoverable| {
                    for recoverable in committee.iter() {
                        // Ensure recoverable address is 20 bytes long
                        if recoverable.as_bytes_ref().len() != 20 {
                            log::warn!(
                                "Recoverable address in BatchMessage::message() is not 20 bytes long: {:?}", recoverable.as_bytes_ref()
                            );
                            continue
                        }
                        // Encoding of Ethereum address will extend the length of the encoded message by 12 bytes to fill entire 32b word
                        // Extend the encoded message with 12 bytes of zeros to keep the length of the encoded message constant
                        const ETH_ADDRESS_LEN: usize = 20;
                        const ETH_ADDRESS_PADDING: usize = 12;
                        let mut eth_address_as_32b_word =
                            [0u8; ETH_ADDRESS_LEN + ETH_ADDRESS_PADDING];
                        eth_address_as_32b_word
                            [ETH_ADDRESS_PADDING..ETH_ADDRESS_LEN + ETH_ADDRESS_PADDING]
                            .copy_from_slice(recoverable.as_bytes_ref());
                        encoded_message.extend_from_slice(eth_address_as_32b_word.as_slice());
                    }
                };

            if let Some(ref committee) = self.next_committee {
                encode_eth_committee_addresses_into_message(committee);
            }
            if let Some(ref committee) = self.banned_committee {
                encode_eth_committee_addresses_into_message(committee);
            }
            if let Some(ref sfx_vec) = self.committed_sfx {
                for sfx in sfx_vec.iter() {
                    encoded_message.extend_from_slice(sfx.as_bytes());
                }
            }
            if let Some(ref sfx_vec) = self.reverted_sfx {
                for sfx in sfx_vec.iter() {
                    encoded_message.extend_from_slice(sfx.as_bytes());
                }
            }
            encoded_message.extend_from_slice(self.index.to_be_bytes().as_slice());
            encoded_message
        }

        pub fn message_hash(&self) -> H256 {
            let mut keccak = Keccak::v256();
            keccak.update(&self.message());
            let mut res: [u8; 32] = [0; 32];
            keccak.finalize(&mut res);
            H256::from(res)
        }

        pub fn is_empty(&self) -> bool {
            self.next_committee.is_none()
                && self.banned_committee.is_none()
                && self.committed_sfx.is_none()
                && self.reverted_sfx.is_none()
        }

        pub fn has_no_sfx(&self) -> bool {
            self.committed_sfx.is_none() && self.reverted_sfx.is_none()
        }

        pub fn read_batching_factor(&self) -> u16 {
            let mut batching_factor = 0u16;
            if let Some(ref sfx) = self.committed_sfx {
                batching_factor = sfx.len() as u16;
            }
            if let Some(ref sfx) = self.reverted_sfx {
                batching_factor = batching_factor.saturating_add(sfx.len() as u16)
            }

            batching_factor
        }
    }

    #[derive(Clone, Encode, Decode, Eq, PartialEq, Debug, TypeInfo)]
    pub enum Slash<BlockNumber> {
        // Slash for not submitting attestations
        LateOrNoSubmissionAtBlocks(Vec<BlockNumber>),
        // Permanent Slash for submitting invalid attestations
        Permanent,
    }

    #[derive(Clone, Encode, Decode, Eq, PartialEq, Debug, TypeInfo)]
    pub struct TargetBatchInclusionProof {
        // The batch message that was included in the block
        pub target_batch_message: Vec<u8>,
        // Signatures received on target
        pub signatures: Vec<(u32, Signature65b)>,
        // Inclusion merkle proof of the batch message
        pub inclusion_proof: Vec<u8>,
    }

    #[derive(Clone, Encode, Decode, Eq, PartialEq, Debug, TypeInfo)]
    pub struct TargetBatchDispatchEvent {
        // Message hash as H256 (32b)
        pub hash: H256,
    }

    #[pallet::config]
    pub trait Config: frame_system::Config {
        type RuntimeEvent: From<Event<Self>> + IsType<<Self as frame_system::Config>::RuntimeEvent>;
        type ActiveSetSize: Get<u32>;
        type CommitteeSize: Get<u32>;
        type BatchingWindow: Get<BlockNumberFor<Self>>;
        type RepatriationPeriod: Get<BlockNumberFor<Self>>;
        type ShufflingFrequency: Get<BlockNumberFor<Self>>;
        type MaxBatchSize: Get<u32>;
        type RewardMultiplier: Get<BalanceOf<Self>>;
        type TreasuryAccounts: TreasuryAccountProvider<Self::AccountId>;
        type Currency: ReservableCurrency<Self::AccountId>;
        type RandomnessSource: Randomness<Self::Hash, BlockNumberFor<Self>>;
        type DefaultCommission: Get<Percent>;
        type MinNominatorBond: Get<BalanceOf<Self>>;
        type MinAttesterBond: Get<BalanceOf<Self>>;
        type Portal: Portal<Self>;
        type Rewards: RewardsWriteApi<Self::AccountId, BalanceOf<Self>, BlockNumberFor<Self>>;
        type ReadSFX: ReadSFX<Self::Hash, Self::AccountId, BalanceOf<Self>, BlockNumberFor<Self>>;
        type Xdns: Xdns<Self, BalanceOf<Self>>;
    }

    #[pallet::pallet]
    #[pallet::generate_store(pub(super) trait Store)]
    #[pallet::without_storage_info]
    pub struct Pallet<T>(_);

    #[pallet::storage]
    #[pallet::getter(fn attesters)]
    pub type Attesters<T: Config> = StorageMap<_, Blake2_128Concat, T::AccountId, AttesterInfo>;

    #[pallet::storage]
    pub type NextCommittee<T: Config> = StorageValue<_, Vec<T::AccountId>, ValueQuery>;

    #[pallet::storage]
    pub type CurrentCommittee<T: Config> = StorageValue<_, Vec<T::AccountId>, ValueQuery>;

    #[pallet::storage]
    pub type PreviousCommittee<T: Config> = StorageValue<_, Vec<T::AccountId>, ValueQuery>;

    #[pallet::storage]
    pub type CommitteeTransitionOn<T: Config> = StorageMap<_, Identity, TargetId, u32>;

    #[pallet::storage]
    pub type CurrentRetributionPerSFXPercentage<T: Config> = StorageValue<_, Percent, ValueQuery>;

    #[pallet::storage]
    pub type CurrentSlashTreasuryBalance<T: Config> = StorageValue<_, Percent, ValueQuery>;

    #[pallet::storage]
    #[pallet::getter(fn sorted_nominated_attesters)]
    pub type SortedNominatedAttesters<T: Config> =
        StorageValue<_, Vec<(T::AccountId, BalanceOf<T>)>, ValueQuery>;

    #[pallet::storage]
    #[pallet::getter(fn active_set)]
    pub type ActiveSet<T: Config> = StorageValue<_, Vec<T::AccountId>, ValueQuery>;

    #[pallet::storage]
    #[pallet::getter(fn pending_slashes)]
    pub type PermanentSlashes<T: Config> = StorageValue<_, Vec<T::AccountId>, ValueQuery>;

    #[pallet::storage]
    #[pallet::getter(fn attestation_targets)]
    pub type AttestationTargets<T: Config> = StorageValue<_, Vec<TargetId>, ValueQuery>;

    #[pallet::storage]
    #[pallet::getter(fn pending_attestation_targets)]
    pub type PendingAttestationTargets<T: Config> = StorageValue<_, Vec<TargetId>, ValueQuery>;

    #[pallet::storage]
    #[pallet::getter(fn attesters_agreements)]
    pub type AttestersAgreements<T: Config> = StorageDoubleMap<
        _,
        Blake2_128Concat,
        T::AccountId, // Attester
        Blake2_128Concat,
        TargetId, // Target
        Vec<u8>,  // Recoverable pubkey/address from signature on target
    >;
    #[pallet::storage]
    #[pallet::getter(fn next_batches)]
    pub type NextBatch<T: Config> =
        StorageMap<_, Identity, TargetId, BatchMessage<BlockNumberFor<T>>>;

    #[pallet::storage]
    #[pallet::getter(fn next_committee_on_target)]
    pub type NextCommitteeOnTarget<T: Config> =
        StorageMap<_, Identity, TargetId, CommitteeTransition>;

    #[pallet::storage]
    #[pallet::getter(fn batches_to_sign)]
    pub type BatchesToSign<T: Config> =
        StorageMap<_, Identity, TargetId, Vec<BatchMessage<BlockNumberFor<T>>>>;

    #[pallet::storage]
    #[pallet::getter(fn batches)]
    pub type Batches<T: Config> =
        StorageMap<_, Identity, TargetId, Vec<BatchMessage<BlockNumberFor<T>>>>;

    #[pallet::storage]
    #[pallet::getter(fn pending_unnominations)]
    pub type PendingUnnominations<T: Config> = StorageMap<
        _,
        Blake2_128Concat,
        T::AccountId,
        Vec<(
            T::AccountId,
            BalanceOf<T>,
            frame_system::pallet_prelude::BlockNumberFor<T>,
        )>,
    >;

    #[pallet::storage]
    #[pallet::getter(fn nominations)]
    pub type Nominations<T: Config> = StorageDoubleMap<
        _,
        Blake2_128Concat,
        T::AccountId, // Attester
        Blake2_128Concat,
        T::AccountId, // Nominator
        BalanceOf<T>,
    >;

    #[pallet::storage]
    #[pallet::getter(fn fast_confirmation_cost)]
    pub type FastConfirmationCost<T: Config> =
        StorageMap<_, Blake2_128Concat, TargetId, BalanceOf<T>>;

    #[pallet::storage]
    #[pallet::getter(fn paid_finality_fees)]
    pub type PaidFinalityFees<T: Config> =
        StorageMap<_, Blake2_128Concat, TargetId, Vec<BalanceOf<T>>>;

    // #[pallet::storage]
    // #[pallet::getter(fn auto_regression_param)]
    // pub type AutoRegressionParam<T: Config> = StorageMap<_, Blake2_128Concat, TargetId, Percent>;

    #[pallet::event]
    #[pallet::generate_deposit(pub(super) fn deposit_event)]
    pub enum Event<T: Config> {
        AttesterRegistered(T::AccountId),
        AttesterDeregistrationScheduled(
            T::AccountId,
            frame_system::pallet_prelude::BlockNumberFor<T>,
        ),
        AttesterDeregistered(T::AccountId),
        AttestationSubmitted(T::AccountId),
<<<<<<< HEAD
        NewAttestationBatch(TargetId, BatchMessage<BlockNumberFor<T>>),
=======
        // Attesters(AttestersEvent),
        BatchingFactorRead(TargetId, Option<BatchingFactor>),
        BatchCommitted(
            TargetId,
            BatchMessage<T::BlockNumber>,
            Vec<u8>,
            H256,
            BalanceOf<T>,
        ),
        ConfirmationRewardCalculated(
            TargetId,
            u32,          // batch index
            BalanceOf<T>, // current reward
            Percent,      // auto regression param before
            Percent,      // auto regression param after
        ),
        FutureTotalFinalityFeeEstimated(TargetId, BalanceOf<T>, u16),
        UserFinalityFeeEstimated(TargetId, BalanceOf<T>, u16),
        NewAttestationBatch(TargetId, BatchMessage<T::BlockNumber>),
>>>>>>> 476052e9
        NewAttestationMessageHash(TargetId, H256, ExecutionVendor),
        NewConfirmationBatch(TargetId, BatchMessage<BlockNumberFor<T>>, Vec<u8>, H256),
        Nominated(T::AccountId, T::AccountId, BalanceOf<T>),
        NewTargetActivated(TargetId),
        NewTargetProposed(TargetId),
        AttesterAgreedToNewTarget(T::AccountId, TargetId, Vec<u8>),
        CurrentPendingAttestationBatches(TargetId, Vec<(u32, H256)>),
        AttestationsRemovedFromLateBatches(Vec<u32>),
        // ShufflingCompleted(current committee, previous committee, next committee)
        ShufflingCompleted(Vec<T::AccountId>, Vec<T::AccountId>, Vec<T::AccountId>),
    }

    #[pallet::error]
    pub enum Error<T> {
        AttesterNotFound,
        ArithmeticOverflow,
        InvalidSignature,
        InvalidMessage,
        InvalidTargetInclusionProof,
        UnexpectedBatchHashRecoveredFromCommitment,
        AlreadyRegistered,
        PublicKeyMissing,
        AttestationSignatureInvalid,
        AttestationDoubleSignAttempt,
        NotActiveSet,
        NotInCurrentCommittee,
        AttesterDidNotAgreeToNewTarget,
        NotRegistered,
        NoNominationFound,
        AlreadyNominated,
        NominatorNotEnoughBalance,
        NominatorBondTooSmall,
        AttesterBondTooSmall,
        MissingNominations,
        BatchHashMismatch,
        BatchNotFound,
        CollusionWithPermanentSlashDetected,
        BatchFoundWithUnsignableStatus,
        RejectingFromSlashedAttester,
        TargetAlreadyActive,
        TargetNotActive,
        XdnsTargetNotActive,
        XdnsGatewayDoesNotHaveEscrowAddressRegistered,
        SfxAlreadyRequested,
        AddAttesterAlreadyRequested,
        RemoveAttesterAlreadyRequested,
        NextCommitteeAlreadyRequested,
        BanAttesterAlreadyRequested,
        BatchAlreadyCommitted,
        CommitteeSizeTooLarge,
    }

    #[pallet::call]
    impl<T: Config> Pallet<T> {
        #[pallet::weight(10_000)]
        pub fn register_attester(
            origin: OriginFor<T>,
            self_nominate_amount: BalanceOf<T>,
            ecdsa_key: [u8; 33],
            ed25519_key: [u8; 32],
            sr25519_key: [u8; 32],
            custom_commission: Option<Percent>,
        ) -> DispatchResult {
            let account_id = ensure_signed(origin)?;

            // Check min. self-nomination bond
            ensure!(
                self_nominate_amount >= T::MinAttesterBond::get(),
                Error::<T>::AttesterBondTooSmall
            );

            // Ensure the attester is not already registered
            ensure!(
                !Attesters::<T>::contains_key(&account_id),
                Error::<T>::AlreadyRegistered
            );

            let commission = match custom_commission {
                Some(commission) => commission,
                None => T::DefaultCommission::get(),
            };

            let next_index = Attesters::<T>::iter().count() as u32;

            Attesters::<T>::insert(
                &account_id,
                AttesterInfo {
                    key_ec: ecdsa_key,
                    key_ed: ed25519_key,
                    key_sr: sr25519_key,
                    commission,
                    index: next_index,
                },
            );

            // Self nominate in order to be part of the active set selection
            Self::do_nominate(&account_id, &account_id, self_nominate_amount)?;

            Self::deposit_event(Event::AttesterRegistered(account_id));

            Ok(())
        }

        #[pallet::weight(10_000)]
        pub fn deregister_attester(origin: OriginFor<T>) -> DispatchResult {
            let attester = ensure_signed(origin)?;

            // Ensure the attester is registered
            ensure!(
                Attesters::<T>::contains_key(&attester),
                Error::<T>::NotRegistered
            );

            // Retreive the self-nomination amount
            let self_nomination =
                Nominations::<T>::get(&attester, &attester).unwrap_or(Zero::zero());

            // Schedule self-denomination
            // Calculate the block number when the unnomination can be processed after 2 x shuffling frequency
            let unlock_block = frame_system::Pallet::<T>::block_number()
                .checked_add(
                    &T::ShufflingFrequency::get()
                        .checked_mul(&frame_system::pallet_prelude::BlockNumberFor::<T>::from(
                            2u32,
                        ))
                        .ok_or(Error::<T>::ArithmeticOverflow)?,
                )
                .ok_or(Error::<T>::ArithmeticOverflow)?;

            // Store the pending unnomination
            PendingUnnominations::<T>::mutate(&attester, |pending_unnominations| {
                let pending_unnominations = pending_unnominations.get_or_insert_with(Vec::new);
                pending_unnominations.push((attester.clone(), self_nomination, unlock_block));
            });

            Self::deposit_event(Event::AttesterDeregistrationScheduled(
                attester,
                unlock_block,
            ));

            Ok(())
        }

        #[pallet::weight(10_000)]
        pub fn remove_attestation_target(origin: OriginFor<T>, target: TargetId) -> DispatchResult {
            ensure_root(origin)?;

            let mut targets = AttestationTargets::<T>::get();

            // Remove target if exists
            if !targets.contains(&target) {
                targets.retain(|&x| x != target);
            }

            AttestationTargets::<T>::put(targets);
            PendingAttestationTargets::<T>::mutate(|pending| {
                if let Some(index) = pending.iter().position(|x| x == &target) {
                    pending.remove(index);
                }
            });

            // Purge all attestations for the target
            Batches::<T>::remove(target);
            BatchesToSign::<T>::remove(target);
            NextBatch::<T>::remove(target);

            Ok(())
        }

        #[pallet::weight(10_000)]
        pub fn agree_to_new_attestation_target(
            origin: OriginFor<T>,
            target: TargetId,
            recoverable: Vec<u8>,
        ) -> DispatchResult {
            let attester = ensure_signed(origin)?;

            // Ensure the attester is registered
            ensure!(
                Attesters::<T>::contains_key(&attester),
                Error::<T>::NotRegistered
            );

            AttestersAgreements::<T>::insert(&attester, target, recoverable.clone());

            Self::deposit_event(Event::AttesterAgreedToNewTarget(
                attester,
                target,
                recoverable,
            ));

            if Self::try_activate_new_target(&target) {
                Self::deposit_event(Event::NewTargetActivated(target));
            }

            Ok(())
        }

        #[pallet::weight(10_000)]
        pub fn force_activate_target(origin: OriginFor<T>, target: TargetId) -> DispatchResult {
            ensure_root(origin)?;

            // Ensure that gateway has the escrow address attached to it.
            ensure!(
                <T as Config>::Xdns::get_escrow_account(&target).is_ok(),
                Error::<T>::XdnsGatewayDoesNotHaveEscrowAddressRegistered
            );

            // Activate the new target
            PendingAttestationTargets::<T>::mutate(|pending| {
                if let Some(index) = pending.iter().position(|x| x == &target) {
                    pending.remove(index);
                }
            });
            AttestationTargets::<T>::mutate(|active| {
                if !active.contains(&target) {
                    active.push(target);
                }
            });

            Self::deposit_event(Event::NewTargetActivated(target));

            Ok(())
        }

        #[pallet::weight(10_000)]
        pub fn add_attestation_target(origin: OriginFor<T>, target: TargetId) -> DispatchResult {
            ensure_root(origin)?;

            // Ensure that gateway has the escrow address attached to it.
            ensure!(
                <T as Config>::Xdns::get_escrow_account(&target).is_ok(),
                Error::<T>::XdnsGatewayDoesNotHaveEscrowAddressRegistered
            );

            ensure!(
                !AttestationTargets::<T>::get().contains(&target),
                Error::<T>::TargetAlreadyActive
            );

            PendingAttestationTargets::<T>::mutate(|pending| {
                if !pending.contains(&target) {
                    pending.push(target);
                }
            });

            Self::deposit_event(Event::NewTargetProposed(target));

            Ok(())
        }

        #[pallet::weight(10_000)]
        pub fn submit_attestation(
            // Must be signed by the attester in current Committee
            origin: OriginFor<T>,
            // Message being a hash of the batch of attestations to sign
            message: H256,
            // Signature of the message
            signature: Vec<u8>,
            // Target of the attestation
            target: TargetId,
        ) -> DispatchResult {
            let account_id = ensure_signed(origin)?;

            // Ensure target is activated
            ensure!(
                AttestationTargets::<T>::get().contains(&target),
                Error::<T>::TargetNotActive
            );

            // Lookup the attester in the storage
            let attester = Attesters::<T>::get(&account_id).ok_or(Error::<T>::NotRegistered)?;

            // Check if active set
            ensure!(
                ActiveSet::<T>::get().contains(&account_id),
                Error::<T>::NotActiveSet
            );

            // Check if the attester is part of the current committee
            ensure!(
                CurrentCommittee::<T>::get().contains(&account_id),
                Error::<T>::NotInCurrentCommittee
            );

            let attested_recoverable = AttestersAgreements::<T>::get(&account_id, target)
                .ok_or(Error::<T>::AttesterDidNotAgreeToNewTarget)?;

            let vendor = <T as Config>::Xdns::get_verification_vendor(&target)
                .map_err(|_| Error::<T>::XdnsTargetNotActive)?;

            // TODO: Generalize attesters to work with multiple ExecutionVendor architecture.
            //  For now, assume Ethereum.
            //  let _target_verification_vendor = T::Xdns::get_verification_vendor(&target)?;
            let is_verified = attester
                .verify_attestation_signature(
                    ECDSA_ATTESTER_KEY_TYPE_ID,
                    &message.encode(),
                    &signature,
                    attested_recoverable,
                    &vendor,
                )
                .map_err(|_| Error::<T>::InvalidSignature)?;

            let signature_65b: [u8; 65] = signature
                .try_into()
                .map_err(|_| Error::<T>::InvalidSignature)?;

            if !is_verified {
                PermanentSlashes::<T>::append(account_id);
                return Err(Error::<T>::RejectingFromSlashedAttester.into())
            }

            ensure!(is_verified, Error::<T>::AttestationSignatureInvalid);

            Batches::<T>::try_mutate(target, |batches_option| {
                let batches = batches_option.as_mut().ok_or(Error::<T>::BatchNotFound)?;

                // Find the batch with the status PendingAttestation and the same message
                let batch = batches
                    .iter_mut()
                    .find(|batch| batch.message_hash() == message)
                    .ok_or(Error::<T>::BatchNotFound)?;

                ensure!(
                    batch.status == BatchStatus::PendingAttestation
                        || batch.status == BatchStatus::ReadyForSubmissionByMajority,
                    Error::<T>::BatchFoundWithUnsignableStatus
                );

                // Check if the attester has already signed the batch
                ensure!(
                    !batch
                        .signatures
                        .iter()
                        .any(|(attester_index, _)| *attester_index == attester.index),
                    Error::<T>::AttestationDoubleSignAttempt
                );

                // Add signature to the batch
                batch.signatures.push((attester.index, signature_65b));

                // Update the status of the batch
                let quorum = (T::CommitteeSize::get() * 2 / 3) as usize;
                let full_approval = T::CommitteeSize::get() as usize;
                if batch.signatures.len() >= quorum {
                    log::debug!(
                        "Batch {:?} is ready for submission by majority",
                        batch.message_hash()
                    );
                }
                if batch.signatures.len() >= full_approval {
                    batch.status = BatchStatus::ReadyForSubmissionFullyApproved;
                    log::debug!(
                        "Batch {:?} is ready for submission by full approval",
                        batch.message_hash()
                    );
                    Self::deposit_event(Event::NewConfirmationBatch(
                        target,
                        batch.clone(),
                        batch.message(),
                        batch.message_hash(),
                    ));
                }

                Self::deposit_event(Event::AttestationSubmitted(account_id));

                Ok::<(), DispatchError>(())
            })?;

            Ok(())
        }

        #[pallet::weight(10_000)]
        pub fn commit_batch(
            origin: OriginFor<T>,
            target: TargetId,
            target_inclusion_proof_encoded: Vec<u8>, // Add this parameter to accept Ethereum batch hash
        ) -> DispatchResult {
            let submitter = ensure_signed(origin)?;

            #[cfg(not(feature = "test-skip-verification"))]
            let target_codec = T::Xdns::get_target_codec(&target)?;

            // ToDo: Check the source address of the batch ensuring matches Escrow contract address.
            let _target_escrow_address = T::Xdns::get_escrow_account(&target)?;

            let escrow_batch_success_descriptor = b"EscrowBatchSuccess:Event(\
                MessageHash:H256,\
            )"
            .to_vec();

            #[cfg(not(feature = "test-skip-verification"))]
            let escrow_inclusion_receipt = T::Portal::verify_event_inclusion(
                target,
                SpeedMode::Finalized,
                None,
                target_inclusion_proof_encoded,
            )?; // Todo: add escrow address
            #[cfg(feature = "test-skip-verification")]
            let escrow_inclusion_receipt = InclusionReceipt::<BlockNumberFor<T>> {
                height: Zero::zero(),
                message: target_inclusion_proof_encoded,
                including_header: [0u8; 32].encode(),
            };

            #[cfg(not(feature = "test-skip-verification"))]
            let recoded_batch_event_bytes = FilledAbi::try_fill_abi(
                escrow_batch_success_descriptor.try_into()?,
                escrow_inclusion_receipt.message,
                target_codec.clone(),
            )?
            .recode_as(&target_codec, &Codec::Scale)?;

            #[cfg(feature = "test-skip-verification")]
            let recoded_batch_event_bytes = escrow_inclusion_receipt.message;

            let on_target_batch_event =
                TargetBatchDispatchEvent::decode(&mut &recoded_batch_event_bytes[..])
                    .map_err(|_| Error::<T>::InvalidTargetInclusionProof)?;

            // Assume that the event is emitted by the escrow contract is H256
            let recovered_enacted_batch_hash: H256 =
                H256::decode(&mut &on_target_batch_event.hash[..])
                    .map_err(|_| Error::<T>::UnexpectedBatchHashRecoveredFromCommitment)?;

            let batches = Self::get_batches_to_commit(target);

            let batch = match batches
                .iter()
                .find(|batch| batch.message_hash() == recovered_enacted_batch_hash)
            {
                Some(batch) => batch,
                None => {
                    // At this point we know the valid message has been recorded on target Escrow Smart Contract
                    // If we can't find the corresponding batch by the message - we have a problem - attesters are colluding.
                    log::error!(
                        "Collusion detected on target: {target:?} for message hash {recovered_enacted_batch_hash:?}"
                    );
                    // fixme: must synchronize remote block height and local block height and fetch committee responsible for attesting false batch.
                    Self::apply_permanent_attesters_slash(CurrentCommittee::<T>::get());

                    return Err(Error::<T>::CollusionWithPermanentSlashDetected.into())
                },
            };

            ensure!(
                batch.status == BatchStatus::ReadyForSubmissionFullyApproved
                    || batch.status == BatchStatus::ReadyForSubmissionByMajority,
                Error::<T>::BatchNotFound
            );

            // Update the status of the batch to Committed
            Self::find_and_set_batch_as_committed(target, &recovered_enacted_batch_hash)?;

            // Follow with infallible reward payment
            let delay = <frame_system::Pallet<T>>::block_number()
                .saturating_sub(batch.available_to_commit_at)
                .saturating_sub(T::BlockNumber::from(TWO_EPOCHS_IN_LOCAL_BLOCKS_U8));

            let to_pay = Self::estimate_finality_reward(&target, delay);

            if to_pay > Zero::zero() {
                // ToDo: move to reward_submitter
                T::Currency::transfer(
                    // todo: source should be the fees treasury
                    &T::TreasuryAccounts::get_treasury_account(
                        t3rn_primitives::TreasuryAccount::Fee,
                    ),
                    &submitter,
                    to_pay,
                    ExistenceRequirement::KeepAlive,
                )?;
            }
            // Append the fee to the PaidFinalityFees
            PaidFinalityFees::<T>::append(target, to_pay);
            // Emit the event
            Self::deposit_event(Event::BatchCommitted(
                target,
                batch.clone(),
                batch.message(),
                batch.message_hash(),
                to_pay,
            ));

            Ok(())
        }

        #[pallet::weight(10_000)]
        pub fn read_pending_batches(origin: OriginFor<T>) -> DispatchResult {
            ensure_signed(origin)?;

            for target in AttestationTargets::<T>::get() {
                let pending_attestation_batches = Self::get_all_batches_to_sign(target);
                Self::deposit_event(Event::CurrentPendingAttestationBatches(
                    target,
                    pending_attestation_batches
                        .iter()
                        .map(|batch| (batch.index, batch.message_hash()))
                        .collect::<Vec<(u32, H256)>>(),
                ));
            }

            Ok(())
        }

        #[pallet::weight(10_000)]
        pub fn set_confirmation_cost(
            origin: OriginFor<T>,
            target: TargetId,
            cost: BalanceOf<T>,
            // auto_regression_param: Percent,
        ) -> DispatchResult {
            ensure_root(origin)?;

            FastConfirmationCost::<T>::insert(target, cost);
            // AutoRegressionParam::<T>::insert(target, auto_regression_param);

            Ok(())
        }

        #[pallet::weight(10_000)]
        pub fn read_latest_batching_factor_overview(origin: OriginFor<T>) -> DispatchResult {
            ensure_signed(origin)?;

            for target in AttestationTargets::<T>::get() {
                let batching_factor = Self::read_latest_batching_factor(&target); //<Pallet<T> as AttestersReadApi<T::AccountId, BalanceOf<T>>>::read_latest_batching_factor(&target);
                log::debug!(
                    "Batching factor for target {:?} is {:?}",
                    target,
                    batching_factor
                );
                Self::deposit_event(Event::BatchingFactorRead(target, batching_factor));
            }

            Ok(())
        }

        #[pallet::weight(10_000)]
        pub fn estimate_future_finality_fee(
            origin: OriginFor<T>,
            target: TargetId,
            n_windows_from_now: u16,
        ) -> DispatchResult {
            ensure_signed(origin)?;
            let batching_factor = Self::read_latest_batching_factor(&target);
            match batching_factor {
                Some(_batching_factor) => {
                    let future_finality_fee = <Pallet<T> as AttestersReadApi<
                        T::AccountId,
                        BalanceOf<T>,
                        T::BlockNumber,
                    >>::estimate_finality_fee(&target);
                    log::debug!(
                        "Future finality fee for target {:?} is {:?}",
                        target,
                        future_finality_fee
                    );
                    Self::deposit_event(Event::FutureTotalFinalityFeeEstimated(
                        target,
                        future_finality_fee,
                        n_windows_from_now,
                    ));
                    Ok(())
                },
                None => Err(Error::<T>::TargetNotActive.into()),
            }
        }

        #[pallet::weight(10_000)]
        pub fn estimate_user_finality_fee(
            origin: OriginFor<T>,
            target: TargetId,
            n_windows_from_now: u16,
        ) -> DispatchResult {
            ensure_signed(origin)?;

            // Ensure target is active
            ensure!(
                AttestationTargets::<T>::get().contains(&target),
                Error::<T>::TargetNotActive
            );

            // Retrieve the latest batching factor for the target
            // let batching_factor = Self::read_latest_batching_factor(&target);

            let finality_fee = <Pallet<T> as AttestersReadApi<
                T::AccountId,
                BalanceOf<T>,
                T::BlockNumber,
            >>::estimate_finality_fee(&target);

            Self::deposit_event(Event::UserFinalityFeeEstimated(
                target,
                finality_fee,
                n_windows_from_now,
            ));

            Ok(())
        }

        #[pallet::weight(10_000)]
        pub fn nominate(
            origin: OriginFor<T>,
            attester: T::AccountId,
            amount: BalanceOf<T>,
        ) -> DispatchResult {
            let nominator = ensure_signed(origin)?;

            // Check min. nomination amount
            ensure!(
                amount >= T::MinNominatorBond::get(),
                Error::<T>::NominatorBondTooSmall
            );

            Self::do_nominate(&nominator, &attester, amount)?;
            Self::deposit_event(Event::Nominated(nominator, attester, amount));
            Ok(())
        }

        #[pallet::weight(10_000)]
        pub fn unnominate(origin: OriginFor<T>, attester: T::AccountId) -> DispatchResult {
            let nominator = ensure_signed(origin)?;

            // Read the nominations for the given attester
            let nominations = Self::read_nominations(&attester);

            // Find the nomination for the current nominator
            let nomination = nominations
                .iter()
                .find(|(nominator_id, _)| nominator_id == &nominator)
                .ok_or(Error::<T>::NoNominationFound)?;

            // Check if the nominator has an existing nomination
            ensure!(nomination.0 == nominator, Error::<T>::NoNominationFound);

            let amount = nomination.1;

            // Calculate the block number when the unnomination can be processed after 2 x shuffling frequency
            let unlock_block = frame_system::Pallet::<T>::block_number()
                + T::ShufflingFrequency::get() * 2u32.into();

            // Store the pending unnomination
            PendingUnnominations::<T>::mutate(&nominator, |pending_unnominations| {
                let pending_unnominations = pending_unnominations.get_or_insert_with(Vec::new);
                pending_unnominations.push((attester.clone(), amount, unlock_block));
            });

            Ok(())
        }
    }

    impl<T: Config> AttestersWriteApi<T::AccountId, DispatchError> for Pallet<T> {
        fn request_sfx_attestation_commit(
            target: TargetId,
            sfx_id: H256,
        ) -> Result<(), DispatchError> {
            NextBatch::<T>::try_mutate(target, |next_batch| {
                if let Some(ref mut next_batch) = next_batch {
                    if let Some(ref mut batch_sfx) = &mut next_batch.committed_sfx {
                        if batch_sfx.contains(&sfx_id) {
                            return Err("SfxAlreadyRequested".into())
                        } else {
                            batch_sfx.push(sfx_id);
                        }
                    } else {
                        next_batch.committed_sfx = Some(vec![sfx_id]);
                    }
                    Ok(())
                } else {
                    Err("BatchNotFound".into())
                }
            })
        }

        fn request_sfx_attestation_revert(
            target: TargetId,
            sfx_id: H256,
        ) -> Result<(), DispatchError> {
            NextBatch::<T>::try_mutate(target, |next_batch| {
                if let Some(ref mut next_batch) = next_batch {
                    if let Some(ref mut batch_sfx) = &mut next_batch.reverted_sfx {
                        if batch_sfx.contains(&sfx_id) {
                            return Err(Error::<T>::SfxAlreadyRequested.into())
                        } else {
                            batch_sfx.push(sfx_id);
                        }
                    } else {
                        next_batch.reverted_sfx = Some(vec![sfx_id]);
                    }
                    Ok(())
                } else {
                    Err(Error::<T>::BatchNotFound.into())
                }
            })
        }

        fn request_ban_attesters_attestation(
            ban_attester: &T::AccountId,
        ) -> Result<(), DispatchError> {
            for target in AttestationTargets::<T>::get() {
                let attester_recoverable = AttestersAgreements::<T>::get(ban_attester, target)
                    .ok_or(Error::<T>::AttesterDidNotAgreeToNewTarget)?;

                NextBatch::<T>::try_mutate(target, |next_batch| {
                    let next_batch = next_batch
                        .as_mut()
                        .ok_or::<DispatchError>(Error::<T>::BatchNotFound.into())?;

                    match &mut next_batch.banned_committee {
                        Some(attesters) => {
                            ensure!(
                                !attesters.contains(&attester_recoverable),
                                Error::<T>::BanAttesterAlreadyRequested
                            );
                            attesters.push(attester_recoverable);
                        },
                        None => {
                            next_batch.banned_committee = Some(vec![attester_recoverable]);
                        },
                    }
                    Ok::<(), DispatchError>(())
                })?;
            }

            Ok(())
        }

        fn request_next_committee_attestation() -> Vec<(TargetId, u32)> {
            let mut batch_indices_on_targets = Vec::new();
            for target in AttestationTargets::<T>::get() {
                if let Some(next_batch) = NextBatch::<T>::get(target) {
                    if next_batch.next_committee.is_none() {
                        let committee_transition_for_target =
                            Self::get_current_committee_transition_for_target(&target);
                        let committee_recoverable_on_target = committee_transition_for_target
                            .clone()
                            .into_iter()
                            .map(|(_index, recoverable)| recoverable)
                            .collect::<Vec<Vec<u8>>>();

                        let next_committee = match committee_recoverable_on_target.len() {
                            0 => None,
                            _ => Some(committee_recoverable_on_target),
                        };
                        // We only update the next_committee if it was None.
                        NextBatch::<T>::insert(
                            target,
                            BatchMessage {
                                next_committee,
                                ..next_batch
                            },
                        );
                        NextCommitteeOnTarget::<T>::insert(target, committee_transition_for_target);

                        batch_indices_on_targets.push((target, next_batch.index));
                    }
                }
            }
            batch_indices_on_targets
        }
    }

    /// Finality Fee Estimation and User Base Projection
    ///
    /// This module provides functionalities for estimating future finality fees and user base in a decentralized system, drawing inspiration from the concept of a pension scheme.
    ///
    /// ## Overview
    ///
    /// The aim of this module is to estimate future fees and user base in a way that balances the interests of all participants. This is achieved by employing methods similar to those used in pension systems, where fees paid by current participants are used to support earlier generations.
    ///
    /// Three primary functions provided by this module are:
    ///
    /// 1. `estimate_future_finality_fee`
    /// 2. `estimate_user_finality_fee`
    /// 3. `estimate_future_user_base`
    ///
    /// ## Functionality
    ///
    /// ### estimate_future_finality_fee
    ///
    /// This function is responsible for estimating the finality fee a certain number of epochs into the future.
    /// The estimate is based on past fees and the projected change in the batching factor (i.e., the rate of transaction bundling).
    /// The approach involves an autoregressive model, where the influence of past fees decreases over time (decay factor).
    /// The final prediction is adjusted based on the expected change in the batching factor.
    /// This function parallels how pension systems estimate the contributions required from future participants.
    ///
    /// ### estimate_user_finality_fee
    ///
    /// This function estimates the finality fee for an individual user.
    /// The function considers the total fee paid in the most recent epoch and divides it by the number of users in that epoch to calculate a base user fee.
    /// An overcharge factor is then added to this base fee to account for fluctuations and provide a buffer.
    /// This calculation mirrors the process in pension systems where individual contributions are calculated based on total liabilities and the number of current contributors.
    ///
    /// ### estimate_future_user_base
    ///
    /// The estimate_future_user_base function forecasts the user base size for a future epoch.
    /// The function calculates the average growth rate of the user base over the past few epochs and applies this rate iteratively to project future growth.
    /// This function is similar to population projections in pension systems, which are critical in determining future contribution rates.
    ///
    /// ## Concluding Remarks
    ///
    /// The functions in this module draw inspiration from pension systems, projecting future conditions based on past data and current trends.
    /// While the context is different – a decentralized system instead of a pension scheme – the fundamental concepts are the same.
    /// The ability to estimate future fees and user base size contributes to system sustainability and fairness, much like in a well-managed pension scheme.
    impl<T: Config> AttestersReadApi<T::AccountId, BalanceOf<T>, T::BlockNumber> for Pallet<T> {
        /// Getter for the current committee. Returns a Vec of AccountIds.
        fn previous_committee() -> Vec<T::AccountId> {
            PreviousCommittee::<T>::get()
        }

        /// Getter for the current committee. Returns a Vec of AccountIds.
        fn current_committee() -> Vec<T::AccountId> {
            CurrentCommittee::<T>::get()
        }

        /// Getter for the active set. Returns a Vec of AccountIds.
        fn active_set() -> Vec<T::AccountId> {
            ActiveSet::<T>::get()
        }

        /// Getter for the active set of ONLY those who haven't been permanently slashed.
        /// Returns a Vec of AccountIds.
        fn honest_active_set() -> Vec<T::AccountId> {
            let active_set = ActiveSet::<T>::get();
            active_set
                .into_iter()
                .filter(|a| !Self::is_permanently_slashed(a))
                .collect()
        }

        /// Getter for the info of the attester provided.
        fn read_attester_info(attester: &T::AccountId) -> Option<AttesterInfo> {
            Attesters::<T>::get(attester)
        }

        /// Getter for the nominations of the given attester.
        /// Returns the nominator and the balance of the nomination as a tuple (account id, balance).
        fn read_nominations(for_attester: &T::AccountId) -> Vec<(T::AccountId, BalanceOf<T>)> {
            Nominations::<T>::iter_prefix(for_attester)
                .map(|(nominator, balance)| (nominator, balance))
                .collect()
        }

        /// Getter for the attestation targets.
        fn get_activated_targets() -> Vec<TargetId> {
            AttestationTargets::<T>::get()
        }

        /// Getter for the latency status of the given target.
        /// Selects the oldest batch with PendingAttestation and return its LatencyStatus.
        fn read_attestation_latency(target: &TargetId) -> Option<LatencyStatus> {
            let mut batches = Self::get_batches(*target, BatchStatus::PendingAttestation);
            batches.sort_by(|a, b| a.created.cmp(&b.created));
            let oldest_batch = batches.first();
            oldest_batch.map(|batch| batch.latency.clone())
        }

        /// Estimation of the finality fee for the given target.
        ///
        /// For this first version, we don't take into account the number of users, i.e., there's
        /// no batching factor.
        fn estimate_finality_fee(target: &TargetId) -> BalanceOf<T> {
            let base_user_fee_for_single_user: BalanceOf<T> =
                10_000_000_000_000u128.try_into().unwrap_or_default();

            let number_of_users = Self::estimate_batching_factor(target)
                .unwrap_or(BatchingFactor {
                    latest_confirmed: 0,
                    latest_signed: 1,
                    current_next: 0,
                    up_to_last_10_confirmed: vec![],
                })
                .latest_signed as u32;

            // Retrieve the (finality) fees that were paid to the target
            let paid_finality_fees =
                PaidFinalityFees::<T>::get(target).unwrap_or(vec![base_user_fee_for_single_user]);

            // Get the LATEST paid finality fee
            let latest_fee = *paid_finality_fees
                .last()
                .unwrap_or(&base_user_fee_for_single_user);

            // Compute the base-user fee.
            // It is the latest fee, divided by the number of users.
            let base_user_fee = latest_fee
                .checked_div(&BalanceOf::<T>::from(number_of_users))
                .unwrap_or(base_user_fee_for_single_user);

            // The user fee is the (1 + overcharge-factor) * base-user-fee
            OVERCHARGE_FACTOR
                .mul_ceil(base_user_fee)
                .saturating_add(base_user_fee)
        }

        /// Compute the finality reward.
        ///
        /// The rewards should decrease as soon as possible, to encourage
        /// individuals to participate early and not let it die out.
        /// However, they will increase if the time has passed and there
        /// are no attestaions, so there are more incentives to cooperate.
        fn estimate_finality_reward(
            target: &TargetId,
            blocks_delay: T::BlockNumber,
        ) -> BalanceOf<T> {
            let base_user_fee_for_single_user: BalanceOf<T> =
                10_000_000_000_000u128.try_into().unwrap_or_default();

            // Retrieve the (finality) fees that were paid to the target
            let finality_fee_opt = PaidFinalityFees::<T>::get(target);

            // Get the last finality fee or default
            let finality_reward = finality_fee_opt
                .as_ref()
                .and_then(|fees| fees.last())
                .unwrap_or(&base_user_fee_for_single_user);

            // Create a mutable copy of finality_reward to work with
            let mut finality_reward = *finality_reward;

            let capped_delay_in_blocks = blocks_delay; // .min(SIX_EPOCHS_IN_LOCAL_BLOCKS_U8.into());
            let blocks_delay = blocks_delay * T::BlockNumber::from(ONE_EPOCHS_IN_LOCAL_BLOCKS_U8); // .min(SIX_EPOCHS_IN_LOCAL_BLOCKS_U8.into());

            // safe division since ONE_EPOCHS_IN_LOCAL_BLOCKS_U8 is assumed to be > 0
            let epochs_delayed =
                capped_delay_in_blocks / T::BlockNumber::from(ONE_EPOCHS_IN_LOCAL_BLOCKS_U8);
            // Convert to usize for range
            let _epochs_delayed = TryInto::<usize>::try_into(epochs_delayed).unwrap_or(0);

            // for _ in 0..epochs_delayed {
            //     finality_reward = REWARD_ADJUSTMENT
            //         .mul_ceil(finality_reward)
            //         .saturating_add(finality_reward);
            // }

            let mut adjustment = 0;
            let mut adjustment_is_substract = false;
            // If finality fee was received within...
            //
            // ...the first epoch, decrease the reward by 10% in total
            if blocks_delay < T::BlockNumber::from(ONE_EPOCHS_IN_LOCAL_BLOCKS_U8) {
                adjustment = 1;
                adjustment_is_substract = true;
            // ...two epochs, decrease the reward by 20% in total
            } else if blocks_delay < T::BlockNumber::from(TWO_EPOCHS_IN_LOCAL_BLOCKS_U8) {
                adjustment = 2;
                adjustment_is_substract = true;
            // ...three epochs, decrease the reward by 30% in total
            } else if blocks_delay < T::BlockNumber::from(THREE_EPOCHS_IN_LOCAL_BLOCKS_U8) {
                adjustment = 3;
                adjustment_is_substract = true;
            // ...more than three but less than six, decrease the reward by 50% in total
            } else if blocks_delay >= T::BlockNumber::from(THREE_EPOCHS_IN_LOCAL_BLOCKS_U8)
                && blocks_delay < T::BlockNumber::from(SIX_EPOCHS_IN_LOCAL_BLOCKS_U8)
            {
                adjustment = 5;
                adjustment_is_substract = true;
            // ...more than six but less than ten, should be increasing by 10% in total
            } else if blocks_delay >= T::BlockNumber::from(SIX_EPOCHS_IN_LOCAL_BLOCKS_U8)
                && blocks_delay < T::BlockNumber::from(TEN_EPOCHS_IN_LOCAL_BLOCKS_U16)
            {
                adjustment = 1;
                adjustment_is_substract = false;
            // ...more than ten, should be increasing by 30% in total
            } else if blocks_delay >= T::BlockNumber::from(TEN_EPOCHS_IN_LOCAL_BLOCKS_U16) {
                adjustment = 3;
                adjustment_is_substract = false;
            }

            if adjustment_is_substract {
                for _ in 0..adjustment {
                    finality_reward = finality_reward
                        .saturating_sub(REWARD_FINE_ADJUSTMENT.mul_ceil(finality_reward))
                }
            } else {
                for _ in 0..adjustment {
                    finality_reward = finality_reward
                        .saturating_add(REWARD_FINE_ADJUSTMENT.mul_ceil(finality_reward));
                }
            }

            finality_reward
        }

        /// Estimate the batching factor for a given target.
        fn estimate_batching_factor(target: &TargetId) -> Option<BatchingFactor> {
            // if target isn't active yet, return None early
            if !AttestationTargets::<T>::get().contains(target) {
                return None
            }

            let latest_signed = match Self::get_latest_batch_to_sign(*target) {
                Some(batch) => batch.read_batching_factor(),
                None => 0,
            };

            let current_next = match NextBatch::<T>::get(target) {
                Some(batch) => batch.read_batching_factor(),
                None => 0,
            };

            // Read amount of confirmed and reverted sfx out of last 10 confirmed batches, or fill with 0 if there aren't enough
            let up_to_last_10_confirmed: Vec<u16> =
                Self::get_batches(*target, BatchStatus::Committed)
                    .iter()
                    .rev()
                    .take(10)
                    .map(|batch| batch.read_batching_factor())
                    .collect::<Vec<u16>>();

            let latest_confirmed = *up_to_last_10_confirmed.first().unwrap_or(&0);

            Some(BatchingFactor {
                latest_confirmed,
                latest_signed,
                current_next,
                up_to_last_10_confirmed,
            })
        }
    }

    impl<T: Config> Pallet<T> {
        // TODO: function never used, consider removing
        fn find_batches(target: TargetId, message: &Vec<u8>) -> Vec<BatchMessage<T::BlockNumber>> {
            Batches::<T>::get(target)
                .iter()
                .find(|batches| batches.iter().any(|batch| &batch.message() == message))
                .unwrap()
                .clone()
        }

        fn read_latest_batching_factor(target: &TargetId) -> Option<BatchingFactor> {
            // If target isn't active yet, return None
            if !AttestationTargets::<T>::get().contains(target) {
                return None
            }

            // Read amount of confirmed and reverted sfx out of last 10 confirmed batches, or fill with 0 if there aren't enough
            let up_to_last_10_confirmed: Vec<u16> =
                Self::get_batches(*target, BatchStatus::Committed)
                    .iter()
                    .rev()
                    .take(10)
                    .map(|batch| batch.read_batching_factor())
                    .collect::<Vec<u16>>();

            let latest_confirmed = *up_to_last_10_confirmed.first().unwrap_or(&0);

            let latest_signed = match Self::get_latest_batch_to_sign(*target) {
                Some(batch) => batch.read_batching_factor(),
                None => 0,
            };

            let current_next = match NextBatch::<T>::get(target) {
                Some(batch) => batch.read_batching_factor(),
                None => 0,
            };

            Some(BatchingFactor {
                latest_confirmed,
                latest_signed,
                current_next,
                up_to_last_10_confirmed,
            })
        }

        pub fn committee_size() -> usize {
            T::CommitteeSize::get() as usize
        }

        /// This function applies a partial slash to the stakes of an attester and its nominators.
        /// It returns the self-nomination balance of the given attester and the updated nomination balances
        /// of the nominators with an applied grace percent.
        ///
        /// ## Parameters
        ///
        /// - `attester`: The account ID of the attester whose stake is being slashed.
        /// - `nominations`: A vector of tuples where each tuple represents a nominator and its balance.
        /// - `percent_slash`: The percent of stake to slash from the attester.
        /// - `percent_nominator_grace`: The percent of stake to slash from the nominators.
        ///
        /// ## Returns
        ///
        /// This function returns a tuple containing two elements:
        ///
        /// - The first element is the self-nomination balance of the attester after the slash has been applied.
        /// - The second element is a vector of tuples where each tuple represents a nominator and its balance after the slash has been applied.
        ///
        /// If the attester is not found in the nominations, the function returns zero as the self-nomination balance
        /// and an empty vector as the list of nominators.
        pub fn apply_partial_stake_slash(
            attester: T::AccountId,
            nominations: Vec<(T::AccountId, BalanceOf<T>)>,
            percent_slash: Percent,
            percent_nominator_grace: Percent,
        ) -> (BalanceOf<T>, Vec<(T::AccountId, BalanceOf<T>)>) {
            // Find the attester's self nomination balance or return zero if not found
            let self_nomination_balance: BalanceOf<T> = nominations
                .iter()
                .find_map(|(nominator, balance)| {
                    if nominator == &attester {
                        Some(*balance)
                    } else {
                        None
                    }
                })
                .unwrap_or_else(|| {
                    log::warn!("Attester not found in nominations");
                    Zero::zero()
                });

            if self_nomination_balance.is_zero() {
                return (Zero::zero(), vec![])
            }

            // Calculate the amount to slash from the attester
            let slash_amount = percent_slash.mul_ceil(self_nomination_balance);

            // Update the nominations after slashing
            let nominators_after_slash = nominations
                .into_iter()
                .map(|(nominator, balance)| {
                    if nominator == attester {
                        // Subtract the slash amount from the attester's self nomination balance
                        (nominator, balance.saturating_sub(slash_amount))
                    } else {
                        // Subtract the nominator's grace amount from their nomination balance
                        let nominator_slash_amount = percent_nominator_grace.mul_ceil(balance);
                        (nominator, balance.saturating_sub(nominator_slash_amount))
                    }
                })
                .collect();

            (
                self_nomination_balance.saturating_sub(slash_amount),
                nominators_after_slash,
            )
        }

        // TODO: Consider removing function, since it's never used
        //
        /// Applies permanent slashes to colluding attesters.
        fn apply_permanent_attesters_slash(attester_local_addresses: Vec<T::AccountId>) {
            for account_id in attester_local_addresses {
                PermanentSlashes::<T>::append(account_id);
            }
        }

        pub fn find_and_set_batch_as_committed(
            target: TargetId,
            message_hash: &H256,
        ) -> DispatchResult {
            Batches::<T>::try_mutate(target, |batches_option| {
                let batches = batches_option.as_mut().ok_or(Error::<T>::BatchNotFound)?;
                let batch_by_message = batches
                    .iter_mut()
                    .find(|batch| &batch.message_hash() == message_hash)
                    .ok_or(Error::<T>::BatchNotFound)?;

                batch_by_message.status = BatchStatus::Committed;
                Ok(())
            })
        }

        pub fn reward_submitter(
            _submitter: &T::AccountId,
            _target: &TargetId,
            _batch_message: &BatchMessage<T::BlockNumber>,
        ) -> Result<BalanceOf<T>, DispatchError> {
            todo!("reward_submitter")
        }

        pub fn try_activate_new_target(target: &TargetId) -> bool {
            // Check if all members of the ActiveSet members have submitted their agreements
            let active_set = ActiveSet::<T>::get();
            let mut active_set_agreements = 0;
            for attester in active_set.iter() {
                if AttestersAgreements::<T>::contains_key(attester, target) {
                    active_set_agreements += 1;
                }
            }

            if active_set_agreements == active_set.len() {
                // Activate the new target
                PendingAttestationTargets::<T>::mutate(|pending| {
                    if let Some(index) = pending.iter().position(|x| x == target) {
                        pending.remove(index);
                    }
                });
                AttestationTargets::<T>::mutate(|active| {
                    if !active.contains(target) {
                        active.push(*target);
                    }
                });
                true
            } else {
                false
            }
        }

        pub fn is_last_transition_attested() -> bool {
            CommitteeTransitionOn::<T>::iter().all(|(target, index)| {
                // Try to find the corresponding batch
                let batch_by_index = Batches::<T>::get(target)
                    .and_then(|batches| batches.iter().cloned().find(|b| b.index == index));

                match batch_by_index {
                    // If found, check if it's not in PendingAttestation status
                    Some(batch) => batch.status != BatchStatus::PendingAttestation,
                    // If not found, consider it as "attested"
                    None => true,
                }
            })
        }

        pub fn get_batches(
            target: TargetId,
            by_status: BatchStatus,
        ) -> Vec<BatchMessage<BlockNumberFor<T>>> {
            // Get the batches to sign
            match Batches::<T>::get(target) {
                Some(batches) => batches
                    .iter()
                    .filter(|b| b.status == by_status)
                    .cloned()
                    .collect(),
                None => vec![],
            }
        }

        pub fn get_batch_by_message(
            target: TargetId,
            message: Vec<u8>,
        ) -> Option<BatchMessage<BlockNumberFor<T>>> {
            match Batches::<T>::get(target) {
                Some(batches) => batches.iter().find(|&b| b.message() == message).cloned(),
                None => None,
            }
        }

        pub fn get_batch_by_message_hash(
            target: TargetId,
            message_hash: H256,
        ) -> Option<BatchMessage<BlockNumberFor<T>>> {
            match Batches::<T>::get(target) {
                Some(batches) => batches
                    .iter()
                    .find(|&b| b.message_hash() == message_hash)
                    .cloned(),
                None => None,
            }
        }

        pub fn get_batches_to_commit(target: TargetId) -> Vec<BatchMessage<BlockNumberFor<T>>> {
            // Get the batches to sign
            match Batches::<T>::get(target) {
                Some(batches) => batches
                    .iter()
                    .filter(|b| {
                        b.status == BatchStatus::ReadyForSubmissionByMajority
                            || b.status == BatchStatus::ReadyForSubmissionFullyApproved
                    })
                    .cloned()
                    .collect(),
                None => vec![],
            }
        }

        pub fn get_latest_batch_to_commit(
            target: TargetId,
        ) -> Option<BatchMessage<BlockNumberFor<T>>> {
            // Get the batches to sign
            let mut batches = Self::get_batches_to_commit(target);
            batches.sort_by(|a, b| b.index.cmp(&a.index));
            batches.first().cloned()
        }

        pub fn get_all_batches_to_sign(target: TargetId) -> Vec<BatchMessage<BlockNumberFor<T>>> {
            let mut batches = Self::get_batches(target, BatchStatus::PendingAttestation);
            batches.sort_by(|a, b| b.created.cmp(&a.created));
            batches
        }

        pub fn get_latest_batch_to_sign(
            target: TargetId,
        ) -> Option<BatchMessage<BlockNumberFor<T>>> {
            Self::get_all_batches_to_sign(target).first().cloned()
        }

        pub fn get_latest_batch_to_sign_hash(target: TargetId) -> Option<H256> {
            let mut batches = Self::get_batches(target, BatchStatus::PendingAttestation);
            batches.sort_by(|a, b| b.created.cmp(&a.created));
            batches.iter().map(|b| b.message_hash()).next()
        }

        pub fn get_latest_batch_to_sign_message(target: TargetId) -> Option<Vec<u8>> {
            let mut batches = Self::get_batches(target, BatchStatus::PendingAttestation);
            batches.sort_by(|a, b| b.created.cmp(&a.created));
            batches.iter().map(|b| b.message()).next()
        }

        fn update_sorted_nominated_attesters(
            attester: &T::AccountId,
            amount: BalanceOf<T>,
        ) -> bool {
            let mut all_indices_match = true;
            SortedNominatedAttesters::<T>::mutate(|attesters| {
                if let Some(index) = attesters.iter().position(|(a, _n)| a == attester) {
                    let total_nomination = attesters[index].1 - amount;
                    if total_nomination.is_zero() {
                        attesters.remove(index);
                    } else {
                        attesters[index] = (attester.clone(), total_nomination);
                    }

                    // Sort the attesters by their nomination amount
                    attesters.sort_by(|(_a1, n1), (_a2, n2)| n2.cmp(n1));

                    // Keep only the top 32 attesters in the list
                    attesters.truncate(32);
                } else {
                    log::warn!("Attester not found while updating sorted nominated attesters");
                    all_indices_match = false
                }
            });
            all_indices_match
        }

        pub fn do_nominate(
            nominator: &T::AccountId,
            attester: &T::AccountId,
            amount: BalanceOf<T>,
        ) -> DispatchResult {
            // Check if nominator has enough balance
            ensure!(
                T::Currency::free_balance(nominator) >= amount,
                Error::<T>::NominatorNotEnoughBalance
            );

            let current_nomination =
                Nominations::<T>::get(attester, nominator).unwrap_or(Zero::zero());

            let new_nomination = current_nomination + amount;
            Nominations::<T>::insert(attester, nominator, new_nomination);

            // Update the sorted list of nominated attesters
            SortedNominatedAttesters::<T>::try_mutate(|attesters| {
                let total_nomination = Nominations::<T>::iter_prefix(attester)
                    .map(|(_, balance)| balance)
                    .fold(Zero::zero(), |acc, balance| acc + balance);

                if let Some(index) = attesters.iter().position(|(a, _n)| a == attester) {
                    // Update the existing nomination amount
                    attesters[index] = (attester.clone(), total_nomination);
                } else {
                    // Add the new attester to the list
                    attesters.push((attester.clone(), total_nomination));
                }

                // Sort the attesters by their nomination amount
                attesters.sort_by(|(_a1, n1), (_a2, n2)| n2.cmp(n1));

                // Keep only the top 32 attesters in the list
                attesters.truncate(32);

                Ok::<(), Error<T>>(())
            })?;

            // Lock the nomination amount in the nominator's account
            T::Currency::reserve(nominator, amount)?;

            Ok(())
        }

        // TODO: consider removing this function, it is never used
        //
        pub fn get_current_committee_transition_for_target(
            target: &TargetId,
        ) -> CommitteeTransition {
            let next_committee = NextCommittee::<T>::get();
            let mut committee_transition = Vec::new();

            for attester in &next_committee {
                if let Some(attester_info) = Attesters::<T>::get(attester) {
                    if let Some(checked_recoverable) =
                        AttestersAgreements::<T>::get(attester, target)
                    {
                        committee_transition.push((attester_info.index, checked_recoverable));
                    }
                }
            }

            committee_transition.sort_by(|(a, _), (b, _)| a.cmp(b));

            committee_transition
        }

        pub fn get_current_committee_indices() -> CommitteeTransitionIndices {
            let current_committee = CurrentCommittee::<T>::get();
            let mut committee_indices: CommitteeTransitionIndices = [0; COMMITTEE_SIZE]; // Initialize the committee_indices array

            for (i, attester) in current_committee.iter().enumerate() {
                if let Some(attester_info) = Attesters::<T>::get(attester) {
                    committee_indices[i] = attester_info.index;
                }
            }

            committee_indices.sort(); // Sorting the indices in ascending order

            committee_indices
        }

        fn shuffle_committee() -> bool {
            let active_set = ActiveSet::<T>::get();
            let active_set_size = active_set.len();

            let mut committee_size = T::CommitteeSize::get() as usize;

            let full_shuffle = if committee_size > active_set_size {
                committee_size = active_set_size;
                false
            } else {
                true
            };

            let current_committee = CurrentCommittee::<T>::get();
            let mut next_committee = NextCommittee::<T>::get();

            let shuffle_active_set = |shuffled_active_set: &mut Vec<T::AccountId>| {
                for i in (1..shuffled_active_set.len()).rev() {
                    let random_value = T::RandomnessSource::random(&i.to_be_bytes());
                    let random_index = random_value
                        .0
                        .as_ref()
                        .iter()
                        .fold(0usize, |acc, &val| (acc + val as usize) % (i + 1));

                    if i != random_index {
                        shuffled_active_set.swap(i, random_index);
                    }
                }
            };

            let mut shuffled_active_set = active_set.clone();

            shuffle_active_set(&mut shuffled_active_set);

            let new_committee = shuffled_active_set
                .clone()
                .into_iter()
                .take(committee_size)
                .collect::<Vec<T::AccountId>>();

            // Bootstrap case - if there is no current committee, we need to set it
            if next_committee.is_empty() {
                shuffled_active_set = active_set;
                shuffle_active_set(&mut shuffled_active_set);
                next_committee = shuffled_active_set
                    .into_iter()
                    .take(committee_size)
                    .collect::<Vec<T::AccountId>>();
            }

            CurrentCommittee::<T>::put(next_committee);
            PreviousCommittee::<T>::put(current_committee);
            NextCommittee::<T>::put(new_committee);

            full_shuffle
        }

        pub fn process_repatriations(
            n: frame_system::pallet_prelude::BlockNumberFor<T>,
            aggregated_weight: Weight,
        ) -> Weight {
            for target in AttestationTargets::<T>::get() {
                Batches::<T>::mutate(target, |batches| {
                    let mut repatriated = false;
                    if let Some(batches) = batches {
                        batches
                            .iter_mut()
                            .filter(|batch| {
                                batch.status == BatchStatus::PendingAttestation
                                    && batch.created + T::RepatriationPeriod::get() <= n
                            })
                            .for_each(|batch| {
                                // Merge both Reverted and Committed SFX, including status flags
                                let mut sfx_to_repatriate: Vec<(CircuitStatus, H256)> = vec![];

                                if let Some(batch_sfx) = batch.committed_sfx.as_ref() {
                                    for sfx_id in batch_sfx.iter() {
                                        sfx_to_repatriate.push((CircuitStatus::Committed, *sfx_id));
                                    }
                                }
                                if let Some(batch_sfx) = batch.reverted_sfx.as_ref() {
                                    for sfx_id in batch_sfx.iter() {
                                        sfx_to_repatriate.push((
                                            CircuitStatus::Reverted(Cause::Timeout),
                                            *sfx_id,
                                        ));
                                    }
                                }

                                sfx_to_repatriate
                                    .iter()
                                    .filter_map(|(status, sfx_id)| {
                                        T::Hash::decode(&mut &sfx_id.as_bytes()[..])
                                            .map(|sfx_id_as_hash| (sfx_id, sfx_id_as_hash, status))
                                            .ok()
                                    })
                                    .for_each(|(sfx_id, sfx_id_as_hash, status)| {
                                        let requester: Option<T::AccountId> =
                                            match T::ReadSFX::get_fsx_requester(sfx_id_as_hash) {
                                                Ok(requester) => Some(requester),
                                                Err(_) => None,
                                            };

                                        if let Ok(fsx) = T::ReadSFX::get_fsx(sfx_id_as_hash) {
                                            if T::Rewards::repatriate_for_late_attestation(
                                                sfx_id, &fsx, status, requester,
                                            ) {
                                                repatriated = true;
                                            }
                                        } else {
                                            log::warn!(
                                                "SFX not found while processing repatriations"
                                            );
                                        }
                                    });

                                batch.latency = match batch.latency {
                                    LatencyStatus::OnTime =>
                                        if repatriated {
                                            LatencyStatus::Late(1, 1)
                                        } else {
                                            LatencyStatus::Late(1, 0)
                                        },
                                    LatencyStatus::Late(n, r) =>
                                        if repatriated {
                                            LatencyStatus::Late(
                                                n.saturating_add(1),
                                                r.saturating_add(1),
                                            )
                                        } else {
                                            LatencyStatus::Late(n.saturating_add(1), r)
                                        },
                                }
                            });
                    }
                });
            }
            aggregated_weight
        }

        pub fn process_next_batch_window(
            n: frame_system::pallet_prelude::BlockNumberFor<T>,
            aggregated_weight: Weight,
        ) -> Weight {
            let quorum = (T::CommitteeSize::get() * 2 / 3) as usize;

            for target in AttestationTargets::<T>::get() {
                let mut new_next_batch = BatchMessage {
                    created: n,
                    ..Default::default()
                };
                // If a batch exists, update its status
                Batches::<T>::mutate(target, |batches| {
                    if let Some(batches) = batches {
                        for mut batch in batches.iter_mut() {
                            if batch.status == BatchStatus::PendingAttestation
                                && batch.signatures.len() >= quorum
                            {
                                batch.status = BatchStatus::ReadyForSubmissionByMajority;
                                Self::deposit_event(Event::NewConfirmationBatch(
                                    target,
                                    batch.clone(),
                                    batch.message(),
                                    batch.message_hash(),
                                ));
                            } else {
                                // Skip if BatchingWindow overlaps with RepatriationPeriod
                                if !(n % T::RepatriationPeriod::get()).is_zero()
                                    || batch.has_no_sfx()
                                {
                                    // Mark the batch as late if it has not been attested for.
                                    batch.latency = match batch.latency {
                                        LatencyStatus::OnTime => LatencyStatus::Late(1, 0),
                                        LatencyStatus::Late(n, r) =>
                                            LatencyStatus::Late(n.saturating_add(1), r),
                                    };
                                }
                            }
                        }
                    }
                });

                let batches_pending_attestation =
                    Self::get_batches(target, BatchStatus::PendingAttestation);
                if !batches_pending_attestation.is_empty() {
                    // Emit all pending attestation batches for the target with indexes and message hashes
                    Self::deposit_event(Event::CurrentPendingAttestationBatches(
                        target,
                        batches_pending_attestation
                            .iter()
                            .map(|batch| (batch.index, batch.message_hash()))
                            .collect::<Vec<(u32, H256)>>(),
                    ));
                }

                if let Some(mut next_batch) = NextBatch::<T>::get(target) {
                    // Check if batch has pending messages to attest for
                    // Leave the batch empty if it has no messages to attest for
                    if !next_batch.is_empty() {
                        let message_hash = next_batch.message_hash();
                        next_batch.status = BatchStatus::PendingAttestation;
                        // Push the batch to the batches vector
                        Batches::<T>::append(target, &next_batch);
                        // Create a new empty batch for the next window
                        new_next_batch.index = next_batch.index.saturating_add(1);
                        NextBatch::<T>::insert(target, new_next_batch);

                        Self::deposit_event(Event::NewAttestationBatch(target, next_batch));

                        let execution_vendor = match T::Xdns::get_verification_vendor(&target) {
                            Ok(gv) => match gv {
                                GatewayVendor::Ethereum => ExecutionVendor::EVM,
                                _ => ExecutionVendor::Substrate,
                            },
                            Err(_) => ExecutionVendor::EVM,
                        };

                        Self::deposit_event(Event::NewAttestationMessageHash(
                            target,
                            message_hash,
                            execution_vendor,
                        ));
                    }
                } else {
                    // Create a new !first! empty batch for the next window on the newly accepted target
                    NextBatch::<T>::insert(target, new_next_batch);
                    Self::request_next_committee_attestation();
                }
            }
            aggregated_weight
        }

        pub fn is_permanently_slashed(account: &T::AccountId) -> bool {
            PermanentSlashes::<T>::get().contains(account)
        }

        pub fn process_pending_unnominations(
            n: frame_system::pallet_prelude::BlockNumberFor<T>,
            mut aggregated_weight: Weight,
        ) -> Weight {
            aggregated_weight += T::DbWeight::get().reads(1);
            for (nominator, pending_unnominations) in PendingUnnominations::<T>::iter() {
                let mut pending_unnominations = pending_unnominations.clone();
                let mut pending_unnominations_updated = false;
                let mut indices_to_remove = Vec::new();

                for (index, (attester, amount, unlock_block)) in
                    pending_unnominations.iter().enumerate()
                {
                    if unlock_block <= &n {
                        // Save the index to be removed later
                        indices_to_remove.push(index);
                        pending_unnominations_updated = true;

                        // Check if this is self-deregistration
                        if &nominator == attester {
                            // Retreive the self-nomination amount
                            let self_nomination =
                                Nominations::<T>::get(attester, attester).unwrap_or(Zero::zero());

                            if self_nomination.saturating_sub(*amount) < T::MinAttesterBond::get() {
                                // Handle full self-deregistration with releasing all the nominator's funds
                                for nomination in Nominations::<T>::iter_prefix(attester) {
                                    let (nominator, amount) = nomination;
                                    // Remove the nomination from storage
                                    Nominations::<T>::remove(attester, &nominator);
                                    // Unreserve the nominated amount in the nominator's account
                                    T::Currency::unreserve(&nominator, amount);
                                    aggregated_weight += T::DbWeight::get().writes(2);
                                }
                                // Remove the attester from the list of attesters
                                Attesters::<T>::remove(attester);
                                aggregated_weight += T::DbWeight::get().writes(1);
                                SortedNominatedAttesters::<T>::mutate(|attesters| {
                                    if let Some(index) =
                                        attesters.iter().position(|(a, _n)| a == attester)
                                    {
                                        attesters.remove(index);
                                    }
                                });
                                aggregated_weight += T::DbWeight::get().writes(1);

                                PendingUnnominations::<T>::remove(attester);
                                aggregated_weight += T::DbWeight::get().writes(1);

                                Self::deposit_event(Event::AttesterDeregistered(attester.clone()));

                                continue
                            }
                        }

                        // Unreserve the nominated amount in the nominator's account
                        T::Currency::unreserve(&nominator, *amount);
                        aggregated_weight += T::DbWeight::get().writes(1);

                        // Remove the nomination from storage
                        Nominations::<T>::remove(attester, &nominator);
                        aggregated_weight += T::DbWeight::get().writes(1);

                        // Update the sorted list of nominated attesters
                        let _ = Self::update_sorted_nominated_attesters(attester, *amount);
                        aggregated_weight += T::DbWeight::get().writes(1);
                    }
                }

                // Remove the pending unnomination from the list
                for &index in indices_to_remove.iter().rev() {
                    pending_unnominations.remove(index);
                }

                // Update the pending unnominations storage item if necessary
                if pending_unnominations_updated {
                    if pending_unnominations.is_empty() {
                        PendingUnnominations::<T>::remove(&nominator);
                    } else {
                        PendingUnnominations::<T>::insert(&nominator, pending_unnominations);
                    }
                    aggregated_weight += T::DbWeight::get().writes(1);
                }
            }

            aggregated_weight
        }
    }

    #[pallet::hooks]
    impl<T: Config> Hooks<BlockNumberFor<T>> for Pallet<T> {
        fn on_initialize(n: frame_system::pallet_prelude::BlockNumberFor<T>) -> Weight {
            let mut aggregated_weight: Weight = Zero::zero();
            // Check if a shuffling round has passed
            if (n % T::ShufflingFrequency::get()).is_zero() && Self::is_last_transition_attested() {
                // Process pending unnominations
                aggregated_weight = Self::process_pending_unnominations(n, aggregated_weight);
                // Update the active set of attesters
                ActiveSet::<T>::put(
                    SortedNominatedAttesters::<T>::get()
                        .iter()
                        .filter(|(account_id, _)| !Self::is_permanently_slashed(account_id))
                        .take(32)
                        .cloned()
                        .map(|(account_id, _balance)| account_id)
                        .collect::<Vec<T::AccountId>>(),
                );
                aggregated_weight += T::DbWeight::get().reads_writes(1, 1);

                // Call shuffle_committee
                Self::shuffle_committee();
                aggregated_weight += T::DbWeight::get().reads_writes(2, 2);

                Self::deposit_event(Event::ShufflingCompleted(
                    CurrentCommittee::<T>::get(),
                    PreviousCommittee::<T>::get(),
                    NextCommittee::<T>::get(),
                ));

                for (target, batch_index) in Self::request_next_committee_attestation() {
                    CommitteeTransitionOn::<T>::insert(target, batch_index);
                }
                aggregated_weight += T::DbWeight::get().reads_writes(2, 3);

                return aggregated_weight
            }

            if (n % T::BatchingWindow::get()).is_zero() {
                // Check if there any pending attestations to submit with the current batch
                aggregated_weight = Self::process_next_batch_window(n, aggregated_weight);
            }
            if (n % T::RepatriationPeriod::get()).is_zero() {
                aggregated_weight = Self::process_repatriations(n, aggregated_weight);
            }
            aggregated_weight
        }
    }

    // The genesis config type.
    #[pallet::genesis_config]
    #[derive(frame_support::DefaultNoBound)]
    pub struct GenesisConfig<T: Config> {
        pub attestation_targets: Vec<TargetId>,
        #[serde(skip)]
        pub _marker: PhantomData<T>,
    }

    // The build of genesis for the pallet.
    #[pallet::genesis_build]
    impl<T: Config> BuildGenesisConfig for GenesisConfig<T> {
        fn build(&self) {
            // Extend the list of attestation targets
            for target in self.attestation_targets.iter() {
                AttestationTargets::<T>::append(target);
            }

            // For each target, create new batch for next window
            for target in AttestationTargets::<T>::get() {
                let new_next_batch = BatchMessage {
                    created: frame_system::Pallet::<T>::block_number(),
                    ..Default::default()
                };
                NextBatch::<T>::insert(target, new_next_batch.clone());
            }
        }
    }
}

#[cfg(test)]
pub mod attesters_test {
    use core::ops::Mul;

    use super::{
        TargetId, ECDSA_ATTESTER_KEY_TYPE_ID, ED25519_ATTESTER_KEY_TYPE_ID,
        SR25519_ATTESTER_KEY_TYPE_ID,
    };

    // use t3rn_mini_mock_runtime::CommitteeTransitionOn;

    use codec::Encode;
    use frame_support::{
        assert_err, assert_noop, assert_ok,
        traits::{Currency, Get, Hooks, Len},
    };
    use sp_application_crypto::{ecdsa, ed25519, sr25519, KeyTypeId, Pair, RuntimePublic};
    use sp_core::H256;
    use sp_runtime::{traits::Keccak256, Percent};

    use crate::{TargetBatchDispatchEvent, REWARD_ADJUSTMENT};
    use sp_std::convert::TryInto;
    use t3rn_mini_mock_runtime::{
<<<<<<< HEAD
        AccountId, ActiveSet, AttestationTargets, Attesters, AttestersError, AttestersEvent,
        AttestersStore, Balance, Balances, BatchMessage, BatchStatus, BlockNumber,
        CommitteeTransitionOn, ConfigAttesters, ConfigRewards, CurrentCommittee,
        ExistentialDeposit, ExtBuilder, FullSideEffects, LatencyStatus, MiniRuntime, NextBatch,
        NextCommitteeOnTarget, Nominations, PendingUnnominations, PermanentSlashes,
        PreviousCommittee, Rewards, RuntimeEvent as Event, RuntimeOrigin, SFX2XTXLinksMap,
        SortedNominatedAttesters, System, XExecSignals, ETHEREUM_TARGET, POLKADOT_TARGET,
=======
        AccountId, ActiveSet, AttestationTargets, Attesters, AttestersError, AttestersStore,
        Balance, Balances, BatchMessage, BatchStatus, BlockNumber, ConfigAttesters, ConfigRewards,
        CurrentCommittee, ExtBuilder, FullSideEffects, LatencyStatus, MiniRuntime, NextBatch,
        NextCommitteeOnTarget, Nominations, Origin, PendingUnnominations, PermanentSlashes,
        PreviousCommittee, Rewards, SFX2XTXLinksMap, SortedNominatedAttesters, System,
        XExecSignals, ETHEREUM_TARGET, POLKADOT_TARGET,
>>>>>>> 476052e9
    };
    use t3rn_primitives::{
        attesters::{
            ecdsa_pubkey_to_eth_address, AttesterInfo, AttestersReadApi, AttestersWriteApi,
            CommitteeRecoverable, CommitteeTransitionIndices,
        },
        circuit::{
            AdaptiveTimeout, CircuitStatus, FullSideEffect, SecurityLvl, SideEffect, XExecSignal,
        },
        claimable::{BenefitSource, CircuitRole, ClaimableArtifacts},
        TreasuryAccount, TreasuryAccountProvider,
    };
    use tiny_keccak::{Hasher, Keccak};

    #[test]
    fn estimate_finality_fee_1_delay() {
        let mut ext = ExtBuilder::default().build();

        ext.execute_with(|| {
            let target_id = TargetId::default();
            let blocks_delay: BlockNumber = 1;
            let base_fee: Balance = 10_000_000_000_000;

            // The expected result (just substracting the value) should be larger than the computed result
            let result = Attesters::estimate_finality_reward(&target_id, blocks_delay);

            let expected_result = base_fee.saturating_sub(
                Percent::from_percent(blocks_delay.saturating_mul(1).try_into().unwrap())
                    .mul_ceil(base_fee),
            );

            assert!(result <= expected_result);
        });
    }

    #[test]
    fn estimate_finality_fee_3_delay() {
        let mut ext = ExtBuilder::default().build();

        ext.execute_with(|| {
            // Some ranges have to be all equal
            let target_id = TargetId::default();
            let blocks_delay: BlockNumber = 3;
            let r1 = Attesters::estimate_finality_reward(&target_id, blocks_delay);
            let blocks_delay: BlockNumber = 4;
            let r2 = Attesters::estimate_finality_reward(&target_id, blocks_delay);
            let blocks_delay: BlockNumber = 5;
            let r3 = Attesters::estimate_finality_reward(&target_id, blocks_delay);

            assert_eq!(r1, r2);
            assert_eq!(r1, r3);

            // And they should be less than the base fee
            let blocks_delay: BlockNumber = 4;
            let base_fee: Balance = 10_000_000_000_000;

            // The expected result (just substracting the value) should be larger than the computed result
            let result = Attesters::estimate_finality_reward(&target_id, blocks_delay);

            let expected_result = base_fee.saturating_sub(
                Percent::from_percent(blocks_delay.saturating_mul(4).try_into().unwrap())
                    .mul_ceil(base_fee),
            );

            assert!(result <= expected_result);
        });
    }

    #[test]
    fn estimate_finality_fee_6_delay() {
        let mut ext = ExtBuilder::default().build();

        ext.execute_with(|| {
            let target_id = TargetId::default();
            let blocks_delay: BlockNumber = 6;
            let base_fee: Balance = 10_000_000_000_000;

            let result = Attesters::estimate_finality_reward(&target_id, blocks_delay);

            assert!(result >= base_fee);
        });
    }

    #[test]
    fn estimate_finality_fee_10_delay() {
        let mut ext = ExtBuilder::default().build();

        ext.execute_with(|| {
            let target_id = TargetId::default();
            let blocks_delay: BlockNumber = 10;
            let base_fee: Balance = 10_000_000_000_000;

            let result = Attesters::estimate_finality_reward(&target_id, blocks_delay);

            // The returned result is larger than just +20% increase from base fee
            let expected_result = base_fee.saturating_add(
                Percent::from_percent(blocks_delay.saturating_mul(2).try_into().unwrap())
                    .mul_ceil(base_fee),
            );

            assert!(result >= expected_result);
        });
    }

    pub fn deregister_attester(attester: AccountId) {
        // Assert that attester is register prior to deregistration
        assert!(AttestersStore::<MiniRuntime>::get(&attester).is_some(),);

        let self_nomination_amount = Nominations::<MiniRuntime>::get(&attester, &attester).unwrap();

        assert!(self_nomination_amount > <MiniRuntime as ConfigAttesters>::MinAttesterBond::get());

        let attester_balance_prior = Balances::free_balance(&attester);

        let nominations_state_prior = Nominations::<MiniRuntime>::iter_prefix(&attester)
            .map(|(nominator, nomination)| {
                (
                    nominator.clone(),
                    nomination,
                    Balances::free_balance(&nominator),
                )
            })
            .collect::<Vec<(AccountId, Balance, Balance)>>();

        assert_ok!(Attesters::deregister_attester(RuntimeOrigin::signed(
            attester.clone()
        ),));

        // Check Pending Unnomination is created
        assert!(PendingUnnominations::<MiniRuntime>::get(&attester).is_some());

        // Check Pending Unnomination is created with entire self-nomination amount
        assert_eq!(
            PendingUnnominations::<MiniRuntime>::get(&attester).unwrap(),
            vec![(attester.clone(), self_nomination_amount, 817u32)],
        );

        // Run to active to unlock block = 2 x shuffling frequency + next window
        Attesters::on_initialize(1200u32);

        // Assert that attester is deregistered
        assert!(AttestersStore::<MiniRuntime>::get(&attester).is_none(),);

        // Assume not in active set
        assert!(!ActiveSet::<MiniRuntime>::get()
            .iter()
            .any(|x| x == &attester));

        // Assume deposit is returned to attester
        assert_eq!(
            Balances::free_balance(&attester),
            attester_balance_prior + self_nomination_amount
        );

        // Assume nominators are refunded
        for (nominator, nomination, nominator_balance_prior) in nominations_state_prior {
            assert_eq!(
                Balances::free_balance(&nominator),
                nominator_balance_prior + nomination
            )
        }
    }

    pub fn select_new_committee() {
        // Run to the next shuffling window
        let shuffling_frequency = <MiniRuntime as ConfigAttesters>::ShufflingFrequency::get();
        let current_block = System::block_number();

        if current_block < shuffling_frequency {
            Attesters::on_initialize(shuffling_frequency);
            System::set_block_number(shuffling_frequency);
        } else {
            let shuffling_multiplier = current_block / shuffling_frequency;
            Attesters::on_initialize(shuffling_multiplier * shuffling_frequency);
            System::set_block_number(shuffling_multiplier * shuffling_frequency);
        }
        assert!(!ActiveSet::<MiniRuntime>::get().is_empty(),);
        assert!(!CurrentCommittee::<MiniRuntime>::get().is_empty(),);
    }

    pub fn register_attester_with_single_private_key(secret_key: [u8; 32]) -> AttesterInfo {
        // Register an attester
        let attester = AccountId::from(secret_key);

        let ecdsa_key = ecdsa::Pair::from_seed(&secret_key).public().to_raw_vec();
        let ed25519_key = ed25519::Pair::from_seed(&secret_key).public().to_raw_vec();
        let sr25519_key = sr25519::Pair::from_seed(&secret_key).public().to_raw_vec();

        let _ = Balances::deposit_creating(&attester, 100u128);

        assert_ok!(Attesters::register_attester(
            RuntimeOrigin::signed(attester.clone()),
            10u128,
            ecdsa_key.clone().try_into().unwrap(),
            ed25519_key.clone().try_into().unwrap(),
            sr25519_key.clone().try_into().unwrap(),
            None,
        ));

        // Run to active set selection
        Attesters::on_initialize(400u32);

        let attester_info: AttesterInfo = AttestersStore::<MiniRuntime>::get(&attester).unwrap();
        assert_eq!(attester_info.key_ed.encode(), ed25519_key);
        assert_eq!(attester_info.key_ec.encode(), ecdsa_key);
        assert_eq!(attester_info.key_sr.encode(), sr25519_key);
        attester_info
    }

    pub fn make_all_agree_to_new_target_or_force_if_no_active_set(target: &TargetId) {
        assert!(!Attesters::attestation_targets().contains(target));
        assert!(Attesters::pending_attestation_targets().contains(target));
        if AttestersStore::<MiniRuntime>::iter().count() == 0 {
<<<<<<< HEAD
            Attesters::force_activate_target(RuntimeOrigin::root(), *target);
=======
            let _ = Attesters::force_activate_target(Origin::root(), *target);
>>>>>>> 476052e9
        }
        for (attester, attester_info) in AttestersStore::<MiniRuntime>::iter() {
            // assume attester agrees to eth target: deriving eth address from ecdsa key
            let derived_eth_address = ecdsa_pubkey_to_eth_address(&attester_info.key_ec);
            assert_ok!(derived_eth_address);
            assert_ok!(Attesters::agree_to_new_attestation_target(
                RuntimeOrigin::signed(attester),
                *target,
                derived_eth_address.unwrap().encode(),
            ));
        }
        assert!(!Attesters::pending_attestation_targets().contains(target));
        assert!(Attesters::attestation_targets().contains(target));
    }

    pub fn add_target_and_transition_to_next_batch(target: TargetId, index: u32) -> BlockNumber {
<<<<<<< HEAD
        Attesters::add_attestation_target(RuntimeOrigin::root(), target);
=======
        let _ = Attesters::add_attestation_target(Origin::root(), target);
>>>>>>> 476052e9
        if !Attesters::attestation_targets().contains(&target) {
            // if active set is empty, select the next active set
            if !ActiveSet::<MiniRuntime>::get().is_empty() {
                select_new_committee();
            }
            assert_eq!(Attesters::pending_attestation_targets(), [target]);
            make_all_agree_to_new_target_or_force_if_no_active_set(&target);
        }

        transition_to_next_batch(target, index)
    }

    fn transition_to_next_batch(target: TargetId, index: u32) -> BlockNumber {
        let current_block: BlockNumber = System::block_number();
        let batching_window: BlockNumber = <MiniRuntime as ConfigAttesters>::BatchingWindow::get();

        // calculate the closest multiple of batching_window
        let closest_block = ((current_block / batching_window) + 1) * batching_window;

        System::set_block_number(closest_block);

        // Transition to the next batch
        System::set_block_number(closest_block);
        Attesters::on_initialize(closest_block);

        let next_batch = NextBatch::<MiniRuntime>::get(target).unwrap();
        assert_eq!(next_batch.status, BatchStatus::PendingMessage);
        // Pending message doesn't update if it's empty, therefore difficult to predict the created block number without more context
        assert!(next_batch.created <= closest_block);
        assert_eq!(next_batch.index, index);
        assert_eq!(next_batch.committed_sfx, None);
        assert_eq!(next_batch.reverted_sfx, None);
        assert_eq!(next_batch.banned_committee, None);
        assert_eq!(next_batch.signatures, Vec::new());

        System::set_block_number(closest_block);
        closest_block
    }

    #[test]
    fn register_attester_from_single_private_key() {
        let mut ext = ExtBuilder::default().build();
        ext.execute_with(|| {
            register_attester_with_single_private_key([1u8; 32]);
        });
    }

    #[test]
    fn deregister_attester_releases_all_funds() {
        let mut ext = ExtBuilder::default().build();
        ext.execute_with(|| {
            let _attester_info = register_attester_with_single_private_key([1u8; 32]);
            let attester_account_id = AccountId::from([1u8; 32]);

            deregister_attester(attester_account_id);
        });
    }

    // Returns H256 message hash + signature as Vec<u8>
    fn sign_and_submit_sfx_to_latest_attestation(
        attester: AccountId,
        messages: Vec<[u8; 32]>,
        key_type: KeyTypeId,
        target: TargetId,
        secret_key: [u8; 32],
    ) -> (H256, Vec<u8>) {
        // Check if batch with message exists and if not create one
        if Attesters::get_latest_batch_to_sign_message(target).is_none() {
            let _current_block_1 = add_target_and_transition_to_next_batch(target, 0);

            for message in messages {
                let sfx_id_a = H256::from(message);
                let _ = Attesters::request_sfx_attestation_commit(target, sfx_id_a);
            }

            let _current_block_2 = add_target_and_transition_to_next_batch(target, 1);
        }
        let latest_batch_hash = Attesters::get_latest_batch_to_sign_hash(target).unwrap();

        let signature: Vec<u8> = match key_type {
            ECDSA_ATTESTER_KEY_TYPE_ID => ecdsa::Pair::from_seed(&secret_key)
                .sign(latest_batch_hash.as_ref())
                .encode(),
            ED25519_ATTESTER_KEY_TYPE_ID => ed25519::Pair::from_seed(&secret_key)
                .sign(latest_batch_hash.as_ref())
                .encode(),
            SR25519_ATTESTER_KEY_TYPE_ID => sr25519::Pair::from_seed(&secret_key)
                .sign(latest_batch_hash.as_ref())
                .encode(),
            _ => panic!("Invalid key type"),
        };

        assert_ok!(Attesters::submit_attestation(
            RuntimeOrigin::signed(attester),
            latest_batch_hash,
            signature.clone(),
            target,
        ));

        (latest_batch_hash, signature)
    }

    #[test]
    fn submitting_attestation_reads_as_on_time_latency_status() {
        let mut ext = ExtBuilder::default()
            .with_standard_sfx_abi()
            .with_eth_gateway_record()
            .build();

        ext.execute_with(|| {
            // Register an attester
            let attester = AccountId::from([1; 32]);
            let _attester_info = register_attester_with_single_private_key([1u8; 32]);
            // Submit an attestation signed with the Ed25519 key
            let sfx_id_to_sign_on: [u8; 32] = *b"message_that_needs_attestation32";
            let (_hash, _signature) = sign_and_submit_sfx_to_latest_attestation(
                attester,
                vec![sfx_id_to_sign_on],
                ECDSA_ATTESTER_KEY_TYPE_ID,
                ETHEREUM_TARGET,
                [1u8; 32],
            );

            let batch_latency = Attesters::read_attestation_latency(&ETHEREUM_TARGET);
            assert!(batch_latency.is_some());
            assert_eq!(batch_latency, Some(LatencyStatus::OnTime));
        });
    }

    #[test]
    fn register_and_submit_attestation_in_ecdsa() {
        let mut ext = ExtBuilder::default()
            .with_standard_sfx_abi()
            .with_eth_gateway_record()
            .build();
        ext.execute_with(|| {
            // Register an attester
            let attester = AccountId::from([1; 32]);
            let attester_info = register_attester_with_single_private_key([1u8; 32]);
            // Submit an attestation signed with the Ed25519 key
            let sfx_id_to_sign_on: [u8; 32] = *b"message_that_needs_attestation32";
            let (_hash, signature) = sign_and_submit_sfx_to_latest_attestation(
                attester,
                vec![sfx_id_to_sign_on],
                ECDSA_ATTESTER_KEY_TYPE_ID,
                ETHEREUM_TARGET,
                [1u8; 32],
            );

            let latest_batch = Attesters::get_latest_batch_to_sign(ETHEREUM_TARGET);
            assert!(latest_batch.is_some());

            let latest_batch_some = latest_batch.unwrap();
            assert_eq!(latest_batch_some.status, BatchStatus::PendingAttestation);
            assert_eq!(
                latest_batch_some.signatures,
                vec![(attester_info.index, signature.try_into().unwrap())]
            );
        });
    }

    #[test]
    fn double_attestation_is_not_allowed() {
        let target = ETHEREUM_TARGET;
        let _mock_escrow_account: AccountId = AccountId::new([2u8; 32]);

        let mut ext = ExtBuilder::default()
            .with_standard_sfx_abi()
            .with_eth_gateway_record()
            .build();

        ext.execute_with(|| {
            // Register an attester
            let attester = AccountId::from([1; 32]);
            register_attester_with_single_private_key([1u8; 32]);
            // Submit an attestation signed with the Ed25519 key
            let sfx_id_to_sign_on: [u8; 32] = *b"message_that_needs_attestation32";
            let (message_hash, _signature) = sign_and_submit_sfx_to_latest_attestation(
                attester.clone(),
                vec![sfx_id_to_sign_on],
                ECDSA_ATTESTER_KEY_TYPE_ID,
                target,
                [1u8; 32],
            );

            let same_signature_again = ecdsa::Pair::from_seed(&[1u8; 32])
                .sign(message_hash.as_ref())
                .encode();

            assert_err!(
                Attesters::submit_attestation(
                    RuntimeOrigin::signed(attester),
                    message_hash,
                    same_signature_again,
                    target,
                ),
                AttestersError::<MiniRuntime>::AttestationDoubleSignAttempt
            );
        });
    }

    #[test]
    fn test_adding_sfx_moves_next_batch_to_pending_attestation() {
        let mut ext = ExtBuilder::default()
            .with_standard_sfx_abi()
            .with_eth_gateway_record()
            .build();
        ext.execute_with(|| {
            let target: TargetId = ETHEREUM_TARGET;
            let current_block_1 = add_target_and_transition_to_next_batch(target, 0);

            let sfx_id_a = H256::repeat_byte(1);
            assert_ok!(Attesters::request_sfx_attestation_commit(target, sfx_id_a));

            let _current_block_2 = add_target_and_transition_to_next_batch(target, 1);

            assert_eq!(
                Attesters::get_batches(target, BatchStatus::PendingAttestation),
                vec![BatchMessage {
                    available_to_commit_at: 0,
                    committed_sfx: Some(vec![sfx_id_a]),
                    reverted_sfx: None,
                    next_committee: None,
                    banned_committee: None,
                    signatures: vec![],
                    status: BatchStatus::PendingAttestation,
                    created: current_block_1,
                    latency: LatencyStatus::OnTime,
                    index: 0,
                }]
            );
        });
    }

    #[test]
    fn test_successfull_process_repatriation_for_pending_attestation_with_one_fsx_reverted() {
        let mut ext = ExtBuilder::default()
            .with_standard_sfx_abi()
            .with_eth_gateway_record()
            .build();
        ext.execute_with(|| {
            let target: TargetId = ETHEREUM_TARGET;
            let current_block_1 = add_target_and_transition_to_next_batch(target, 0);

            let repatriated_executor = AccountId::from([1u8; 32]);
            let mock_xtx_id = H256([2u8; 32]);
            let mock_fsx = FullSideEffect {
                input: SideEffect {
                    enforce_executor: Some(repatriated_executor.clone()),
                    target,
                    max_reward: 10,
                    insurance: 1,
                    action: [0u8; 4],
                    encoded_args: vec![],
                    signature: vec![],
                    reward_asset_id: None,
                },
                confirmed: None,
                security_lvl: SecurityLvl::Escrow,
                submission_target_height: 1,
                best_bid: None,
                index: 0,
            };

            let sfx_id = mock_fsx
                .input
                .generate_id::<Keccak256>(mock_xtx_id.as_bytes(), 0u32);

            assert_ok!(Attesters::request_sfx_attestation_revert(target, sfx_id));

            let _current_block_2 = add_target_and_transition_to_next_batch(target, 1);

            let pending_batches = Attesters::get_batches(target, BatchStatus::PendingAttestation);
            assert_eq!(pending_batches.len(), 1);
            let pending_batch = pending_batches[0].clone();
            assert_eq!(pending_batch.reverted_sfx, Some(vec![sfx_id]));
            assert_eq!(pending_batch.committed_sfx, None);
            assert_eq!(pending_batch.created, current_block_1);

            const SLASH_TREASURY_BALANCE: Balance = 100;
            let _balance = Balances::deposit_creating(
                &MiniRuntime::get_treasury_account(TreasuryAccount::Slash),
                SLASH_TREASURY_BALANCE,
            );

            FullSideEffects::<MiniRuntime>::insert(mock_xtx_id, vec![vec![mock_fsx.clone()]]);
            SFX2XTXLinksMap::<MiniRuntime>::insert(sfx_id, mock_xtx_id);

            let repatriation_period: BlockNumber =
                <MiniRuntime as ConfigAttesters>::RepatriationPeriod::get();
            Attesters::on_initialize(2 * repatriation_period);

            // The batch should change the status to Repatriated
            let the_same_batch =
                Attesters::get_batch_by_message(target, pending_batch.message()).unwrap();

            assert_eq!(the_same_batch.status, BatchStatus::PendingAttestation);
            assert_eq!(the_same_batch.latency, LatencyStatus::Late(1, 1));

            assert_eq!(
                Rewards::get_pending_claims(repatriated_executor.clone()),
                Some(vec![ClaimableArtifacts {
                    beneficiary: repatriated_executor,
                    role: CircuitRole::Executor,
                    total_round_claim: mock_fsx.input.max_reward / 2,
                    benefit_source: BenefitSource::SlashTreasury,
                    non_native_asset_id: None,
                }])
            );
        });
    }

    #[test]
    fn test_successfull_process_repatriation_for_pending_attestation_with_one_fsx() {
        let mut ext = ExtBuilder::default()
            .with_standard_sfx_abi()
            .with_eth_gateway_record()
            .build();
        ext.execute_with(|| {
            let target: TargetId = ETHEREUM_TARGET;
            let current_block_1 = add_target_and_transition_to_next_batch(target, 0);

            let repatriated_requester = AccountId::from([4u8; 32]);
            let repatriated_executor = AccountId::from([1u8; 32]);
            let mock_xtx_id = H256([2u8; 32]);
            let mock_fsx = FullSideEffect {
                input: SideEffect {
                    enforce_executor: Some(repatriated_executor),
                    target,
                    max_reward: 10,
                    insurance: 1,
                    action: [0u8; 4],
                    encoded_args: vec![],
                    signature: vec![],
                    reward_asset_id: None,
                },
                confirmed: None,
                security_lvl: SecurityLvl::Escrow,
                submission_target_height: 1,
                best_bid: None,
                index: 0,
            };

            let mock_xtx = XExecSignal {
                requester: repatriated_requester.clone(),
                requester_nonce: 1,
                timeouts_at: AdaptiveTimeout::default_401(),
                speed_mode: Default::default(),
                delay_steps_at: None,
                status: CircuitStatus::Committed,
                steps_cnt: (0, 0),
            };

            let sfx_id = mock_fsx
                .input
                .generate_id::<Keccak256>(mock_xtx_id.as_bytes(), 0u32);

            assert_ok!(Attesters::request_sfx_attestation_commit(target, sfx_id));

            let _current_block_2 = add_target_and_transition_to_next_batch(target, 1);

            let pending_batches = Attesters::get_batches(target, BatchStatus::PendingAttestation);
            assert_eq!(pending_batches.len(), 1);
            let pending_batch = pending_batches[0].clone();
            assert_eq!(pending_batch.committed_sfx, Some(vec![sfx_id]));
            assert_eq!(pending_batch.reverted_sfx, None);
            assert_eq!(pending_batch.created, current_block_1);

            const SLASH_TREASURY_BALANCE: Balance = 100;
            let _balance = Balances::deposit_creating(
                &MiniRuntime::get_treasury_account(TreasuryAccount::Slash),
                SLASH_TREASURY_BALANCE,
            );

            XExecSignals::<MiniRuntime>::insert(mock_xtx_id, mock_xtx);
            FullSideEffects::<MiniRuntime>::insert(mock_xtx_id, vec![vec![mock_fsx.clone()]]);
            SFX2XTXLinksMap::<MiniRuntime>::insert(sfx_id, mock_xtx_id);

            let repatriation_period: BlockNumber =
                <MiniRuntime as ConfigAttesters>::RepatriationPeriod::get();
            Attesters::on_initialize(2 * repatriation_period);

            // The batch should change the status to Repatriated
            let the_same_batch =
                Attesters::get_batch_by_message(target, pending_batch.message()).unwrap();

            assert_eq!(the_same_batch.status, BatchStatus::PendingAttestation);
            assert_eq!(the_same_batch.latency, LatencyStatus::Late(1, 1));
            assert_eq!(
                Rewards::get_pending_claims(repatriated_requester.clone()),
                Some(vec![ClaimableArtifacts {
                    beneficiary: repatriated_requester,
                    role: CircuitRole::Requester,
                    total_round_claim: mock_fsx.input.max_reward / 2,
                    benefit_source: BenefitSource::SlashTreasury,
                    non_native_asset_id: None,
                }])
            );
        });
    }

    #[test]
    fn test_process_repatriation_changes_status_to_expired_after_repatriation_period_when_fsx_not_found(
    ) {
        let mut ext = ExtBuilder::default()
            .with_standard_sfx_abi()
            .with_eth_gateway_record()
            .build();
        ext.execute_with(|| {
            let target: TargetId = ETHEREUM_TARGET;
            let current_block_1 = add_target_and_transition_to_next_batch(target, 0);

            let sfx_id = H256([3u8; 32]);

            assert_ok!(Attesters::request_sfx_attestation_commit(target, sfx_id));

            let _current_block_2 = add_target_and_transition_to_next_batch(target, 1);

            let pending_batches = Attesters::get_batches(target, BatchStatus::PendingAttestation);
            assert_eq!(pending_batches.len(), 1);
            let pending_batch = pending_batches[0].clone();
            assert_eq!(pending_batch.committed_sfx, Some(vec![sfx_id]));
            assert_eq!(pending_batch.created, current_block_1);

            const SLASH_TREASURY_BALANCE: Balance = 100;
            let _balance = Balances::deposit_creating(
                &MiniRuntime::get_treasury_account(TreasuryAccount::Slash),
                SLASH_TREASURY_BALANCE,
            );

            let repatriation_period: BlockNumber =
                <MiniRuntime as ConfigAttesters>::RepatriationPeriod::get();
            Attesters::on_initialize(2 * repatriation_period);

            // The batch should change the status to Expired
            let the_same_batch =
                Attesters::get_batch_by_message(target, pending_batch.message()).unwrap();
            assert_eq!(the_same_batch.status, BatchStatus::PendingAttestation);
            assert_eq!(the_same_batch.latency, LatencyStatus::Late(1, 0));
        });
    }

<<<<<<< HEAD
    fn expect_last_event_to_emit_pending_attestation_batches() -> (TargetId, Vec<(u32, H256)>) {
        // Recover system event
        let events = System::events();
        let expect_pending_attestation_batches = events.last();
        assert!(expect_pending_attestation_batches.clone().is_some());

        match expect_pending_attestation_batches {
            Some(event) => match &event.event {
                Event::Attesters(AttestersEvent::CurrentPendingAttestationBatches(
                    target,
                    pending_batches,
                )) => (*target, pending_batches.clone()),
                _ => panic!(
                    "expect_last_event_to_emit_pending_attestation_batches: unexpected event type"
                ),
            },
            None => panic!(
                "expect_last_event_to_emit_pending_attestation_batches: no last event emitted"
            ),
        }
    }

    #[test]
    fn test_late_attestations_stop_committee_shuffle() {
        let mut ext = ExtBuilder::default()
            .with_standard_sfx_abi()
            .with_eth_gateway_record()
            .build();
        ext.execute_with(|| {
            let _target: TargetId = ETHEREUM_TARGET;

            for counter in 1..33u8 {
                // Register an attester
                let _attester = AccountId::from([counter; 32]);
                register_attester_with_single_private_key([counter; 32]);
            }

            select_new_committee();
            assert_eq!(
                CommitteeTransitionOn::<MiniRuntime>::get(ETHEREUM_TARGET),
                None
            );

            // Submit 20 attestations - not enough to reach the threshold of Majority Approval
            for counter in 1..22u8 {
                let attester = AccountId::from([counter; 32]);
                sign_and_submit_sfx_to_latest_attestation(
                    attester,
                    *b"message_that_needs_attestation32",
                    ECDSA_ATTESTER_KEY_TYPE_ID,
                    ETHEREUM_TARGET,
                    [counter; 32],
                );
            }

            Attesters::read_pending_batches(RuntimeOrigin::signed(AccountId::from([1u8; 32])));
            let (target, pending_batches) = expect_last_event_to_emit_pending_attestation_batches();
            assert_eq!(target, ETHEREUM_TARGET);
            assert_eq!(pending_batches.len(), 1);

            // Get latest batch
            let latest_batch =
                Attesters::get_batches(ETHEREUM_TARGET, BatchStatus::PendingAttestation)
                    .last()
                    .unwrap()
                    .clone();

            assert_eq!(latest_batch.signatures.len(), 21);

            select_new_committee();

            assert_eq!(
                CommitteeTransitionOn::<MiniRuntime>::get(ETHEREUM_TARGET),
                Some(1_u32)
            );

            transition_to_next_batch(ETHEREUM_TARGET, 2);
            // Get the same batch by message
            let first_pending_batch =
                Attesters::get_batch_by_message(ETHEREUM_TARGET, latest_batch.message()).unwrap();

            // Keeps the attested signatures
            assert_eq!(first_pending_batch.signatures.len(), 21);

            // Submit 20 attestations - not enough to reach the threshold of Majority Approval
            for counter in 1..22u8 {
                let attester = AccountId::from([counter; 32]);
                sign_and_submit_sfx_to_latest_attestation(
                    attester,
                    *b"message_that_needs_attestation32",
                    ECDSA_ATTESTER_KEY_TYPE_ID,
                    ETHEREUM_TARGET,
                    [counter; 32],
                );
            }

            Attesters::read_pending_batches(RuntimeOrigin::signed(AccountId::from([1u8; 32])));
            let (target, pending_batches) = expect_last_event_to_emit_pending_attestation_batches();
            assert_eq!(target, ETHEREUM_TARGET);
            assert_eq!(pending_batches.len(), 1);

            // Get latest batch to sign
            let second_pending_batch =
                Attesters::get_latest_batch_to_sign(ETHEREUM_TARGET).unwrap();

            assert_eq!(second_pending_batch.signatures.len(), 21);
            assert!(second_pending_batch.index != first_pending_batch.index);

            select_new_committee();

            // The committee shuffle should be stopped
            assert_eq!(
                CommitteeTransitionOn::<MiniRuntime>::get(ETHEREUM_TARGET),
                Some(1_u32)
            );

            transition_to_next_batch(ETHEREUM_TARGET, 2);

            // Get the same batch by message
            let second_batch_again_by_message =
                Attesters::get_batch_by_message(ETHEREUM_TARGET, second_pending_batch.message())
                    .unwrap();

            assert_eq!(second_batch_again_by_message.signatures.len(), 21);

            // Sign both of the late batches now by adding 1 missing attestation to each of them
            let late_attester = AccountId::from([22u8; 32]);
            let late_first_signature = ecdsa::Pair::from_seed(&[22u8; 32])
                .sign(first_pending_batch.message_hash().as_ref())
                .encode();

            assert_ok!(Attesters::submit_attestation(
                RuntimeOrigin::signed(late_attester.clone()),
                first_pending_batch.message_hash(),
                late_first_signature,
                ETHEREUM_TARGET,
            ));

            let late_second_signature = ecdsa::Pair::from_seed(&[22u8; 32])
                .sign(second_pending_batch.message_hash().as_ref())
                .encode();

            assert_ok!(Attesters::submit_attestation(
                RuntimeOrigin::signed(late_attester),
                second_pending_batch.message_hash(),
                late_second_signature,
                ETHEREUM_TARGET,
            ));

            // this time should be successful - no pending batches
            select_new_committee();
            Attesters::read_pending_batches(RuntimeOrigin::signed(AccountId::from([1u8; 32])));
            let (target, pending_batches) = expect_last_event_to_emit_pending_attestation_batches();
            assert_eq!(target, ETHEREUM_TARGET);
            assert_eq!(pending_batches.len(), 0);

            assert_eq!(
                CommitteeTransitionOn::<MiniRuntime>::get(ETHEREUM_TARGET),
                Some(2_u32)
            );
        });
    }

=======
>>>>>>> 476052e9
    #[test]
    fn test_process_repatriation_changes_status_to_expired_after_repatriation_period_when_no_batch_fsx_required(
    ) {
        let mut ext = ExtBuilder::default()
            .with_standard_sfx_abi()
            .with_eth_gateway_record()
            .build();
        ext.execute_with(|| {
            let target: TargetId = ETHEREUM_TARGET;

            for counter in 1..33u8 {
                // Register an attester
                let _attester = AccountId::from([counter; 32]);
                register_attester_with_single_private_key([counter; 32]);
            }

            let current_block_1 = add_target_and_transition_to_next_batch(target, 0);

            Attesters::request_next_committee_attestation();

            let _current_block_2 = add_target_and_transition_to_next_batch(target, 1);

            let pending_batches = Attesters::get_batches(target, BatchStatus::PendingAttestation);
            assert_eq!(pending_batches.len(), 1);
            let pending_batch = pending_batches[0].clone();
            assert_eq!(pending_batch.committed_sfx, None);
            assert_eq!(pending_batch.created, current_block_1);

            const SLASH_TREASURY_BALANCE: Balance = 100;
            let _balance = Balances::deposit_creating(
                &MiniRuntime::get_treasury_account(TreasuryAccount::Slash),
                SLASH_TREASURY_BALANCE,
            );

            let repatriation_period: BlockNumber =
                <MiniRuntime as ConfigAttesters>::RepatriationPeriod::get();
            Attesters::on_initialize(2 * repatriation_period);

            // The batch should change the status to Expired
            let the_same_batch =
                Attesters::get_batch_by_message(target, pending_batch.message()).unwrap();

            assert_eq!(the_same_batch.status, BatchStatus::PendingAttestation);
            assert_eq!(the_same_batch.latency, LatencyStatus::Late(1, 0));
        });
    }

    #[test]
    fn test_pending_attestation_batch_with_single_sfx_yields_correct_message_hash() {
        let mut ext = ExtBuilder::default()
            .with_standard_sfx_abi()
            .with_eth_gateway_record()
            .build();
        ext.execute_with(|| {
            let target: TargetId = ETHEREUM_TARGET;
            let _current_block_1 = add_target_and_transition_to_next_batch(target, 0);

            let sfx_id_a = H256::repeat_byte(1);
            assert_ok!(Attesters::request_sfx_attestation_commit(target, sfx_id_a));

            let _current_block_2 = add_target_and_transition_to_next_batch(target, 1);

            let (_message_hash, expected_message_bytes) =
                calculate_hash_for_sfx_message(sfx_id_a.into(), 0);

            assert_eq!(
                Attesters::get_latest_batch_to_sign_message(target),
                Some(expected_message_bytes.clone())
            );

            let mut keccak = Keccak::v256();
            keccak.update(&expected_message_bytes);
            let mut res: [u8; 32] = [0; 32];
            keccak.finalize(&mut res);
            let expected_keccak_sfx_hash = H256::from(res);
            assert_eq!(
                Attesters::get_latest_batch_to_sign_hash(target),
                Some(expected_keccak_sfx_hash)
            );
        });
    }

    #[test]
    fn test_pending_attestation_batch_with_committee_transition_yields_correct_message_hash() {
        let mut ext = ExtBuilder::default()
            .with_standard_sfx_abi()
            .with_eth_gateway_record()
            .build();
        ext.execute_with(|| {
            let target: TargetId = ETHEREUM_TARGET;
            for counter in 1..33u8 {
                // Register an attester
                let _attester = AccountId::from([counter; 32]);
                register_attester_with_single_private_key([counter; 32]);
            }

            let current_block_1 = add_target_and_transition_to_next_batch(target, 0);

            let _committee_transition: CommitteeTransitionIndices = [
                1u32, 2u32, 3u32, 4u32, 5u32, 6u32, 7u32, 8u32, 9u32, 10u32, 11u32, 12u32, 13u32,
                14u32, 15u32, 16u32, 17u32, 18u32, 19u32, 20u32, 21u32, 22u32, 23u32, 24u32, 25u32,
                26u32, 27u32, 28u32, 29u32, 30u32, 31u32, 32u32,
            ];

            Attesters::request_next_committee_attestation();

            let sfx_id_a = H256::repeat_byte(1);
            assert_ok!(Attesters::request_sfx_attestation_commit(target, sfx_id_a));

            let ban_attester = AccountId::from([3; 32]);
            assert_ok!(Attesters::request_ban_attesters_attestation(&ban_attester));

            let _current_block_2 = add_target_and_transition_to_next_batch(target, 1);

            let expected_transition: Option<CommitteeRecoverable> = Some(vec![
                vec![
                    26, 100, 47, 14, 60, 58, 245, 69, 231, 172, 189, 56, 176, 114, 81, 179, 153, 9,
                    20, 241,
                ],
                vec![
                    80, 80, 164, 244, 179, 249, 51, 140, 52, 114, 220, 192, 26, 135, 199, 106, 20,
                    75, 60, 156,
                ],
                vec![
                    51, 37, 167, 132, 37, 241, 122, 126, 72, 126, 181, 102, 107, 43, 253, 147, 171,
                    176, 108, 112,
                ],
                vec![
                    196, 139, 129, 43, 180, 52, 1, 57, 44, 3, 115, 129, 172, 169, 52, 244, 6, 156,
                    5, 23,
                ],
                vec![
                    208, 154, 209, 64, 128, 212, 178, 87, 168, 25, 164, 245, 121, 184, 72, 91, 232,
                    143, 8, 108,
                ],
                vec![
                    12, 176, 48, 209, 26, 139, 228, 139, 96, 65, 136, 87, 135, 77, 238, 230, 29,
                    16, 113, 224,
                ],
                vec![
                    74, 98, 49, 102, 35, 173, 69, 127, 2, 205, 197, 217, 151, 222, 214, 122, 56,
                    62, 197, 105,
                ],
                vec![
                    153, 200, 81, 234, 163, 195, 151, 105, 20, 214, 59, 130, 44, 103, 226, 1, 236,
                    11, 251, 184,
                ],
                vec![
                    88, 218, 153, 10, 143, 74, 58, 108, 167, 203, 99, 21, 214, 138, 20, 1, 5, 145,
                    115, 82,
                ],
                vec![
                    193, 113, 3, 61, 92, 191, 247, 23, 95, 41, 223, 211, 166, 61, 218, 61, 111,
                    143, 56, 94,
                ],
                vec![
                    242, 136, 236, 175, 21, 121, 14, 252, 172, 82, 137, 70, 150, 58, 109, 184, 195,
                    248, 33, 29,
                ],
                vec![
                    99, 70, 123, 2, 167, 56, 36, 8, 168, 69, 165, 235, 133, 181, 35, 139, 138, 77,
                    208, 237,
                ],
                vec![
                    34, 156, 120, 75, 147, 204, 180, 64, 249, 29, 197, 19, 44, 116, 169, 83, 25,
                    73, 125, 244,
                ],
                vec![
                    129, 161, 247, 202, 26, 64, 224, 4, 216, 227, 205, 205, 183, 38, 58, 173, 217,
                    206, 26, 243,
                ],
                vec![
                    105, 26, 141, 5, 103, 143, 201, 98, 255, 15, 33, 116, 19, 67, 121, 192, 5, 28,
                    182, 134,
                ],
                vec![
                    239, 4, 90, 85, 76, 187, 0, 22, 39, 94, 144, 227, 0, 47, 77, 33, 198, 242, 99,
                    225,
                ],
                vec![
                    25, 231, 227, 118, 231, 194, 19, 183, 231, 231, 228, 108, 199, 10, 93, 208,
                    134, 218, 255, 42,
                ],
                vec![
                    28, 90, 119, 217, 250, 126, 244, 102, 149, 27, 47, 1, 247, 36, 188, 163, 165,
                    130, 11, 99,
                ],
                vec![
                    3, 161, 187, 166, 11, 90, 163, 112, 148, 207, 22, 18, 58, 221, 103, 76, 1, 88,
                    148, 136,
                ],
                vec![
                    30, 50, 171, 207, 230, 219, 21, 193, 87, 7, 9, 227, 252, 2, 114, 83, 53, 245,
                    10, 71,
                ],
                vec![
                    51, 224, 245, 57, 227, 27, 53, 23, 15, 170, 160, 98, 175, 112, 59, 118, 168,
                    40, 43, 247,
                ],
                vec![
                    161, 67, 201, 108, 74, 81, 135, 115, 67, 196, 221, 119, 253, 98, 88, 79, 215,
                    242, 93, 180,
                ],
                vec![
                    126, 159, 180, 15, 102, 196, 225, 50, 250, 94, 100, 228, 159, 48, 126, 2, 183,
                    101, 64, 248,
                ],
                vec![
                    215, 231, 83, 158, 167, 75, 228, 250, 203, 88, 197, 12, 206, 191, 6, 96, 127,
                    241, 148, 205,
                ],
                vec![
                    4, 146, 155, 184, 96, 118, 224, 159, 36, 139, 37, 73, 49, 73, 30, 54, 29, 59,
                    78, 84,
                ],
                vec![
                    239, 75, 112, 1, 58, 93, 39, 218, 97, 215, 26, 215, 22, 254, 18, 148, 247, 72,
                    209, 82,
                ],
                vec![
                    177, 167, 217, 66, 140, 229, 200, 14, 37, 78, 101, 251, 225, 188, 248, 47, 100,
                    123, 93, 238,
                ],
                vec![
                    25, 80, 41, 10, 165, 39, 129, 221, 108, 66, 85, 70, 123, 187, 235, 159, 119,
                    60, 25, 54,
                ],
                vec![
                    116, 10, 58, 110, 64, 197, 45, 43, 126, 50, 236, 207, 254, 100, 60, 77, 157,
                    170, 187, 91,
                ],
                vec![
                    235, 230, 196, 217, 170, 160, 118, 159, 4, 105, 143, 152, 109, 26, 198, 229,
                    234, 199, 108, 28,
                ],
                vec![
                    168, 139, 113, 15, 175, 255, 104, 227, 215, 187, 75, 61, 215, 44, 53, 139, 91,
                    219, 154, 24,
                ],
                vec![
                    182, 230, 16, 146, 27, 10, 15, 111, 96, 140, 14, 31, 41, 168, 69, 85, 43, 198,
                    219, 44,
                ],
            ]);

            assert_eq!(
                Attesters::get_latest_batch_to_sign(target),
                Some(BatchMessage {
                    available_to_commit_at: 0,
                    committed_sfx: Some(vec![sfx_id_a]),
                    reverted_sfx: None,
                    next_committee: expected_transition,
                    banned_committee: Some(vec![vec![
                        51, 37, 167, 132, 37, 241, 122, 126, 72, 126, 181, 102, 107, 43, 253, 147,
                        171, 176, 108, 112,
                    ]]),
                    signatures: vec![],
                    status: BatchStatus::PendingAttestation,
                    created: current_block_1,
                    latency: LatencyStatus::OnTime,
                    index: 0,
                })
            );

            assert_eq!(
                Attesters::get_latest_batch_to_sign_message(target),
                Some(vec![
                    0, 0, 0, 0, 0, 0, 0, 0, 0, 0, 0, 0, 26, 100, 47, 14, 60, 58, 245, 69, 231, 172,
                    189, 56, 176, 114, 81, 179, 153, 9, 20, 241, 0, 0, 0, 0, 0, 0, 0, 0, 0, 0, 0,
                    0, 80, 80, 164, 244, 179, 249, 51, 140, 52, 114, 220, 192, 26, 135, 199, 106,
                    20, 75, 60, 156, 0, 0, 0, 0, 0, 0, 0, 0, 0, 0, 0, 0, 51, 37, 167, 132, 37, 241,
                    122, 126, 72, 126, 181, 102, 107, 43, 253, 147, 171, 176, 108, 112, 0, 0, 0, 0,
                    0, 0, 0, 0, 0, 0, 0, 0, 196, 139, 129, 43, 180, 52, 1, 57, 44, 3, 115, 129,
                    172, 169, 52, 244, 6, 156, 5, 23, 0, 0, 0, 0, 0, 0, 0, 0, 0, 0, 0, 0, 208, 154,
                    209, 64, 128, 212, 178, 87, 168, 25, 164, 245, 121, 184, 72, 91, 232, 143, 8,
                    108, 0, 0, 0, 0, 0, 0, 0, 0, 0, 0, 0, 0, 12, 176, 48, 209, 26, 139, 228, 139,
                    96, 65, 136, 87, 135, 77, 238, 230, 29, 16, 113, 224, 0, 0, 0, 0, 0, 0, 0, 0,
                    0, 0, 0, 0, 74, 98, 49, 102, 35, 173, 69, 127, 2, 205, 197, 217, 151, 222, 214,
                    122, 56, 62, 197, 105, 0, 0, 0, 0, 0, 0, 0, 0, 0, 0, 0, 0, 153, 200, 81, 234,
                    163, 195, 151, 105, 20, 214, 59, 130, 44, 103, 226, 1, 236, 11, 251, 184, 0, 0,
                    0, 0, 0, 0, 0, 0, 0, 0, 0, 0, 88, 218, 153, 10, 143, 74, 58, 108, 167, 203, 99,
                    21, 214, 138, 20, 1, 5, 145, 115, 82, 0, 0, 0, 0, 0, 0, 0, 0, 0, 0, 0, 0, 193,
                    113, 3, 61, 92, 191, 247, 23, 95, 41, 223, 211, 166, 61, 218, 61, 111, 143, 56,
                    94, 0, 0, 0, 0, 0, 0, 0, 0, 0, 0, 0, 0, 242, 136, 236, 175, 21, 121, 14, 252,
                    172, 82, 137, 70, 150, 58, 109, 184, 195, 248, 33, 29, 0, 0, 0, 0, 0, 0, 0, 0,
                    0, 0, 0, 0, 99, 70, 123, 2, 167, 56, 36, 8, 168, 69, 165, 235, 133, 181, 35,
                    139, 138, 77, 208, 237, 0, 0, 0, 0, 0, 0, 0, 0, 0, 0, 0, 0, 34, 156, 120, 75,
                    147, 204, 180, 64, 249, 29, 197, 19, 44, 116, 169, 83, 25, 73, 125, 244, 0, 0,
                    0, 0, 0, 0, 0, 0, 0, 0, 0, 0, 129, 161, 247, 202, 26, 64, 224, 4, 216, 227,
                    205, 205, 183, 38, 58, 173, 217, 206, 26, 243, 0, 0, 0, 0, 0, 0, 0, 0, 0, 0, 0,
                    0, 105, 26, 141, 5, 103, 143, 201, 98, 255, 15, 33, 116, 19, 67, 121, 192, 5,
                    28, 182, 134, 0, 0, 0, 0, 0, 0, 0, 0, 0, 0, 0, 0, 239, 4, 90, 85, 76, 187, 0,
                    22, 39, 94, 144, 227, 0, 47, 77, 33, 198, 242, 99, 225, 0, 0, 0, 0, 0, 0, 0, 0,
                    0, 0, 0, 0, 25, 231, 227, 118, 231, 194, 19, 183, 231, 231, 228, 108, 199, 10,
                    93, 208, 134, 218, 255, 42, 0, 0, 0, 0, 0, 0, 0, 0, 0, 0, 0, 0, 28, 90, 119,
                    217, 250, 126, 244, 102, 149, 27, 47, 1, 247, 36, 188, 163, 165, 130, 11, 99,
                    0, 0, 0, 0, 0, 0, 0, 0, 0, 0, 0, 0, 3, 161, 187, 166, 11, 90, 163, 112, 148,
                    207, 22, 18, 58, 221, 103, 76, 1, 88, 148, 136, 0, 0, 0, 0, 0, 0, 0, 0, 0, 0,
                    0, 0, 30, 50, 171, 207, 230, 219, 21, 193, 87, 7, 9, 227, 252, 2, 114, 83, 53,
                    245, 10, 71, 0, 0, 0, 0, 0, 0, 0, 0, 0, 0, 0, 0, 51, 224, 245, 57, 227, 27, 53,
                    23, 15, 170, 160, 98, 175, 112, 59, 118, 168, 40, 43, 247, 0, 0, 0, 0, 0, 0, 0,
                    0, 0, 0, 0, 0, 161, 67, 201, 108, 74, 81, 135, 115, 67, 196, 221, 119, 253, 98,
                    88, 79, 215, 242, 93, 180, 0, 0, 0, 0, 0, 0, 0, 0, 0, 0, 0, 0, 126, 159, 180,
                    15, 102, 196, 225, 50, 250, 94, 100, 228, 159, 48, 126, 2, 183, 101, 64, 248,
                    0, 0, 0, 0, 0, 0, 0, 0, 0, 0, 0, 0, 215, 231, 83, 158, 167, 75, 228, 250, 203,
                    88, 197, 12, 206, 191, 6, 96, 127, 241, 148, 205, 0, 0, 0, 0, 0, 0, 0, 0, 0, 0,
                    0, 0, 4, 146, 155, 184, 96, 118, 224, 159, 36, 139, 37, 73, 49, 73, 30, 54, 29,
                    59, 78, 84, 0, 0, 0, 0, 0, 0, 0, 0, 0, 0, 0, 0, 239, 75, 112, 1, 58, 93, 39,
                    218, 97, 215, 26, 215, 22, 254, 18, 148, 247, 72, 209, 82, 0, 0, 0, 0, 0, 0, 0,
                    0, 0, 0, 0, 0, 177, 167, 217, 66, 140, 229, 200, 14, 37, 78, 101, 251, 225,
                    188, 248, 47, 100, 123, 93, 238, 0, 0, 0, 0, 0, 0, 0, 0, 0, 0, 0, 0, 25, 80,
                    41, 10, 165, 39, 129, 221, 108, 66, 85, 70, 123, 187, 235, 159, 119, 60, 25,
                    54, 0, 0, 0, 0, 0, 0, 0, 0, 0, 0, 0, 0, 116, 10, 58, 110, 64, 197, 45, 43, 126,
                    50, 236, 207, 254, 100, 60, 77, 157, 170, 187, 91, 0, 0, 0, 0, 0, 0, 0, 0, 0,
                    0, 0, 0, 235, 230, 196, 217, 170, 160, 118, 159, 4, 105, 143, 152, 109, 26,
                    198, 229, 234, 199, 108, 28, 0, 0, 0, 0, 0, 0, 0, 0, 0, 0, 0, 0, 168, 139, 113,
                    15, 175, 255, 104, 227, 215, 187, 75, 61, 215, 44, 53, 139, 91, 219, 154, 24,
                    0, 0, 0, 0, 0, 0, 0, 0, 0, 0, 0, 0, 182, 230, 16, 146, 27, 10, 15, 111, 96,
                    140, 14, 31, 41, 168, 69, 85, 43, 198, 219, 44, 0, 0, 0, 0, 0, 0, 0, 0, 0, 0,
                    0, 0, 51, 37, 167, 132, 37, 241, 122, 126, 72, 126, 181, 102, 107, 43, 253,
                    147, 171, 176, 108, 112, 1, 1, 1, 1, 1, 1, 1, 1, 1, 1, 1, 1, 1, 1, 1, 1, 1, 1,
                    1, 1, 1, 1, 1, 1, 1, 1, 1, 1, 1, 1, 1, 1, 0, 0, 0, 0
                ])
            );

            assert_eq!(
                Attesters::get_latest_batch_to_sign_hash(target),
                Some(
                    hex_literal::hex!(
                        "3e293db1e3431e80a5180fe1be16c54bf898f879ab888e3cf89de89f91a8ca6a"
                    )
                    .into()
                )
            );
        });
    }

    #[test]
    fn test_pending_attestation_batch_with_all_attestations_ordered_yields_correct_message_hash() {
        let mut ext = ExtBuilder::default()
            .with_standard_sfx_abi()
            .with_eth_gateway_record()
            .build();
        ext.execute_with(|| {
            let target: TargetId = ETHEREUM_TARGET;

            for counter in 1..33u8 {
                // Register an attester
                let _attester = AccountId::from([counter; 32]);
                register_attester_with_single_private_key([counter; 32]);
            }

            let _current_block_1 = add_target_and_transition_to_next_batch(target, 0);

            let _committee_transition: CommitteeTransitionIndices = [
                1u32, 2u32, 3u32, 4u32, 5u32, 6u32, 7u32, 8u32, 9u32, 10u32, 11u32, 12u32, 13u32,
                14u32, 15u32, 16u32, 17u32, 18u32, 19u32, 20u32, 21u32, 22u32, 23u32, 24u32, 25u32,
                26u32, 27u32, 28u32, 29u32, 30u32, 31u32, 32u32,
            ];

            Attesters::request_next_committee_attestation();
            let _current_block_2 = add_target_and_transition_to_next_batch(target, 1);

            let expected_message_for_next_committe_transition_to_eth: Vec<u8> = vec![
                0, 0, 0, 0, 0, 0, 0, 0, 0, 0, 0, 0, 26, 100, 47, 14, 60, 58, 245, 69, 231, 172,
                189, 56, 176, 114, 81, 179, 153, 9, 20, 241, 0, 0, 0, 0, 0, 0, 0, 0, 0, 0, 0, 0,
                80, 80, 164, 244, 179, 249, 51, 140, 52, 114, 220, 192, 26, 135, 199, 106, 20, 75,
                60, 156, 0, 0, 0, 0, 0, 0, 0, 0, 0, 0, 0, 0, 51, 37, 167, 132, 37, 241, 122, 126,
                72, 126, 181, 102, 107, 43, 253, 147, 171, 176, 108, 112, 0, 0, 0, 0, 0, 0, 0, 0,
                0, 0, 0, 0, 196, 139, 129, 43, 180, 52, 1, 57, 44, 3, 115, 129, 172, 169, 52, 244,
                6, 156, 5, 23, 0, 0, 0, 0, 0, 0, 0, 0, 0, 0, 0, 0, 208, 154, 209, 64, 128, 212,
                178, 87, 168, 25, 164, 245, 121, 184, 72, 91, 232, 143, 8, 108, 0, 0, 0, 0, 0, 0,
                0, 0, 0, 0, 0, 0, 12, 176, 48, 209, 26, 139, 228, 139, 96, 65, 136, 87, 135, 77,
                238, 230, 29, 16, 113, 224, 0, 0, 0, 0, 0, 0, 0, 0, 0, 0, 0, 0, 74, 98, 49, 102,
                35, 173, 69, 127, 2, 205, 197, 217, 151, 222, 214, 122, 56, 62, 197, 105, 0, 0, 0,
                0, 0, 0, 0, 0, 0, 0, 0, 0, 153, 200, 81, 234, 163, 195, 151, 105, 20, 214, 59, 130,
                44, 103, 226, 1, 236, 11, 251, 184, 0, 0, 0, 0, 0, 0, 0, 0, 0, 0, 0, 0, 88, 218,
                153, 10, 143, 74, 58, 108, 167, 203, 99, 21, 214, 138, 20, 1, 5, 145, 115, 82, 0,
                0, 0, 0, 0, 0, 0, 0, 0, 0, 0, 0, 193, 113, 3, 61, 92, 191, 247, 23, 95, 41, 223,
                211, 166, 61, 218, 61, 111, 143, 56, 94, 0, 0, 0, 0, 0, 0, 0, 0, 0, 0, 0, 0, 242,
                136, 236, 175, 21, 121, 14, 252, 172, 82, 137, 70, 150, 58, 109, 184, 195, 248, 33,
                29, 0, 0, 0, 0, 0, 0, 0, 0, 0, 0, 0, 0, 99, 70, 123, 2, 167, 56, 36, 8, 168, 69,
                165, 235, 133, 181, 35, 139, 138, 77, 208, 237, 0, 0, 0, 0, 0, 0, 0, 0, 0, 0, 0, 0,
                34, 156, 120, 75, 147, 204, 180, 64, 249, 29, 197, 19, 44, 116, 169, 83, 25, 73,
                125, 244, 0, 0, 0, 0, 0, 0, 0, 0, 0, 0, 0, 0, 129, 161, 247, 202, 26, 64, 224, 4,
                216, 227, 205, 205, 183, 38, 58, 173, 217, 206, 26, 243, 0, 0, 0, 0, 0, 0, 0, 0, 0,
                0, 0, 0, 105, 26, 141, 5, 103, 143, 201, 98, 255, 15, 33, 116, 19, 67, 121, 192, 5,
                28, 182, 134, 0, 0, 0, 0, 0, 0, 0, 0, 0, 0, 0, 0, 239, 4, 90, 85, 76, 187, 0, 22,
                39, 94, 144, 227, 0, 47, 77, 33, 198, 242, 99, 225, 0, 0, 0, 0, 0, 0, 0, 0, 0, 0,
                0, 0, 25, 231, 227, 118, 231, 194, 19, 183, 231, 231, 228, 108, 199, 10, 93, 208,
                134, 218, 255, 42, 0, 0, 0, 0, 0, 0, 0, 0, 0, 0, 0, 0, 28, 90, 119, 217, 250, 126,
                244, 102, 149, 27, 47, 1, 247, 36, 188, 163, 165, 130, 11, 99, 0, 0, 0, 0, 0, 0, 0,
                0, 0, 0, 0, 0, 3, 161, 187, 166, 11, 90, 163, 112, 148, 207, 22, 18, 58, 221, 103,
                76, 1, 88, 148, 136, 0, 0, 0, 0, 0, 0, 0, 0, 0, 0, 0, 0, 30, 50, 171, 207, 230,
                219, 21, 193, 87, 7, 9, 227, 252, 2, 114, 83, 53, 245, 10, 71, 0, 0, 0, 0, 0, 0, 0,
                0, 0, 0, 0, 0, 51, 224, 245, 57, 227, 27, 53, 23, 15, 170, 160, 98, 175, 112, 59,
                118, 168, 40, 43, 247, 0, 0, 0, 0, 0, 0, 0, 0, 0, 0, 0, 0, 161, 67, 201, 108, 74,
                81, 135, 115, 67, 196, 221, 119, 253, 98, 88, 79, 215, 242, 93, 180, 0, 0, 0, 0, 0,
                0, 0, 0, 0, 0, 0, 0, 126, 159, 180, 15, 102, 196, 225, 50, 250, 94, 100, 228, 159,
                48, 126, 2, 183, 101, 64, 248, 0, 0, 0, 0, 0, 0, 0, 0, 0, 0, 0, 0, 215, 231, 83,
                158, 167, 75, 228, 250, 203, 88, 197, 12, 206, 191, 6, 96, 127, 241, 148, 205, 0,
                0, 0, 0, 0, 0, 0, 0, 0, 0, 0, 0, 4, 146, 155, 184, 96, 118, 224, 159, 36, 139, 37,
                73, 49, 73, 30, 54, 29, 59, 78, 84, 0, 0, 0, 0, 0, 0, 0, 0, 0, 0, 0, 0, 239, 75,
                112, 1, 58, 93, 39, 218, 97, 215, 26, 215, 22, 254, 18, 148, 247, 72, 209, 82, 0,
                0, 0, 0, 0, 0, 0, 0, 0, 0, 0, 0, 177, 167, 217, 66, 140, 229, 200, 14, 37, 78, 101,
                251, 225, 188, 248, 47, 100, 123, 93, 238, 0, 0, 0, 0, 0, 0, 0, 0, 0, 0, 0, 0, 25,
                80, 41, 10, 165, 39, 129, 221, 108, 66, 85, 70, 123, 187, 235, 159, 119, 60, 25,
                54, 0, 0, 0, 0, 0, 0, 0, 0, 0, 0, 0, 0, 116, 10, 58, 110, 64, 197, 45, 43, 126, 50,
                236, 207, 254, 100, 60, 77, 157, 170, 187, 91, 0, 0, 0, 0, 0, 0, 0, 0, 0, 0, 0, 0,
                235, 230, 196, 217, 170, 160, 118, 159, 4, 105, 143, 152, 109, 26, 198, 229, 234,
                199, 108, 28, 0, 0, 0, 0, 0, 0, 0, 0, 0, 0, 0, 0, 168, 139, 113, 15, 175, 255, 104,
                227, 215, 187, 75, 61, 215, 44, 53, 139, 91, 219, 154, 24, 0, 0, 0, 0, 0, 0, 0, 0,
                0, 0, 0, 0, 182, 230, 16, 146, 27, 10, 15, 111, 96, 140, 14, 31, 41, 168, 69, 85,
                43, 198, 219, 44, 0, 0, 0, 0,
            ];

            assert_eq!(
                Attesters::get_latest_batch_to_sign_message(target),
                Some(expected_message_for_next_committe_transition_to_eth.clone())
            );

            let mut keccak = Keccak::v256();
            keccak.update(&expected_message_for_next_committe_transition_to_eth);
            let mut res: [u8; 32] = [0; 32];
            keccak.finalize(&mut res);
            let expected_keccak_hash = H256::from(res);
            assert_eq!(
                Attesters::get_latest_batch_to_sign_hash(target),
                Some(expected_keccak_hash)
            );
        });
    }

    #[test]
    fn test_adding_2_same_sfx_to_next_batch_is_impossible() {
        let mut ext = ExtBuilder::default()
            .with_standard_sfx_abi()
            .with_eth_gateway_record()
            .build();
        ext.execute_with(|| {
            let target: TargetId = ETHEREUM_TARGET;
            NextBatch::<MiniRuntime>::insert(target, BatchMessage::default());

            let sfx_id_a = H256::repeat_byte(1);
            assert_ok!(Attesters::request_sfx_attestation_commit(target, sfx_id_a));

            assert_noop!(
                Attesters::request_sfx_attestation_commit(target, sfx_id_a),
                "SfxAlreadyRequested",
            );
        });
    }

    #[test]
    fn test_adding_2_sfx_to_next_batch_and_transition_to_pending_attestation() {
        let mut ext = ExtBuilder::default()
            .with_standard_sfx_abi()
            .with_eth_gateway_record()
            .build();
        ext.execute_with(|| {
            let target: TargetId = ETHEREUM_TARGET;

            AttestationTargets::<MiniRuntime>::put(vec![target]);
            assert_eq!(NextBatch::<MiniRuntime>::get(target), None);
            NextBatch::<MiniRuntime>::insert(target, BatchMessage::default());

            let sfx_id_a = H256::repeat_byte(1);
            assert_ok!(Attesters::request_sfx_attestation_commit(target, sfx_id_a));

            // Verify that the attestation is added to the next batch
            let next_batch = NextBatch::<MiniRuntime>::get(target).unwrap();
            assert_eq!(next_batch.committed_sfx, Some(vec![sfx_id_a]));

            // Add another SFX to the next batch
            let sfx_id_b = H256::repeat_byte(2);
            assert_ok!(Attesters::request_sfx_attestation_commit(target, sfx_id_b));
            let next_batch = NextBatch::<MiniRuntime>::get(target).unwrap();
            assert_eq!(next_batch.committed_sfx, Some(vec![sfx_id_a, sfx_id_b]));

            let mut empty_batch = BatchMessage {
                available_to_commit_at: 0,
                committed_sfx: None,
                reverted_sfx: None,
                next_committee: None,
                banned_committee: None,
                signatures: vec![],
                status: BatchStatus::PendingMessage,
                created: 0,
                latency: LatencyStatus::OnTime,
                index: 0,
            };
            let batching_window: BlockNumber =
                <MiniRuntime as ConfigAttesters>::BatchingWindow::get();

            // Transition to the next batch
            System::set_block_number(batching_window * 2);
            Attesters::on_initialize(batching_window * 2);
            let next_batch = NextBatch::<MiniRuntime>::get(target).unwrap();
            assert_eq!(next_batch.committed_sfx, None);

            // Verify that batches by status are correct
            assert_eq!(
                Attesters::get_batches(target, BatchStatus::PendingMessage),
                vec![]
            );
            assert_eq!(
                Attesters::get_batches(target, BatchStatus::PendingAttestation),
                vec![BatchMessage {
                    available_to_commit_at: 0,
                    committed_sfx: Some(vec![sfx_id_a, sfx_id_b]),
                    reverted_sfx: None,
                    next_committee: None,
                    banned_committee: None,
                    signatures: vec![],
                    status: BatchStatus::PendingAttestation,
                    created: 0,
                    latency: LatencyStatus::OnTime,
                    index: 0,
                }]
            );
            assert_eq!(
                Attesters::get_batches(target, BatchStatus::ReadyForSubmissionFullyApproved),
                vec![]
            );
            assert_eq!(
                Attesters::get_batches(target, BatchStatus::ReadyForSubmissionByMajority),
                vec![]
            );
            empty_batch.created = batching_window * 2;
            empty_batch.index += 1;
            assert_eq!(NextBatch::<MiniRuntime>::get(target), Some(empty_batch));
        });
    }

    #[test]
    fn committee_transition_generates_next_3_batches_pending_attestations_when_late() {
        let mut ext = ExtBuilder::default()
            .with_standard_sfx_abi()
            .with_eth_gateway_record()
            .build();

        ext.execute_with(|| {
            // On initialization, the current committee should be empty and the previous committee should be None
            assert!(CurrentCommittee::<MiniRuntime>::get().is_empty());
            assert_eq!(PreviousCommittee::<MiniRuntime>::get(), vec![]);

            // Register multiple attesters
            let attester_count = 100;
            for counter in 1..=attester_count {
                let _attester = AccountId::from([counter; 32]);
                register_attester_with_single_private_key([counter; 32]);
            }
            // Trigger the committee first setup
            select_new_committee();
            add_target_and_transition_to_next_batch(ETHEREUM_TARGET, 0);

            // Check if the committee is set up and has the correct size
            let committee = CurrentCommittee::<MiniRuntime>::get();
            let committee_size: u32 = <MiniRuntime as ConfigAttesters>::CommitteeSize::get();
            assert_eq!(committee.len(), committee_size as usize);

            // Check that each member of the committee is in the registered attesters
            for member in &committee {
                assert!(AttestersStore::<MiniRuntime>::contains_key(member));
            }

            // Expect NextBatch message to have committee transition awaiting attestation on registered target
            let next_batch = NextBatch::<MiniRuntime>::get(ETHEREUM_TARGET).unwrap();
            assert_eq!(next_batch.status, BatchStatus::PendingMessage);
            assert_eq!(next_batch.latency, LatencyStatus::OnTime);
            assert_eq!(next_batch.index, 0);
            assert_eq!(next_batch.committed_sfx, None);
            assert_eq!(next_batch.reverted_sfx, None);
            assert!(next_batch.next_committee.is_some());
            assert!(!next_batch.next_committee.clone().unwrap().is_empty());
            assert_eq!(next_batch.banned_committee, None);
            assert_eq!(next_batch.signatures, Vec::new());

            let batch_0_hash = next_batch.message_hash();
            // If no attestations are received, the next batch should be empty, and the current batch should be pending attestation with indication of late submission
            add_target_and_transition_to_next_batch(ETHEREUM_TARGET, 1);

            let batch_0 =
                Attesters::get_batch_by_message_hash(ETHEREUM_TARGET, batch_0_hash).unwrap();
            assert_eq!(batch_0.status, BatchStatus::PendingAttestation);
            assert_eq!(batch_0.latency, LatencyStatus::OnTime);

            // Next batch should mark the initial batch as late, but don't modify the batch_1 since there's no new messages to attest for
            add_target_and_transition_to_next_batch(ETHEREUM_TARGET, 1);
            let batch_0 =
                Attesters::get_batch_by_message_hash(ETHEREUM_TARGET, batch_0_hash).unwrap();
            assert_eq!(batch_0.status, BatchStatus::PendingAttestation);
            assert_eq!(batch_0.latency, LatencyStatus::Late(1, 0));

            let _committee_0_on_target =
                NextCommitteeOnTarget::<MiniRuntime>::get(ETHEREUM_TARGET).unwrap();

            add_target_and_transition_to_next_batch(ETHEREUM_TARGET, 1);
            let batch_0 =
                Attesters::get_batch_by_message_hash(ETHEREUM_TARGET, batch_0_hash).unwrap();
            assert_eq!(batch_0.status, BatchStatus::PendingAttestation);
            assert_eq!(batch_0.latency, LatencyStatus::Late(2, 0));
            // Trigger the next committee transition
            select_new_committee();
            // Retreive next batch
            let batch_1 = NextBatch::<MiniRuntime>::get(ETHEREUM_TARGET).unwrap();
            assert!(batch_1.next_committee.is_some());
            assert_eq!(batch_1.index, 1);
            let _committee_1_on_target =
                NextCommitteeOnTarget::<MiniRuntime>::get(ETHEREUM_TARGET).unwrap();
            let batch_1_hash = batch_1.message_hash();
            // todo: fix the randomness source on mini-mock (yields 0)
            // assert!(committee_0_on_target != committee_1_on_target);
            add_target_and_transition_to_next_batch(ETHEREUM_TARGET, 2);
            let batch_0 =
                Attesters::get_batch_by_message_hash(ETHEREUM_TARGET, batch_0_hash).unwrap();
            assert_eq!(batch_0.status, BatchStatus::PendingAttestation);
            assert_eq!(batch_0.latency, LatencyStatus::Late(3, 0));
            let batch_1 =
                Attesters::get_batch_by_message_hash(ETHEREUM_TARGET, batch_1_hash).unwrap();
            assert_eq!(batch_1.status, BatchStatus::PendingAttestation);
            assert_eq!(batch_1.latency, LatencyStatus::OnTime);
        });
    }

    #[test]
    fn committee_setup_and_transition() {
        let mut ext = ExtBuilder::default()
            .with_standard_sfx_abi()
            .with_eth_gateway_record()
            .build();

        ext.execute_with(|| {
            // On initialization, the current committee should be empty and the previous committee should be None
            assert!(CurrentCommittee::<MiniRuntime>::get().is_empty());
            assert_eq!(PreviousCommittee::<MiniRuntime>::get(), vec![]);

            // Register multiple attesters
            let attester_count = 100;
            for counter in 1..=attester_count {
                let _attester = AccountId::from([counter; 32]);
                register_attester_with_single_private_key([counter; 32]);
            }

            // Trigger the first setup
            Attesters::on_initialize(400u32);

            // Check if the committee is set up and has the correct size
            let committee = CurrentCommittee::<MiniRuntime>::get();
            let committee_size: u32 = <MiniRuntime as ConfigAttesters>::CommitteeSize::get();
            assert_eq!(committee.len(), committee_size as usize);

            // Check that each member of the committee is in the registered attesters
            for member in &committee {
                assert!(AttestersStore::<MiniRuntime>::contains_key(member));
            }

            // Trigger the transition
            Attesters::on_initialize(800u32);

            // Check if the previous committee is now set to the old committee and the new committee is different
            let previous_committee = PreviousCommittee::<MiniRuntime>::get();
            assert_eq!(previous_committee, committee);

            let new_committee = CurrentCommittee::<MiniRuntime>::get();
            // todo: RandomnessCollectiveFlip always returns 0000...0000 as random value
            // assert_ne!(new_committee, committee);

            // Check if the new committee is set up and has the correct size
            assert_eq!(new_committee.len(), Attesters::committee_size());

            // Check that each member of the new committee is in the registered attesters
            for member in &new_committee {
                assert!(AttestersStore::<MiniRuntime>::contains_key(member));
            }
        });
    }

    #[test]
    fn register_and_submit_32x_attestations_in_ecdsa_changes_status_to_approved() {
        let mut ext = ExtBuilder::default()
            .with_standard_sfx_abi()
            .with_eth_gateway_record()
            .build();

        ext.execute_with(|| {
            let sfx_id_to_sign_on: [u8; 32] = *b"message_that_needs_attestation32";
            let (_message_hash, _expected_message_bytes) =
                calculate_hash_for_sfx_message(sfx_id_to_sign_on, 0);

            for counter in 1..33u8 {
                // Register an attester
                let _attester = AccountId::from([counter; 32]);
                register_attester_with_single_private_key([counter; 32]);
            }
            select_new_committee();
            for counter in 1..33u8 {
                // Register an attester
                let attester = AccountId::from([counter; 32]);
                sign_and_submit_sfx_to_latest_attestation(
                    attester,
                    vec![sfx_id_to_sign_on],
                    ECDSA_ATTESTER_KEY_TYPE_ID,
                    ETHEREUM_TARGET,
                    [counter; 32],
                );
            }
            assert_eq!(
                Attesters::get_batches(
                    ETHEREUM_TARGET,
                    BatchStatus::ReadyForSubmissionFullyApproved
                )
                .len(),
                1
            );
        });
    }

    #[test]
    fn register_and_submit_21x_attestations_in_ecdsa_changes_status_to_approved_in_next_batching_window(
    ) {
        let mut ext = ExtBuilder::default()
            .with_standard_sfx_abi()
            .with_eth_gateway_record()
            .build();

        ext.execute_with(|| {
            let message: [u8; 32] = *b"message_that_needs_attestation32";
            let (_message_hash, _expected_message_bytes) =
                calculate_hash_for_sfx_message(message, 0);

            for counter in 1..22u8 {
                // Register an attester
                let _attester = AccountId::from([counter; 32]);
                register_attester_with_single_private_key([counter; 32]);
            }

            select_new_committee();

            for counter in 1..22u8 {
                // Register an attester
                let attester = AccountId::from([counter; 32]);
                sign_and_submit_sfx_to_latest_attestation(
                    attester,
                    vec![message],
                    ECDSA_ATTESTER_KEY_TYPE_ID,
                    ETHEREUM_TARGET,
                    [counter; 32],
                );
            }

            let batch = Attesters::get_latest_batch_to_sign(ETHEREUM_TARGET)
                .expect("get_latest_batch_to_sign should return a batch");

            assert_eq!(batch.status, BatchStatus::PendingAttestation);

            // Trigger batching transition
            add_target_and_transition_to_next_batch(ETHEREUM_TARGET, 1);
            let batch = Attesters::get_batch_by_message(ETHEREUM_TARGET, batch.message())
                .expect("get_batch_by_message should return a batch");
            assert_eq!(batch.status, BatchStatus::ReadyForSubmissionByMajority);
        });
    }

    fn calculate_hash_for_sfx_message(message: [u8; 32], index: u32) -> ([u8; 32], Vec<u8>) {
        let mut message_bytes: Vec<u8> = Vec::new();
        message_bytes.extend_from_slice(message.as_ref());
        message_bytes.extend_from_slice(index.to_le_bytes().as_ref());

        let mut keccak = Keccak::v256();
        keccak.update(message_bytes.as_ref());
        let mut res: [u8; 32] = [0; 32];
        keccak.finalize(&mut res);
        (res, message_bytes)
    }

    #[test]
    fn register_and_submit_32x_attestations_in_ecdsa_with_batching_plus_confirmation_to_polka_target(
    ) {
        let target: TargetId = POLKADOT_TARGET;
        let _mock_escrow_account: AccountId = AccountId::new([2u8; 32]);

        let mut ext = ExtBuilder::default()
            .with_standard_sfx_abi()
            .with_polkadot_gateway_record()
            .build();

        ext.execute_with(|| {
            let message: [u8; 32] = *b"message_that_needs_attestation32";
            let (_message_hash, _message_bytes) = calculate_hash_for_sfx_message(message, 0);

            for counter in 1..33u8 {
                // Register an attester
                let _attester = AccountId::from([counter; 32]);
                register_attester_with_single_private_key([counter; 32]);
            }

            select_new_committee();

            for counter in 1..33u8 {
                // Register an attester
                let attester = AccountId::from([counter; 32]);
                // Submit an attestation signed with the Ed25519 key
                let (_message_hash, _signature) = sign_and_submit_sfx_to_latest_attestation(
                    attester,
                    vec![message],
                    ECDSA_ATTESTER_KEY_TYPE_ID,
                    target,
                    [counter; 32],
                );
            }

            let attested_batches =
                Attesters::get_batches(target, BatchStatus::ReadyForSubmissionFullyApproved);

            assert_eq!(attested_batches.len(), 1);
            let first_batch = attested_batches[0].clone();

            // Check if the attestations have been added to the batch
            let first_batch_hash = first_batch.message_hash();
            let first_batch_message = first_batch.message();

            assert_eq!(first_batch.signatures.len(), 32);
            assert_eq!(
                first_batch.status,
                BatchStatus::ReadyForSubmissionFullyApproved
            );

            let mock_valid_batch_confirmation = TargetBatchDispatchEvent {
                hash: first_batch_hash,
            };

            let delay = System::block_number() - first_batch.available_to_commit_at;
            let estimated_finality_reward_payout =
                Attesters::estimate_finality_reward(&target, delay);

            const FEE_TREASURY_BALANCE: Balance = 1_000_000_000_000_000_000_000_000_000_000;
            let _bal = Balances::deposit_creating(
                &MiniRuntime::get_treasury_account(TreasuryAccount::Fee),
                FEE_TREASURY_BALANCE,
            );

            let balance_of_submitter_prior = Balances::free_balance(AccountId::from([1; 32]));

            // Commit the batch
            assert_ok!(Attesters::commit_batch(
                RuntimeOrigin::signed(AccountId::from([1; 32])),
                target,
                mock_valid_batch_confirmation.encode(),
            ));

            // Check if the batch status has been updated to Committed
            let batch = Attesters::get_batch_by_message(target, first_batch_message)
                .expect("Batch by message should exist");
            assert_eq!(batch.status, BatchStatus::Committed);

            assert_eq!(
                Balances::free_balance(AccountId::from([1; 32])),
                balance_of_submitter_prior + estimated_finality_reward_payout
            );
        });
    }

    #[test]
    #[ignore] // to be fixed in Finality Fees
    fn register_and_submit_32x_attestations_and_check_collusion_permanent_slash() {
        let target: TargetId = ETHEREUM_TARGET;
        let _mock_escrow_account: AccountId = AccountId::new([2u8; 32]);

        let mut ext = ExtBuilder::default()
            .with_standard_sfx_abi()
            .with_eth_gateway_record()
            .build();
        ext.execute_with(|| {
            let message: [u8; 32] = *b"message_that_needs_attestation32";
            let index_0: u32 = 0;
            let mut expected_message_bytes = Vec::new();
            expected_message_bytes.extend_from_slice(message.encode().as_slice());
            expected_message_bytes.extend_from_slice(index_0.to_le_bytes().as_slice());

            for counter in 1..33u8 {
                // Register an attester
                let _ = AccountId::from([counter; 32]);
                register_attester_with_single_private_key([counter; 32]);
            }

            select_new_committee();

            for counter in 1..33u8 {
                // Register an attester
                let attester = AccountId::from([counter; 32]);
                // Submit an attestation signed with the Ed25519 key
                sign_and_submit_sfx_to_latest_attestation(
                    attester,
                    vec![message],
                    ECDSA_ATTESTER_KEY_TYPE_ID,
                    target,
                    [counter; 32],
                );
            }

            // Check if the attestations have been added to the batch
            let fist_batches =
                Attesters::get_batches(target, BatchStatus::ReadyForSubmissionFullyApproved);
            assert_eq!(fist_batches.len(), 1);
            let first_batch = fist_batches[0].clone();
            assert_eq!(first_batch.signatures.len(), 32);

            let colluded_message: [u8; 32] = *b"_message_that_was_colluded_by_32";

            let latest_batch_hash = first_batch.message_hash();

            let colluded_batch_confirmation = TargetBatchDispatchEvent {
                hash: colluded_message.into(),
            };

            assert_err!(
                Attesters::commit_batch(
                    RuntimeOrigin::signed(AccountId::from([1; 32])),
                    target,
                    colluded_batch_confirmation.encode(),
                ),
                AttestersError::<MiniRuntime>::CollusionWithPermanentSlashDetected // AttestersError::<MiniRuntime>::CollusionWithPermanentSlashDetected
            );

            // Check if the batch status has not been updated to Committed
            let batch = Attesters::get_batch_by_message_hash(target, latest_batch_hash)
                .expect("Batch by message should exist");

            assert_eq!(batch.status, BatchStatus::ReadyForSubmissionFullyApproved);

            let slashed_permanently = PermanentSlashes::<MiniRuntime>::get();

            // Check if all of the attesters have been slashed
            for counter in 1..33u8 {
                let attester = AccountId::from([counter; 32]);
                assert!(Attesters::is_permanently_slashed(&attester));
                assert!(slashed_permanently.contains(&attester));
            }
        });
    }

    #[test]
    fn attester_deregistration_refunds_to_nominators() {
        let mut ext = ExtBuilder::default().build();
        ext.execute_with(|| {
            // Register 64 attesters
            let mut attesters = Vec::new();

            for counter in 1..65u8 {
                let attester = AccountId::from([counter; 32]);
                register_attester_with_single_private_key([counter; 32]);
                attesters.push(attester);
            }

            // Nominate the attesters
            for counter in 1..65u128 {
                let nominator = AccountId::from([(counter + 1) as u8; 32]);
                let attester = attesters[(counter - 1) as usize].clone();
                let amount = 1000u128 + counter;
                let _ = Balances::deposit_creating(&nominator, amount + ExistentialDeposit::get());
                assert_ok!(Attesters::nominate(
                    RuntimeOrigin::signed(nominator.clone()),
                    attester.clone(),
                    amount
                ));
            }

            deregister_attester(AccountId::from([1; 32]));
        });
    }

    #[test]
    fn attester_nomination() {
        let mut ext = ExtBuilder::default().build();
        ext.execute_with(|| {
            // Register 64 attesters
            let mut attesters = Vec::new();

            for counter in 1..65u8 {
                let attester = AccountId::from([counter; 32]);
                register_attester_with_single_private_key([counter; 32]);
                attesters.push(attester);
            }

            // Nominate the attesters
            for counter in 1..65u128 {
                let nominator = AccountId::from([(counter + 1) as u8; 32]);
                let attester = attesters[(counter - 1) as usize].clone();
                let amount = 1000u128 + counter;
                let _ = Balances::deposit_creating(&nominator, amount + ExistentialDeposit::get());
                assert_ok!(Attesters::nominate(
                    RuntimeOrigin::signed(nominator.clone()),
                    attester.clone(),
                    amount
                ));
            }

            Attesters::on_initialize(400);

            // Check that the top 32 attesters are the ones with the most nominations
            let active_set = ActiveSet::<MiniRuntime>::get();

            assert_eq!(active_set.len(), 32);
            let top_nominated_attesters = SortedNominatedAttesters::<MiniRuntime>::get();
            for (i, (attester, _nominated_stake)) in top_nominated_attesters.iter().enumerate() {
                let nominations = Attesters::read_nominations(attester);
                let total_nomination: Balance =
                    nominations.iter().map(|(_nominator, amount)| *amount).sum();
                assert_eq!(
                    total_nomination,
                    1000u128 + 64 + 10 - i as u128, // where 10 is the self-bond for attesters
                    "attester: {attester:?}, total_nomination: {total_nomination}"
                );
            }
        });
    }

    #[test]
    fn attester_nomination_generates_equal_inflation_rewards_for_attesters_and_nominators() {
        let mut ext = ExtBuilder::default().build();
        ext.execute_with(|| {
            // Register 64 attesters
            let mut attesters = Vec::new();

            for counter in 1..65u8 {
                let attester = AccountId::from([counter; 32]);
                register_attester_with_single_private_key([counter; 32]);
                attesters.push(attester);
            }

            // Nominate the attesters from separate nominators accounts
            for counter in 1..65u128 {
                let nominator = AccountId::from([(64 + counter + 1) as u8; 32]);
                let attester = attesters[(counter - 1) as usize].clone();
                let amount = 1000u128 + counter;
                let _ = Balances::deposit_creating(&nominator, amount + ExistentialDeposit::get());
                assert_ok!(Attesters::nominate(
                    RuntimeOrigin::signed(nominator.clone()),
                    attester.clone(),
                    amount
                ));
            }

            Attesters::on_initialize(400);

            // Trigger inflation rewards distribution
            let distribution_period =
                <MiniRuntime as ConfigRewards>::InflationDistributionPeriod::get();
            System::set_block_number(distribution_period);
            let equal_distribution: Balance = 32 * 1000u128;
            // check consumed all available rewards
            assert_eq!(
                Rewards::distribute_attester_rewards(equal_distribution),
                equal_distribution
            );

            // Check claimable rewards for attesters - only the top 32 set should be able to claim
            for counter in 1..33u128 {
                let attester = attesters[(64 - counter) as usize].clone();
                let claimable_rewards = Rewards::get_pending_claims(&attester);
                // 10% default commission rate of 32 x 1000u128 available rewards to distribute across 32x active set attesters
                let _one_period_claimable_reward = 100u128;
                assert_eq!(
                    claimable_rewards,
                    Some(vec![
                        ClaimableArtifacts {
                            beneficiary: attester.clone(),
                            role: CircuitRole::Attester,
                            total_round_claim: 100, // that's reward as an attester with 10% commission of 1000
                            benefit_source: BenefitSource::Inflation,
                            non_native_asset_id: None,
                        },
                        ClaimableArtifacts {
                            beneficiary: attester,
                            role: CircuitRole::Staker,
                            total_round_claim: 8, // that's reward as a self-bonded staker
                            benefit_source: BenefitSource::Inflation,
                            non_native_asset_id: None,
                        },
                    ])
                );
            }

            // The attesters outside of top 32 should not be able to claim
            for counter in 33..65u128 {
                let attester = attesters[(64 - counter) as usize].clone();
                let claimable_rewards = Rewards::get_pending_claims(&attester);
                assert_eq!(claimable_rewards, None);
            }

            // Check claimable rewards for nominators that voted for the 32 top attesters
            for counter in 33..65u128 {
                let nominator = AccountId::from([(64 + counter + 1) as u8; 32]);
                let claimable_rewards = Rewards::get_pending_claims(&nominator);
                let one_period_claimable_reward = 1000u128 - 100 - 9; // 1000 - 100 (attester reward) - 9 (self-bonded staker reward)
                assert_eq!(
                    claimable_rewards,
                    Some(vec![ClaimableArtifacts {
                        beneficiary: nominator.clone(),
                        role: CircuitRole::Staker,
                        total_round_claim: one_period_claimable_reward,
                        benefit_source: BenefitSource::Inflation,
                        non_native_asset_id: None,
                    }])
                );
            }

            // Check nominators that not voted for the 32 top attesters - they should not be able to claim
            for counter in 1..33u128 {
                let nominator = AccountId::from([(64 + counter + 1) as u8; 32]);
                let claimable_rewards = Rewards::get_pending_claims(&nominator);
                assert_eq!(claimable_rewards, None,);
            }
        });
    }

    #[test]
    fn attester_unnomination() {
        let mut ext = ExtBuilder::default().build();
        ext.execute_with(|| {
            // Register 3 attesters
            let mut attesters = Vec::new();

            for counter in 1..4u8 {
                let attester = AccountId::from([counter; 32]);
                register_attester_with_single_private_key([counter; 32]);
                attesters.push(attester);
            }

            // Nominate the attesters
            let nominator = AccountId::from([250; 32]);
            let _ = Balances::deposit_creating(&nominator, 3000 + ExistentialDeposit::get());

            for attester in &attesters {
                assert_ok!(Attesters::nominate(
                    RuntimeOrigin::signed(nominator.clone()),
                    attester.clone(),
                    1000
                ));
            }

            // Unnominate one attester
            let attester_to_unnominate = attesters[1].clone();
            assert_ok!(Attesters::unnominate(
                RuntimeOrigin::signed(nominator.clone()),
                attester_to_unnominate.clone()
            ));

            // Verify that the unnomination is pending and nominations are not updated yet
            let pending_unnominations = PendingUnnominations::<MiniRuntime>::get(&nominator);
            assert_eq!(pending_unnominations.len(), 1);
            let pending_unnominations = pending_unnominations.unwrap();
            assert_eq!(pending_unnominations[0].0, attester_to_unnominate);

            // Still 2 nominations - the unnomination is not yet processed
            let nominations = Attesters::read_nominations(&attester_to_unnominate);
            assert_eq!(nominations.len(), 2);
        });
    }

    #[test]
    fn on_initialize_logic_unnominate_larger_set() {
        let mut ext = ExtBuilder::default().build();
        ext.execute_with(|| {
            // Register 64 attesters
            let mut attesters = Vec::new();

            for counter in 1..65u8 {
                let attester = AccountId::from([counter; 32]);
                register_attester_with_single_private_key([counter; 32]);
                attesters.push(attester);
            }

            // Nominate the attesters with different stakes
            let nominator = AccountId::from([250; 32]);
            let _ = Balances::deposit_creating(&nominator, 128_000_000);

            for (i, attester) in attesters.iter().enumerate() {
                for _ in 0..2 {
                    assert_ok!(Attesters::nominate(
                        RuntimeOrigin::signed(nominator.clone()),
                        attester.clone(),
                        1000 + i as Balance
                    ));
                }
            }

            // Unnominate one attester
            let attester_to_unnominate = attesters[1].clone();
            assert_ok!(Attesters::unnominate(
                RuntimeOrigin::signed(nominator),
                attester_to_unnominate.clone()
            ));

            // Check if the attester_to_unnominate is in the active set
            assert!(ActiveSet::<MiniRuntime>::get().contains(&attester_to_unnominate));

            // Move to the block where unnomination is processed
            let unlock_block: BlockNumber = 3 * 400; // 1 is the current block number, 5 is the ShufflingFrequency
            System::set_block_number(unlock_block);

            // Call on_initialize
            Attesters::on_initialize(unlock_block);

            // Verify that the active set is updated correctly
            let active_set = ActiveSet::<MiniRuntime>::get();
            assert_eq!(active_set.len(), 32);

            // Check if the attester_to_unnominate is removed from the active set
            assert!(!active_set.contains(&attester_to_unnominate));
        });
    }

    #[test]
    fn test_filled_message_produces_expected_hash() {
        use hex_literal::hex;
        let filled_batch = BatchMessage {
            available_to_commit_at: 0,
            committed_sfx: Some(vec![
                hex!("6e906f8388de8faea67a770476ade4b76654545002126aa3ea17890fd8acdd7e").into(),
                hex!("580032f247eebb5c75889ab42c43dd88a1071c3950f9bbab1f901c47d5331dfa").into(),
                hex!("e23ab05c5ca561870b6f55d3fcb94ead2b14d8ce49ccf159b8e3449cbd5050c6").into(),
            ]),
            reverted_sfx: Some(vec![
                hex!("ff17743a6b48933b94f38f423b15b2fc9ebcd34aab19bd81c2a69d3d052f467f").into(),
                hex!("21e5cd2c2f3e32ac4a52543a386821b079711432c2fefd4be3836ed36d129b11").into(),
            ]),
            next_committee: Some(vec![
                hex!("2b7A372d58541c3053793f022Cf28ef971F94EFA").into(),
                hex!("60eA580734420A9C23E51C7FdF455b5e0237E07C").into(),
                hex!("98DF91EF04A5C0695f8050B7Da4facC0E7d9444e").into(),
                hex!("3Cfbc429d7435fD5707390362c210bD272baE8eA").into(),
                hex!("66ed579D14Cbad8dFC352a3cEaeeE9711ea65e41").into(),
                hex!("786402fa462909785A55Ced48aa5682D99902C57").into(),
                hex!("401b7Cb06493eFDB82818F14f9Cd345C01463a81").into(),
                hex!("A2E7607A23B5A744A10a096c936AB033866D3bEe").into(),
                hex!("ac9c643B32916EA52e0fA0c3a3bBdbE120E5CA9e").into(),
                hex!("D53d6Af58A2bD8c0f86b25B1309c91f61700144F").into(),
                hex!("2feF1f5268d9732CAc331785987d45Fad487fcd6").into(),
                hex!("debc7A55486DbaCB06985ba2415b784e05a35baE").into(),
                hex!("d7b33a07Ee05B604138f94335405b55e2b6bbFdD").into(),
                hex!("1831c8F78C8b59c1300B79E308BfBf9e4fDd13B0").into(),
                hex!("361134E27Af99A288714E428C290d48F82a4895C").into(),
                hex!("5897B47E1357eD81B2D85d8f287759502E33f588").into(),
                hex!("a880bf7e031ed87d422D31BEBcC9D0339c7b95b4").into(),
                hex!("edaB03983D839E6A3a887c3Ee711a724391F8eE1").into(),
                hex!("80D80649e13268382ceA3b0a56a57078c2076fE1").into(),
                hex!("b0DE4907432a9A4aC92F4988dAa6024CD57D1b27").into(),
                hex!("5449D051328dA4cfE8d1eFe7481Ff3B690cF8696").into(),
                hex!("4705522d19458a90F06a15d9836A64e45c182c9f").into(),
                hex!("B6dE743a22A7A43Edda8b5E21E2f0Aeb70354f5B").into(),
                hex!("970c0720316BC03Cd055C5Ec74208Fe0BA3d3c44").into(),
                hex!("7905754a5B6A28D1EDf338d9Be06a49aD60D74b6").into(),
                hex!("93054A6f5eb0E1978D1e3e27AE758F17480E5988").into(),
                hex!("a185b4f947A09286FC028B034f01bAbe53d98301").into(),
                hex!("14C74Ce14e833d76dC0190651C0EbA64f3E67c79").into(),
                hex!("861fa47e5229C9079d087D6354C1Ede95D233F43").into(),
                hex!("6f9925AceFfbe67742257abFf393B123010c4A10").into(),
                hex!("A1Ea906c54379032c9857139C6f796Acf88dDb79").into(),
                hex!("6219f12779268F8A7ddf0f1E44Fd75253219d639").into(),
            ]),
            banned_committee: Some(vec![
                hex!("2b7A372d58541c3053793f022Cf28ef971F94EFA").into(),
                hex!("60eA580734420A9C23E51C7FdF455b5e0237E07C").into(),
                hex!("98DF91EF04A5C0695f8050B7Da4facC0E7d9444e").into(),
            ]),
            index: 1,
            signatures: vec![],
            created: 0, //(),
            status: BatchStatus::PendingMessage,
            latency: Default::default(),
        };

        let msg = filled_batch.message();
        let msg_as_hex = hex::encode(msg);
        assert_eq!(msg_as_hex, "0000000000000000000000002b7a372d58541c3053793f022cf28ef971f94efa00000000000000000000000060ea580734420a9c23e51c7fdf455b5e0237e07c00000000000000000000000098df91ef04a5c0695f8050b7da4facc0e7d9444e0000000000000000000000003cfbc429d7435fd5707390362c210bd272bae8ea00000000000000000000000066ed579d14cbad8dfc352a3ceaeee9711ea65e41000000000000000000000000786402fa462909785a55ced48aa5682d99902c57000000000000000000000000401b7cb06493efdb82818f14f9cd345c01463a81000000000000000000000000a2e7607a23b5a744a10a096c936ab033866d3bee000000000000000000000000ac9c643b32916ea52e0fa0c3a3bbdbe120e5ca9e000000000000000000000000d53d6af58a2bd8c0f86b25b1309c91f61700144f0000000000000000000000002fef1f5268d9732cac331785987d45fad487fcd6000000000000000000000000debc7a55486dbacb06985ba2415b784e05a35bae000000000000000000000000d7b33a07ee05b604138f94335405b55e2b6bbfdd0000000000000000000000001831c8f78c8b59c1300b79e308bfbf9e4fdd13b0000000000000000000000000361134e27af99a288714e428c290d48f82a4895c0000000000000000000000005897b47e1357ed81b2d85d8f287759502e33f588000000000000000000000000a880bf7e031ed87d422d31bebcc9d0339c7b95b4000000000000000000000000edab03983d839e6a3a887c3ee711a724391f8ee100000000000000000000000080d80649e13268382cea3b0a56a57078c2076fe1000000000000000000000000b0de4907432a9a4ac92f4988daa6024cd57d1b270000000000000000000000005449d051328da4cfe8d1efe7481ff3b690cf86960000000000000000000000004705522d19458a90f06a15d9836a64e45c182c9f000000000000000000000000b6de743a22a7a43edda8b5e21e2f0aeb70354f5b000000000000000000000000970c0720316bc03cd055c5ec74208fe0ba3d3c440000000000000000000000007905754a5b6a28d1edf338d9be06a49ad60d74b600000000000000000000000093054a6f5eb0e1978d1e3e27ae758f17480e5988000000000000000000000000a185b4f947a09286fc028b034f01babe53d9830100000000000000000000000014c74ce14e833d76dc0190651c0eba64f3e67c79000000000000000000000000861fa47e5229c9079d087d6354c1ede95d233f430000000000000000000000006f9925aceffbe67742257abff393b123010c4a10000000000000000000000000a1ea906c54379032c9857139c6f796acf88ddb790000000000000000000000006219f12779268f8a7ddf0f1e44fd75253219d6390000000000000000000000002b7a372d58541c3053793f022cf28ef971f94efa00000000000000000000000060ea580734420a9c23e51c7fdf455b5e0237e07c00000000000000000000000098df91ef04a5c0695f8050b7da4facc0e7d9444e6e906f8388de8faea67a770476ade4b76654545002126aa3ea17890fd8acdd7e580032f247eebb5c75889ab42c43dd88a1071c3950f9bbab1f901c47d5331dfae23ab05c5ca561870b6f55d3fcb94ead2b14d8ce49ccf159b8e3449cbd5050c6ff17743a6b48933b94f38f423b15b2fc9ebcd34aab19bd81c2a69d3d052f467f21e5cd2c2f3e32ac4a52543a386821b079711432c2fefd4be3836ed36d129b1100000001");

        assert_eq!(
            filled_batch.message_hash(),
            hex!("92689b8b6360ba49e99b694643ba4c7fedb658496665252ab6de5aed79520a8c").into() // hex!("0e5ff1395ff4b94e02bad28b793efe3e27a32b3170191aae7a0a7c3c46a4a718").into()
        );
    }

    #[test]
    fn test_index_only_message_produces_expected_hash() {
        use hex_literal::hex;
        let filled_batch = BatchMessage {
            available_to_commit_at: 0,
            committed_sfx: Some(vec![]),
            reverted_sfx: Some(vec![]),
            next_committee: Some(vec![]),
            banned_committee: Some(vec![]),
            index: 1,
            signatures: vec![],
            created: 0, //(),
            status: BatchStatus::PendingMessage,
            latency: Default::default(),
        };

        let msg = filled_batch.message();
        let msg_as_hex = hex::encode(msg);
        assert_eq!(msg_as_hex, "00000001");

        assert_eq!(
            filled_batch.message_hash(),
            hex!("51f81bcdfc324a0dff2b5bec9d92e21cbebc4d5e29d3a3d30de3e03fbeab8d7f").into() // hex!("0e5ff1395ff4b94e02bad28b793efe3e27a32b3170191aae7a0a7c3c46a4a718").into()
        );
    }
}<|MERGE_RESOLUTION|>--- conflicted
+++ resolved
@@ -12,13 +12,11 @@
 
     // Overcharge factor as a constant.
     const OVERCHARGE_FACTOR: Percent = Percent::from_percent(32);
+    const SIX_EPOCHS_IN_LOCAL_BLOCKS_U8: u8 = 6 * 32;
+    // const THREE_EPOCHS_IN_LOCAL_BLOCKS_U8: u8 = 3 * 32;
+    const TWO_EPOCHS_IN_LOCAL_BLOCKS_U8: u8 = 2 * 32;
     const ONE_EPOCHS_IN_LOCAL_BLOCKS_U8: u8 = 32;
-    const TWO_EPOCHS_IN_LOCAL_BLOCKS_U8: u8 = 2 * 32;
-    const THREE_EPOCHS_IN_LOCAL_BLOCKS_U8: u8 = 3 * 32;
-    const SIX_EPOCHS_IN_LOCAL_BLOCKS_U8: u8 = 6 * 32;
-    const TEN_EPOCHS_IN_LOCAL_BLOCKS_U16: u16 = 10 * 32;
     pub const REWARD_ADJUSTMENT: Percent = Percent::from_percent(25);
-    pub const REWARD_FINE_ADJUSTMENT: Percent = Percent::from_percent(10);
 
     use super::*;
     t3rn_primitives::reexport_currency_types!();
@@ -28,9 +26,9 @@
     use frame_support::{
         dispatch::DispatchResult,
         pallet_prelude::*,
-        traits::{Currency, ExistenceRequirement, Randomness, ReservableCurrency},
+        traits::{Currency, ExistenceRequirement, GenesisBuild, Randomness, ReservableCurrency},
     };
-    use frame_system::pallet_prelude::*;
+    use frame_system::pallet_prelude::{BlockNumberFor, *};
     use sp_core::{hexdisplay::AsBytesRef, H256};
     pub use t3rn_primitives::portal::InclusionReceipt;
 
@@ -309,11 +307,7 @@
         _,
         Blake2_128Concat,
         T::AccountId,
-        Vec<(
-            T::AccountId,
-            BalanceOf<T>,
-            frame_system::pallet_prelude::BlockNumberFor<T>,
-        )>,
+        Vec<(T::AccountId, BalanceOf<T>, BlockNumberFor<T>)>,
     >;
 
     #[pallet::storage]
@@ -337,28 +331,18 @@
     pub type PaidFinalityFees<T: Config> =
         StorageMap<_, Blake2_128Concat, TargetId, Vec<BalanceOf<T>>>;
 
-    // #[pallet::storage]
-    // #[pallet::getter(fn auto_regression_param)]
-    // pub type AutoRegressionParam<T: Config> = StorageMap<_, Blake2_128Concat, TargetId, Percent>;
-
     #[pallet::event]
     #[pallet::generate_deposit(pub(super) fn deposit_event)]
     pub enum Event<T: Config> {
         AttesterRegistered(T::AccountId),
-        AttesterDeregistrationScheduled(
-            T::AccountId,
-            frame_system::pallet_prelude::BlockNumberFor<T>,
-        ),
+        AttesterDeregistrationScheduled(T::AccountId, BlockNumberFor<T>),
         AttesterDeregistered(T::AccountId),
         AttestationSubmitted(T::AccountId),
-<<<<<<< HEAD
-        NewAttestationBatch(TargetId, BatchMessage<BlockNumberFor<T>>),
-=======
         // Attesters(AttestersEvent),
         BatchingFactorRead(TargetId, Option<BatchingFactor>),
         BatchCommitted(
             TargetId,
-            BatchMessage<T::BlockNumber>,
+            BatchMessage<BlockNumberFor<T>>,
             Vec<u8>,
             H256,
             BalanceOf<T>,
@@ -370,10 +354,10 @@
             Percent,      // auto regression param before
             Percent,      // auto regression param after
         ),
+        CollusionWithPermanentSlashDetected(TargetId, H256),
         FutureTotalFinalityFeeEstimated(TargetId, BalanceOf<T>, u16),
         UserFinalityFeeEstimated(TargetId, BalanceOf<T>, u16),
-        NewAttestationBatch(TargetId, BatchMessage<T::BlockNumber>),
->>>>>>> 476052e9
+        NewAttestationBatch(TargetId, BatchMessage<BlockNumberFor<T>>),
         NewAttestationMessageHash(TargetId, H256, ExecutionVendor),
         NewConfirmationBatch(TargetId, BatchMessage<BlockNumberFor<T>>, Vec<u8>, H256),
         Nominated(T::AccountId, T::AccountId, BalanceOf<T>),
@@ -496,9 +480,7 @@
             let unlock_block = frame_system::Pallet::<T>::block_number()
                 .checked_add(
                     &T::ShufflingFrequency::get()
-                        .checked_mul(&frame_system::pallet_prelude::BlockNumberFor::<T>::from(
-                            2u32,
-                        ))
+                        .checked_mul(&BlockNumberFor::<T>::from(2u32))
                         .ok_or(Error::<T>::ArithmeticOverflow)?,
                 )
                 .ok_or(Error::<T>::ArithmeticOverflow)?;
@@ -811,12 +793,17 @@
                     // At this point we know the valid message has been recorded on target Escrow Smart Contract
                     // If we can't find the corresponding batch by the message - we have a problem - attesters are colluding.
                     log::error!(
-                        "Collusion detected on target: {target:?} for message hash {recovered_enacted_batch_hash:?}"
+                        "CollusionWithPermanentSlashDetected detected on target: {target:?} for message hash {recovered_enacted_batch_hash:?}"
                     );
                     // fixme: must synchronize remote block height and local block height and fetch committee responsible for attesting false batch.
                     Self::apply_permanent_attesters_slash(CurrentCommittee::<T>::get());
 
-                    return Err(Error::<T>::CollusionWithPermanentSlashDetected.into())
+                    Self::deposit_event(Event::CollusionWithPermanentSlashDetected(
+                        target,
+                        recovered_enacted_batch_hash,
+                    ));
+                    // must return success here to apply permanent slash
+                    return Ok(())
                 },
             };
 
@@ -832,7 +819,7 @@
             // Follow with infallible reward payment
             let delay = <frame_system::Pallet<T>>::block_number()
                 .saturating_sub(batch.available_to_commit_at)
-                .saturating_sub(T::BlockNumber::from(TWO_EPOCHS_IN_LOCAL_BLOCKS_U8));
+                .saturating_sub(BlockNumberFor::<T>::from(TWO_EPOCHS_IN_LOCAL_BLOCKS_U8));
 
             let to_pay = Self::estimate_finality_reward(&target, delay);
 
@@ -885,12 +872,10 @@
             origin: OriginFor<T>,
             target: TargetId,
             cost: BalanceOf<T>,
-            // auto_regression_param: Percent,
         ) -> DispatchResult {
             ensure_root(origin)?;
 
             FastConfirmationCost::<T>::insert(target, cost);
-            // AutoRegressionParam::<T>::insert(target, auto_regression_param);
 
             Ok(())
         }
@@ -925,7 +910,7 @@
                     let future_finality_fee = <Pallet<T> as AttestersReadApi<
                         T::AccountId,
                         BalanceOf<T>,
-                        T::BlockNumber,
+                        BlockNumberFor<T>,
                     >>::estimate_finality_fee(&target);
                     log::debug!(
                         "Future finality fee for target {:?} is {:?}",
@@ -963,7 +948,7 @@
             let finality_fee = <Pallet<T> as AttestersReadApi<
                 T::AccountId,
                 BalanceOf<T>,
-                T::BlockNumber,
+                BlockNumberFor<T>,
             >>::estimate_finality_fee(&target);
 
             Self::deposit_event(Event::UserFinalityFeeEstimated(
@@ -1179,7 +1164,7 @@
     /// The functions in this module draw inspiration from pension systems, projecting future conditions based on past data and current trends.
     /// While the context is different – a decentralized system instead of a pension scheme – the fundamental concepts are the same.
     /// The ability to estimate future fees and user base size contributes to system sustainability and fairness, much like in a well-managed pension scheme.
-    impl<T: Config> AttestersReadApi<T::AccountId, BalanceOf<T>, T::BlockNumber> for Pallet<T> {
+    impl<T: Config> AttestersReadApi<T::AccountId, BalanceOf<T>, BlockNumberFor<T>> for Pallet<T> {
         /// Getter for the current committee. Returns a Vec of AccountIds.
         fn previous_committee() -> Vec<T::AccountId> {
             PreviousCommittee::<T>::get()
@@ -1270,23 +1255,19 @@
                 .saturating_add(base_user_fee)
         }
 
-        /// Compute the finality reward.
-        ///
-        /// The rewards should decrease as soon as possible, to encourage
-        /// individuals to participate early and not let it die out.
-        /// However, they will increase if the time has passed and there
-        /// are no attestaions, so there are more incentives to cooperate.
+        /// Compute, for a given target, the finality reward as a Balance
         fn estimate_finality_reward(
             target: &TargetId,
-            blocks_delay: T::BlockNumber,
+            blocks_delay: BlockNumberFor<T>,
         ) -> BalanceOf<T> {
+            // ToDo: Move this to storage and make available to sudo only updates
             let base_user_fee_for_single_user: BalanceOf<T> =
                 10_000_000_000_000u128.try_into().unwrap_or_default();
 
             // Retrieve the (finality) fees that were paid to the target
             let finality_fee_opt = PaidFinalityFees::<T>::get(target);
 
-            // Get the last finality fee or default
+            // Get the last finality fee
             let finality_reward = finality_fee_opt
                 .as_ref()
                 .and_then(|fees| fees.last())
@@ -1295,65 +1276,24 @@
             // Create a mutable copy of finality_reward to work with
             let mut finality_reward = *finality_reward;
 
-            let capped_delay_in_blocks = blocks_delay; // .min(SIX_EPOCHS_IN_LOCAL_BLOCKS_U8.into());
-            let blocks_delay = blocks_delay * T::BlockNumber::from(ONE_EPOCHS_IN_LOCAL_BLOCKS_U8); // .min(SIX_EPOCHS_IN_LOCAL_BLOCKS_U8.into());
+            let capped_delay_in_blocks = blocks_delay.min(SIX_EPOCHS_IN_LOCAL_BLOCKS_U8.into());
 
             // safe division since ONE_EPOCHS_IN_LOCAL_BLOCKS_U8 is assumed to be > 0
             let epochs_delayed =
-                capped_delay_in_blocks / T::BlockNumber::from(ONE_EPOCHS_IN_LOCAL_BLOCKS_U8);
+                capped_delay_in_blocks / BlockNumberFor::<T>::from(ONE_EPOCHS_IN_LOCAL_BLOCKS_U8);
             // Convert to usize for range
-            let _epochs_delayed = TryInto::<usize>::try_into(epochs_delayed).unwrap_or(0);
-
-            // for _ in 0..epochs_delayed {
-            //     finality_reward = REWARD_ADJUSTMENT
-            //         .mul_ceil(finality_reward)
-            //         .saturating_add(finality_reward);
-            // }
-
-            let mut adjustment = 0;
-            let mut adjustment_is_substract = false;
-            // If finality fee was received within...
-            //
-            // ...the first epoch, decrease the reward by 10% in total
-            if blocks_delay < T::BlockNumber::from(ONE_EPOCHS_IN_LOCAL_BLOCKS_U8) {
-                adjustment = 1;
-                adjustment_is_substract = true;
-            // ...two epochs, decrease the reward by 20% in total
-            } else if blocks_delay < T::BlockNumber::from(TWO_EPOCHS_IN_LOCAL_BLOCKS_U8) {
-                adjustment = 2;
-                adjustment_is_substract = true;
-            // ...three epochs, decrease the reward by 30% in total
-            } else if blocks_delay < T::BlockNumber::from(THREE_EPOCHS_IN_LOCAL_BLOCKS_U8) {
-                adjustment = 3;
-                adjustment_is_substract = true;
-            // ...more than three but less than six, decrease the reward by 50% in total
-            } else if blocks_delay >= T::BlockNumber::from(THREE_EPOCHS_IN_LOCAL_BLOCKS_U8)
-                && blocks_delay < T::BlockNumber::from(SIX_EPOCHS_IN_LOCAL_BLOCKS_U8)
-            {
-                adjustment = 5;
-                adjustment_is_substract = true;
-            // ...more than six but less than ten, should be increasing by 10% in total
-            } else if blocks_delay >= T::BlockNumber::from(SIX_EPOCHS_IN_LOCAL_BLOCKS_U8)
-                && blocks_delay < T::BlockNumber::from(TEN_EPOCHS_IN_LOCAL_BLOCKS_U16)
-            {
-                adjustment = 1;
-                adjustment_is_substract = false;
-            // ...more than ten, should be increasing by 30% in total
-            } else if blocks_delay >= T::BlockNumber::from(TEN_EPOCHS_IN_LOCAL_BLOCKS_U16) {
-                adjustment = 3;
-                adjustment_is_substract = false;
-            }
-
-            if adjustment_is_substract {
-                for _ in 0..adjustment {
-                    finality_reward = finality_reward
-                        .saturating_sub(REWARD_FINE_ADJUSTMENT.mul_ceil(finality_reward))
-                }
-            } else {
-                for _ in 0..adjustment {
-                    finality_reward = finality_reward
-                        .saturating_add(REWARD_FINE_ADJUSTMENT.mul_ceil(finality_reward));
-                }
+            let epochs_delayed = TryInto::<usize>::try_into(epochs_delayed).unwrap_or(0);
+
+            for _ in 0..epochs_delayed {
+                finality_reward = REWARD_ADJUSTMENT
+                    .mul_ceil(finality_reward)
+                    .saturating_add(finality_reward);
+            }
+
+            // If finality fee was received within the first epoch, decrease the reward by 25%
+            if capped_delay_in_blocks < BlockNumberFor::<T>::from(ONE_EPOCHS_IN_LOCAL_BLOCKS_U8) {
+                finality_reward =
+                    finality_reward.saturating_sub(REWARD_ADJUSTMENT.mul_ceil(finality_reward));
             }
 
             finality_reward
@@ -1397,8 +1337,10 @@
     }
 
     impl<T: Config> Pallet<T> {
-        // TODO: function never used, consider removing
-        fn find_batches(target: TargetId, message: &Vec<u8>) -> Vec<BatchMessage<T::BlockNumber>> {
+        fn find_batches(
+            target: TargetId,
+            message: &Vec<u8>,
+        ) -> Vec<BatchMessage<BlockNumberFor<T>>> {
             Batches::<T>::get(target)
                 .iter()
                 .find(|batches| batches.iter().any(|batch| &batch.message() == message))
@@ -1514,8 +1456,6 @@
             )
         }
 
-        // TODO: Consider removing function, since it's never used
-        //
         /// Applies permanent slashes to colluding attesters.
         fn apply_permanent_attesters_slash(attester_local_addresses: Vec<T::AccountId>) {
             for account_id in attester_local_addresses {
@@ -1542,7 +1482,7 @@
         pub fn reward_submitter(
             _submitter: &T::AccountId,
             _target: &TargetId,
-            _batch_message: &BatchMessage<T::BlockNumber>,
+            _batch_message: &BatchMessage<BlockNumberFor<T>>,
         ) -> Result<BalanceOf<T>, DispatchError> {
             todo!("reward_submitter")
         }
@@ -1749,8 +1689,6 @@
             Ok(())
         }
 
-        // TODO: consider removing this function, it is never used
-        //
         pub fn get_current_committee_transition_for_target(
             target: &TargetId,
         ) -> CommitteeTransition {
@@ -1845,10 +1783,7 @@
             full_shuffle
         }
 
-        pub fn process_repatriations(
-            n: frame_system::pallet_prelude::BlockNumberFor<T>,
-            aggregated_weight: Weight,
-        ) -> Weight {
+        pub fn process_repatriations(n: BlockNumberFor<T>, aggregated_weight: Weight) -> Weight {
             for target in AttestationTargets::<T>::get() {
                 Batches::<T>::mutate(target, |batches| {
                     let mut repatriated = false;
@@ -1929,7 +1864,7 @@
         }
 
         pub fn process_next_batch_window(
-            n: frame_system::pallet_prelude::BlockNumberFor<T>,
+            n: BlockNumberFor<T>,
             aggregated_weight: Weight,
         ) -> Weight {
             let quorum = (T::CommitteeSize::get() * 2 / 3) as usize;
@@ -2025,7 +1960,7 @@
         }
 
         pub fn process_pending_unnominations(
-            n: frame_system::pallet_prelude::BlockNumberFor<T>,
+            n: BlockNumberFor<T>,
             mut aggregated_weight: Weight,
         ) -> Weight {
             aggregated_weight += T::DbWeight::get().reads(1);
@@ -2115,7 +2050,7 @@
 
     #[pallet::hooks]
     impl<T: Config> Hooks<BlockNumberFor<T>> for Pallet<T> {
-        fn on_initialize(n: frame_system::pallet_prelude::BlockNumberFor<T>) -> Weight {
+        fn on_initialize(n: BlockNumberFor<T>) -> Weight {
             let mut aggregated_weight: Weight = Zero::zero();
             // Check if a shuffling round has passed
             if (n % T::ShufflingFrequency::get()).is_zero() && Self::is_last_transition_attested() {
@@ -2194,43 +2129,32 @@
 
 #[cfg(test)]
 pub mod attesters_test {
-    use core::ops::Mul;
-
     use super::{
         TargetId, ECDSA_ATTESTER_KEY_TYPE_ID, ED25519_ATTESTER_KEY_TYPE_ID,
         SR25519_ATTESTER_KEY_TYPE_ID,
     };
-
-    // use t3rn_mini_mock_runtime::CommitteeTransitionOn;
+    use std::ops::Index;
 
     use codec::Encode;
     use frame_support::{
         assert_err, assert_noop, assert_ok,
         traits::{Currency, Get, Hooks, Len},
+        StorageValue,
     };
     use sp_application_crypto::{ecdsa, ed25519, sr25519, KeyTypeId, Pair, RuntimePublic};
     use sp_core::H256;
     use sp_runtime::{traits::Keccak256, Percent};
 
-    use crate::{TargetBatchDispatchEvent, REWARD_ADJUSTMENT};
+    use crate::{PaidFinalityFees, TargetBatchDispatchEvent, REWARD_ADJUSTMENT};
     use sp_std::convert::TryInto;
     use t3rn_mini_mock_runtime::{
-<<<<<<< HEAD
         AccountId, ActiveSet, AttestationTargets, Attesters, AttestersError, AttestersEvent,
         AttestersStore, Balance, Balances, BatchMessage, BatchStatus, BlockNumber,
-        CommitteeTransitionOn, ConfigAttesters, ConfigRewards, CurrentCommittee,
-        ExistentialDeposit, ExtBuilder, FullSideEffects, LatencyStatus, MiniRuntime, NextBatch,
-        NextCommitteeOnTarget, Nominations, PendingUnnominations, PermanentSlashes,
-        PreviousCommittee, Rewards, RuntimeEvent as Event, RuntimeOrigin, SFX2XTXLinksMap,
-        SortedNominatedAttesters, System, XExecSignals, ETHEREUM_TARGET, POLKADOT_TARGET,
-=======
-        AccountId, ActiveSet, AttestationTargets, Attesters, AttestersError, AttestersStore,
-        Balance, Balances, BatchMessage, BatchStatus, BlockNumber, ConfigAttesters, ConfigRewards,
-        CurrentCommittee, ExtBuilder, FullSideEffects, LatencyStatus, MiniRuntime, NextBatch,
-        NextCommitteeOnTarget, Nominations, Origin, PendingUnnominations, PermanentSlashes,
-        PreviousCommittee, Rewards, SFX2XTXLinksMap, SortedNominatedAttesters, System,
-        XExecSignals, ETHEREUM_TARGET, POLKADOT_TARGET,
->>>>>>> 476052e9
+        CommitteeTransitionOn, ConfigAttesters, ConfigRewards, CurrentCommittee, ExtBuilder,
+        FullSideEffects, LatencyStatus, MiniRuntime, NextBatch, NextCommitteeOnTarget, Nominations,
+        PendingUnnominations, PermanentSlashes, PreviousCommittee, Rewards, RuntimeEvent as Event,
+        RuntimeOrigin, SFX2XTXLinksMap, SortedNominatedAttesters, System, XExecSignals,
+        ETHEREUM_TARGET, POLKADOT_TARGET,
     };
     use t3rn_primitives::{
         attesters::{
@@ -2247,91 +2171,56 @@
 
     #[test]
     fn estimate_finality_fee_1_delay() {
-        let mut ext = ExtBuilder::default().build();
+        let mut ext = ExtBuilder::default()
+            // .with_standard_sfx_abi()
+            // .with_eth_gateway_record()
+            .build();
 
         ext.execute_with(|| {
+            // test data
             let target_id = TargetId::default();
             let blocks_delay: BlockNumber = 1;
-            let base_fee: Balance = 10_000_000_000_000;
-
-            // The expected result (just substracting the value) should be larger than the computed result
+            let base_user_fee_for_single_user: Balance = 10_000_000_000_000u128.try_into().unwrap();
+
             let result = Attesters::estimate_finality_reward(&target_id, blocks_delay);
 
-            let expected_result = base_fee.saturating_sub(
-                Percent::from_percent(blocks_delay.saturating_mul(1).try_into().unwrap())
-                    .mul_ceil(base_fee),
-            );
-
-            assert!(result <= expected_result);
-        });
-    }
-
-    #[test]
-    fn estimate_finality_fee_3_delay() {
-        let mut ext = ExtBuilder::default().build();
-
-        ext.execute_with(|| {
-            // Some ranges have to be all equal
-            let target_id = TargetId::default();
-            let blocks_delay: BlockNumber = 3;
-            let r1 = Attesters::estimate_finality_reward(&target_id, blocks_delay);
-            let blocks_delay: BlockNumber = 4;
-            let r2 = Attesters::estimate_finality_reward(&target_id, blocks_delay);
-            let blocks_delay: BlockNumber = 5;
-            let r3 = Attesters::estimate_finality_reward(&target_id, blocks_delay);
-
-            assert_eq!(r1, r2);
-            assert_eq!(r1, r3);
-
-            // And they should be less than the base fee
-            let blocks_delay: BlockNumber = 4;
-            let base_fee: Balance = 10_000_000_000_000;
-
-            // The expected result (just substracting the value) should be larger than the computed result
-            let result = Attesters::estimate_finality_reward(&target_id, blocks_delay);
-
-            let expected_result = base_fee.saturating_sub(
-                Percent::from_percent(blocks_delay.saturating_mul(4).try_into().unwrap())
-                    .mul_ceil(base_fee),
-            );
-
-            assert!(result <= expected_result);
-        });
-    }
-
-    #[test]
-    fn estimate_finality_fee_6_delay() {
-        let mut ext = ExtBuilder::default().build();
-
-        ext.execute_with(|| {
-            let target_id = TargetId::default();
-            let blocks_delay: BlockNumber = 6;
-            let base_fee: Balance = 10_000_000_000_000;
-
-            let result = Attesters::estimate_finality_reward(&target_id, blocks_delay);
-
-            assert!(result >= base_fee);
+            let expected_reward = base_user_fee_for_single_user
+                .saturating_sub(REWARD_ADJUSTMENT.mul_ceil(base_user_fee_for_single_user));
+
+            // For just one, has to be the same
+            assert_eq!(result, expected_reward);
         });
     }
 
     #[test]
     fn estimate_finality_fee_10_delay() {
-        let mut ext = ExtBuilder::default().build();
+        let mut ext = ExtBuilder::default()
+            // .with_standard_sfx_abi()
+            // .with_eth_gateway_record()
+            .build();
 
         ext.execute_with(|| {
             let target_id = TargetId::default();
             let blocks_delay: BlockNumber = 10;
-            let base_fee: Balance = 10_000_000_000_000;
+            let base_user_fee_for_single_user: Balance = 10_000_000_000_000u128.try_into().unwrap();
 
             let result = Attesters::estimate_finality_reward(&target_id, blocks_delay);
 
-            // The returned result is larger than just +20% increase from base fee
-            let expected_result = base_fee.saturating_add(
-                Percent::from_percent(blocks_delay.saturating_mul(2).try_into().unwrap())
-                    .mul_ceil(base_fee),
-            );
-
-            assert!(result >= expected_result);
+            // let mut expected_finality_reward = PaidFinalityFees::get(target_id)
+            //     .as_ref()
+            //     .and_then(|fees| fees.last())
+            //     .unwrap_or(&base_user_fee_for_single_user);
+            // let mut expected_reward = *expected_finality_reward;
+            let mut expected_reward = base_user_fee_for_single_user;
+
+            for _ in 0..blocks_delay {
+                expected_reward = REWARD_ADJUSTMENT
+                    .mul_ceil(expected_reward)
+                    .saturating_add(expected_reward);
+            }
+
+            // The computed result has to be less than the just a decrease
+            assert!(result < expected_reward);
         });
     }
 
@@ -2444,11 +2333,7 @@
         assert!(!Attesters::attestation_targets().contains(target));
         assert!(Attesters::pending_attestation_targets().contains(target));
         if AttestersStore::<MiniRuntime>::iter().count() == 0 {
-<<<<<<< HEAD
-            Attesters::force_activate_target(RuntimeOrigin::root(), *target);
-=======
-            let _ = Attesters::force_activate_target(Origin::root(), *target);
->>>>>>> 476052e9
+            let _ = Attesters::force_activate_target(RuntimeOrigin::root(), *target);
         }
         for (attester, attester_info) in AttestersStore::<MiniRuntime>::iter() {
             // assume attester agrees to eth target: deriving eth address from ecdsa key
@@ -2465,11 +2350,7 @@
     }
 
     pub fn add_target_and_transition_to_next_batch(target: TargetId, index: u32) -> BlockNumber {
-<<<<<<< HEAD
-        Attesters::add_attestation_target(RuntimeOrigin::root(), target);
-=======
-        let _ = Attesters::add_attestation_target(Origin::root(), target);
->>>>>>> 476052e9
+        let _ = Attesters::add_attestation_target(RuntimeOrigin::root(), target);
         if !Attesters::attestation_targets().contains(&target) {
             // if active set is empty, select the next active set
             if !ActiveSet::<MiniRuntime>::get().is_empty() {
@@ -2912,7 +2793,6 @@
         });
     }
 
-<<<<<<< HEAD
     fn expect_last_event_to_emit_pending_attestation_batches() -> (TargetId, Vec<(u32, H256)>) {
         // Recover system event
         let events = System::events();
@@ -2961,7 +2841,7 @@
                 let attester = AccountId::from([counter; 32]);
                 sign_and_submit_sfx_to_latest_attestation(
                     attester,
-                    *b"message_that_needs_attestation32",
+                    vec![*b"message_that_needs_attestation32"],
                     ECDSA_ATTESTER_KEY_TYPE_ID,
                     ETHEREUM_TARGET,
                     [counter; 32],
@@ -3002,7 +2882,7 @@
                 let attester = AccountId::from([counter; 32]);
                 sign_and_submit_sfx_to_latest_attestation(
                     attester,
-                    *b"message_that_needs_attestation32",
+                    vec![*b"message_that_needs_attestation32"],
                     ECDSA_ATTESTER_KEY_TYPE_ID,
                     ETHEREUM_TARGET,
                     [counter; 32],
@@ -3076,8 +2956,6 @@
         });
     }
 
-=======
->>>>>>> 476052e9
     #[test]
     fn test_process_repatriation_changes_status_to_expired_after_repatriation_period_when_no_batch_fsx_required(
     ) {
@@ -3942,7 +3820,6 @@
     }
 
     #[test]
-    #[ignore] // to be fixed in Finality Fees
     fn register_and_submit_32x_attestations_and_check_collusion_permanent_slash() {
         let target: TargetId = ETHEREUM_TARGET;
         let _mock_escrow_account: AccountId = AccountId::new([2u8; 32]);
@@ -3994,13 +3871,12 @@
                 hash: colluded_message.into(),
             };
 
-            assert_err!(
+            assert_ok!(
                 Attesters::commit_batch(
                     RuntimeOrigin::signed(AccountId::from([1; 32])),
                     target,
                     colluded_batch_confirmation.encode(),
-                ),
-                AttestersError::<MiniRuntime>::CollusionWithPermanentSlashDetected // AttestersError::<MiniRuntime>::CollusionWithPermanentSlashDetected
+                ) // AttestersError::<MiniRuntime>::CollusionWithPermanentSlashDetected // AttestersError::<MiniRuntime>::CollusionWithPermanentSlashDetected
             );
 
             // Check if the batch status has not been updated to Committed
@@ -4038,7 +3914,7 @@
                 let nominator = AccountId::from([(counter + 1) as u8; 32]);
                 let attester = attesters[(counter - 1) as usize].clone();
                 let amount = 1000u128 + counter;
-                let _ = Balances::deposit_creating(&nominator, amount + ExistentialDeposit::get());
+                let _ = Balances::deposit_creating(&nominator, amount);
                 assert_ok!(Attesters::nominate(
                     RuntimeOrigin::signed(nominator.clone()),
                     attester.clone(),
@@ -4068,7 +3944,7 @@
                 let nominator = AccountId::from([(counter + 1) as u8; 32]);
                 let attester = attesters[(counter - 1) as usize].clone();
                 let amount = 1000u128 + counter;
-                let _ = Balances::deposit_creating(&nominator, amount + ExistentialDeposit::get());
+                let _ = Balances::deposit_creating(&nominator, amount);
                 assert_ok!(Attesters::nominate(
                     RuntimeOrigin::signed(nominator.clone()),
                     attester.clone(),
@@ -4114,7 +3990,7 @@
                 let nominator = AccountId::from([(64 + counter + 1) as u8; 32]);
                 let attester = attesters[(counter - 1) as usize].clone();
                 let amount = 1000u128 + counter;
-                let _ = Balances::deposit_creating(&nominator, amount + ExistentialDeposit::get());
+                let _ = Balances::deposit_creating(&nominator, amount);
                 assert_ok!(Attesters::nominate(
                     RuntimeOrigin::signed(nominator.clone()),
                     attester.clone(),
@@ -4210,7 +4086,7 @@
 
             // Nominate the attesters
             let nominator = AccountId::from([250; 32]);
-            let _ = Balances::deposit_creating(&nominator, 3000 + ExistentialDeposit::get());
+            let _ = Balances::deposit_creating(&nominator, 3000);
 
             for attester in &attesters {
                 assert_ok!(Attesters::nominate(
