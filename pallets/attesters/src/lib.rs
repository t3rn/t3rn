#![cfg_attr(not(feature = "std"), no_std)]

#[cfg(feature = "runtime-benchmarks")]
pub mod benchmarking;

pub use crate::pallet::*;

pub type TargetId = [u8; 4];

#[frame_support::pallet]
pub mod pallet {
    use super::*;
    t3rn_primitives::reexport_currency_types!();
    use tiny_keccak::{Hasher, Keccak};

    use codec::{Decode, Encode};
    use frame_support::{
        dispatch::DispatchResult,
        pallet_prelude::*,
        traits::{Currency, ExistenceRequirement, Len, Randomness, ReservableCurrency},
    };
    use frame_system::pallet_prelude::*;
    use sp_core::{hexdisplay::AsBytesRef, H256};
    use t3rn_abi::{recode::Codec, FilledAbi};
    pub use t3rn_primitives::portal::InclusionReceipt;

    use sp_runtime::{
        traits::{CheckedAdd, CheckedDiv, CheckedMul, Saturating, Zero},
        Percent,
    };
    use sp_std::{convert::TryInto, prelude::*};

    pub use t3rn_primitives::attesters::{
        AttesterInfo, AttestersChange, AttestersReadApi, AttestersWriteApi, BatchConfirmedSfxId,
        CommitteeTransitionIndices, LatencyStatus, PublicKeyEcdsa33b, Signature65b, COMMITTEE_SIZE,
        ECDSA_ATTESTER_KEY_TYPE_ID, ED25519_ATTESTER_KEY_TYPE_ID, SR25519_ATTESTER_KEY_TYPE_ID,
    };
    use t3rn_primitives::{
        attesters::{BatchingFactor, CommitteeRecoverable, CommitteeTransition},
        circuit::{Cause, CircuitStatus, ReadSFX},
        portal::Portal,
        rewards::RewardsWriteApi,
        xdns::Xdns,
        ExecutionVendor, GatewayVendor, SpeedMode,
    };

    #[derive(Clone, Encode, Decode, Eq, PartialEq, Debug, TypeInfo, PartialOrd)]
    pub enum BatchStatus {
        PendingMessage,
        PendingAttestation,
        ReadyForSubmissionByMajority,
        ReadyForSubmissionFullyApproved,
        Repatriated,
        Expired,
        Committed,
    }

    #[derive(Clone, Encode, Decode, Eq, PartialEq, Debug, TypeInfo)]
    pub struct BatchMessage<BlockNumber> {
        pub committed_sfx: Option<BatchConfirmedSfxId>,
        pub reverted_sfx: Option<BatchConfirmedSfxId>,
        pub next_committee: Option<CommitteeRecoverable>,
        pub banned_committee: Option<CommitteeRecoverable>,
        pub index: u32,
        // Below fields are not part of the message, but are used to track the state of the message
        pub signatures: Vec<(u32, Signature65b)>,
        pub created: BlockNumber,
        pub status: BatchStatus,
        pub latency: LatencyStatus,
    }

    impl<BlockNumber: Zero> Default for BatchMessage<BlockNumber> {
        fn default() -> Self {
            BatchMessage {
                committed_sfx: None,
                reverted_sfx: None,
                next_committee: None,
                banned_committee: None,
                signatures: Vec::new(),
                status: BatchStatus::PendingMessage,
                created: Zero::zero(),
                latency: LatencyStatus::OnTime,
                index: 0,
            }
        }
    }
    // Add the following method to `BatchMessage` struct
    impl<BlockNumber> BatchMessage<BlockNumber> {
        pub fn message(&self) -> Vec<u8> {
            let mut encoded_message = Vec::new();

            let mut encode_eth_committee_addresses_into_message =
                |committee: &CommitteeRecoverable| {
                    for recoverable in committee.iter() {
                        // Ensure recoverable address is 20 bytes long
                        if recoverable.as_bytes_ref().len() != 20 {
                            log::warn!(
                                "Recoverable address in BatchMessage::message() is not 20 bytes long: {:?}", recoverable.as_bytes_ref()
                            );
                            continue
                        }
                        // Encoding of Ethereum address will extend the length of the encoded message by 12 bytes to fill entire 32b word
                        // Extend the encoded message with 12 bytes of zeros to keep the length of the encoded message constant
                        const ETH_ADDRESS_LEN: usize = 20;
                        const ETH_ADDRESS_PADDING: usize = 12;
                        let mut eth_address_as_32b_word =
                            [0u8; ETH_ADDRESS_LEN + ETH_ADDRESS_PADDING];
                        eth_address_as_32b_word
                            [ETH_ADDRESS_PADDING..ETH_ADDRESS_LEN + ETH_ADDRESS_PADDING]
                            .copy_from_slice(recoverable.as_bytes_ref());
                        encoded_message.extend_from_slice(eth_address_as_32b_word.as_slice());
                    }
                };

            if let Some(ref committee) = self.next_committee {
                encode_eth_committee_addresses_into_message(committee);
            }
            if let Some(ref committee) = self.banned_committee {
                encode_eth_committee_addresses_into_message(committee);
            }
            if let Some(ref sfx_vec) = self.committed_sfx {
                for sfx in sfx_vec.iter() {
                    encoded_message.extend_from_slice(sfx.as_bytes());
                }
            }
            if let Some(ref sfx_vec) = self.reverted_sfx {
                for sfx in sfx_vec.iter() {
                    encoded_message.extend_from_slice(sfx.as_bytes());
                }
            }
            encoded_message.extend_from_slice(self.index.to_be_bytes().as_slice());
            encoded_message
        }

        pub fn message_hash(&self) -> H256 {
            let mut keccak = Keccak::v256();
            keccak.update(&self.message());
            let mut res: [u8; 32] = [0; 32];
            keccak.finalize(&mut res);
            H256::from(res)
        }

        pub fn is_empty(&self) -> bool {
            self.next_committee.is_none()
                && self.banned_committee.is_none()
                && self.committed_sfx.is_none()
                && self.reverted_sfx.is_none()
        }

        pub fn read_batching_factor(&self) -> u16 {
            let mut batching_factor = 0u16;
            if let Some(ref sfx) = self.committed_sfx {
                batching_factor = sfx.len() as u16;
            }
            if let Some(ref sfx) = self.reverted_sfx {
                batching_factor = batching_factor.saturating_add(sfx.len() as u16)
            }

            batching_factor
        }

        pub fn has_no_sfx(&self) -> bool {
            self.committed_sfx.is_none() && self.reverted_sfx.is_none()
        }
    }

    #[derive(Clone, Encode, Decode, Eq, PartialEq, Debug, TypeInfo)]
    pub enum Slash<BlockNumber> {
        // Slash for not submitting attestations
        LateOrNoSubmissionAtBlocks(Vec<BlockNumber>),
        // Permanent Slash for submitting invalid attestations
        Permanent,
    }

    #[derive(Clone, Encode, Decode, Eq, PartialEq, Debug, TypeInfo)]
    pub struct TargetBatchInclusionProof {
        // The batch message that was included in the block
        pub target_batch_message: Vec<u8>,
        // Signatures received on target
        pub signatures: Vec<(u32, Signature65b)>,
        // Inclusion merkle proof of the batch message
        pub inclusion_proof: Vec<u8>,
    }

    #[derive(Clone, Encode, Decode, Eq, PartialEq, Debug, TypeInfo)]
    pub struct TargetBatchDispatchEvent {
        // Signatures received on target
        pub signatures: Vec<(u32, Signature65b)>,
        // Message hash as H256 (32b)
        pub hash: H256,
        // The batch message that was included in the block
        pub message: Vec<u8>,
    }

    #[pallet::config]
    pub trait Config: frame_system::Config {
        type Event: From<Event<Self>> + IsType<<Self as frame_system::Config>::Event>;
        type ActiveSetSize: Get<u32>;
        type CommitteeSize: Get<u32>;
        type BatchingWindow: Get<Self::BlockNumber>;
        type RepatriationPeriod: Get<Self::BlockNumber>;
        type ShufflingFrequency: Get<Self::BlockNumber>;
        type MaxBatchSize: Get<u32>;
        type RewardMultiplier: Get<BalanceOf<Self>>;
        type CommitmentRewardSource: Get<Self::AccountId>;
        type SlashAccount: Get<Self::AccountId>;
        type Currency: ReservableCurrency<Self::AccountId>;
        type RandomnessSource: Randomness<Self::Hash, Self::BlockNumber>;
        type DefaultCommission: Get<Percent>;
        type MinNominatorBond: Get<BalanceOf<Self>>;
        type MinAttesterBond: Get<BalanceOf<Self>>;
        type Portal: Portal<Self>;
        type Rewards: RewardsWriteApi<Self::AccountId, BalanceOf<Self>, Self::BlockNumber>;
        type ReadSFX: ReadSFX<Self::Hash, Self::AccountId, BalanceOf<Self>, Self::BlockNumber>;
        type Xdns: Xdns<Self, BalanceOf<Self>>;
    }

    #[pallet::pallet]
    #[pallet::generate_store(pub(super) trait Store)]
    #[pallet::without_storage_info]
    pub struct Pallet<T>(_);

    #[pallet::storage]
    #[pallet::getter(fn attesters)]
    pub type Attesters<T: Config> = StorageMap<_, Blake2_128Concat, T::AccountId, AttesterInfo>;

    #[pallet::storage]
    pub type NextCommittee<T: Config> = StorageValue<_, Vec<T::AccountId>, ValueQuery>;

    #[pallet::storage]
    pub type CurrentCommittee<T: Config> = StorageValue<_, Vec<T::AccountId>, ValueQuery>;

    #[pallet::storage]
    pub type PreviousCommittee<T: Config> = StorageValue<_, Vec<T::AccountId>, ValueQuery>;

    #[pallet::storage]
    pub type CurrentRetributionPerSFXPercentage<T: Config> = StorageValue<_, Percent, ValueQuery>;

    #[pallet::storage]
    pub type CurrentSlashTreasuryBalance<T: Config> = StorageValue<_, Percent, ValueQuery>;

    #[pallet::storage]
    #[pallet::getter(fn sorted_nominated_attesters)]
    pub type SortedNominatedAttesters<T: Config> =
        StorageValue<_, Vec<(T::AccountId, BalanceOf<T>)>, ValueQuery>;

    #[pallet::storage]
    #[pallet::getter(fn active_set)]
    pub type ActiveSet<T: Config> = StorageValue<_, Vec<T::AccountId>, ValueQuery>;

    #[pallet::storage]
    #[pallet::getter(fn pending_slashes)]
    pub type PermanentSlashes<T: Config> = StorageValue<_, Vec<T::AccountId>, ValueQuery>;

    #[pallet::storage]
    #[pallet::getter(fn attestation_targets)]
    pub type AttestationTargets<T: Config> = StorageValue<_, Vec<TargetId>, ValueQuery>;

    #[pallet::storage]
    #[pallet::getter(fn pending_attestation_targets)]
    pub type PendingAttestationTargets<T: Config> = StorageValue<_, Vec<TargetId>, ValueQuery>;

    #[pallet::storage]
    #[pallet::getter(fn attesters_agreements)]
    pub type AttestersAgreements<T: Config> = StorageDoubleMap<
        _,
        Blake2_128Concat,
        T::AccountId, // Attester
        Blake2_128Concat,
        TargetId, // Target
        Vec<u8>,  // Recoverable pubkey/address from signature on target
    >;
    #[pallet::storage]
    #[pallet::getter(fn next_batches)]
    pub type NextBatch<T: Config> = StorageMap<_, Identity, TargetId, BatchMessage<T::BlockNumber>>;

    #[pallet::storage]
    #[pallet::getter(fn next_committee_on_target)]
    pub type NextCommitteeOnTarget<T: Config> =
        StorageMap<_, Identity, TargetId, CommitteeTransition>;

    #[pallet::storage]
    #[pallet::getter(fn batches_to_sign)]
    pub type BatchesToSign<T: Config> =
        StorageMap<_, Identity, TargetId, Vec<BatchMessage<T::BlockNumber>>>;

    #[pallet::storage]
    #[pallet::getter(fn batches)]
    pub type Batches<T: Config> =
        StorageMap<_, Identity, TargetId, Vec<BatchMessage<T::BlockNumber>>>;

    #[pallet::storage]
    #[pallet::getter(fn pending_unnominations)]
    pub type PendingUnnominations<T: Config> = StorageMap<
        _,
        Blake2_128Concat,
        T::AccountId,
        Vec<(T::AccountId, BalanceOf<T>, BlockNumberFor<T>)>,
    >;

    #[pallet::storage]
    #[pallet::getter(fn nominations)]
    pub type Nominations<T: Config> = StorageDoubleMap<
        _,
        Blake2_128Concat,
        T::AccountId, // Attester
        Blake2_128Concat,
        T::AccountId, // Nominator
        BalanceOf<T>,
    >;

    #[pallet::storage]
    #[pallet::getter(fn fast_confirmation_cost)]
    pub type FastConfirmationCost<T: Config> =
        StorageMap<_, Blake2_128Concat, TargetId, BalanceOf<T>>;

    #[pallet::storage]
    #[pallet::getter(fn paid_finality_fees)]
    pub type PaidFinalityFees<T: Config> =
        StorageMap<_, Blake2_128Concat, TargetId, Vec<BalanceOf<T>>>;

    #[pallet::storage]
    #[pallet::getter(fn auto_regression_param)]
    pub type AutoRegressionParam<T: Config> = StorageMap<_, Blake2_128Concat, TargetId, Percent>;

    #[pallet::event]
    #[pallet::generate_deposit(pub(super) fn deposit_event)]
    pub enum Event<T: Config> {
        AttesterRegistered(T::AccountId),
        AttesterDeregistrationScheduled(T::AccountId, T::BlockNumber),
        AttesterDeregistered(T::AccountId),
        AttestationSubmitted(T::AccountId),
        BatchingFactorRead(TargetId, Option<BatchingFactor>),
        NewAttestationBatch(TargetId, BatchMessage<T::BlockNumber>),
        NewAttestationMessageHash(TargetId, H256, ExecutionVendor),
        NewConfirmationBatch(TargetId, BatchMessage<T::BlockNumber>, Vec<u8>, H256),
        Nominated(T::AccountId, T::AccountId, BalanceOf<T>),
        NewTargetActivated(TargetId),
        NewTargetProposed(TargetId),
        AttesterAgreedToNewTarget(T::AccountId, TargetId, Vec<u8>),
        CurrentPendingAttestationBatches(TargetId, Vec<(u32, H256)>),
        UserFinalityFeeEstimated(TargetId, BalanceOf<T>, u16),
        FutureTotalFinalityFeeEstimated(TargetId, BalanceOf<T>, u16),
    }

    #[pallet::error]
    pub enum Error<T> {
        AttesterNotFound,
        ArithmeticOverflow,
        InvalidSignature,
        InvalidMessage,
        InvalidTargetInclusionProof,
        AlreadyRegistered,
        PublicKeyMissing,
        AttestationSignatureInvalid,
        AttestationDoubleSignAttempt,
        NotActiveSet,
        NotInCurrentCommittee,
        AttesterDidNotAgreeToNewTarget,
        NotRegistered,
        NoNominationFound,
        AlreadyNominated,
        NominatorNotEnoughBalance,
        NominatorBondTooSmall,
        AttesterBondTooSmall,
        MissingNominations,
        BatchHashMismatch,
        BatchNotFound,
        CollusionWithPermanentSlashDetected,
        BatchFoundWithUnsignableStatus,
        RejectingFromSlashedAttester,
        TargetAlreadyActive,
        TargetNotActive,
        XdnsTargetNotActive,
        XdnsGatewayDoesNotHaveEscrowAddressRegistered,
        SfxAlreadyRequested,
        AddAttesterAlreadyRequested,
        RemoveAttesterAlreadyRequested,
        NextCommitteeAlreadyRequested,
        BanAttesterAlreadyRequested,
        BatchAlreadyCommitted,
        CommitteeSizeTooLarge,
    }

    #[pallet::call]
    impl<T: Config> Pallet<T> {
        #[pallet::weight(10_000)]
        pub fn register_attester(
            origin: OriginFor<T>,
            self_nominate_amount: BalanceOf<T>,
            ecdsa_key: [u8; 33],
            ed25519_key: [u8; 32],
            sr25519_key: [u8; 32],
            custom_commission: Option<Percent>,
        ) -> DispatchResult {
            let account_id = ensure_signed(origin)?;

            // Check min. self-nomination bond
            ensure!(
                self_nominate_amount >= T::MinAttesterBond::get(),
                Error::<T>::AttesterBondTooSmall
            );

            // Ensure the attester is not already registered
            ensure!(
                !Attesters::<T>::contains_key(&account_id),
                Error::<T>::AlreadyRegistered
            );

            let commission = match custom_commission {
                Some(commission) => commission,
                None => T::DefaultCommission::get(),
            };

            let next_index = Attesters::<T>::iter().count() as u32;

            Attesters::<T>::insert(
                &account_id,
                AttesterInfo {
                    key_ec: ecdsa_key,
                    key_ed: ed25519_key,
                    key_sr: sr25519_key,
                    commission,
                    index: next_index,
                },
            );

            // Self nominate in order to be part of the active set selection
            Self::do_nominate(&account_id, &account_id, self_nominate_amount)?;

            Self::deposit_event(Event::AttesterRegistered(account_id));

            Ok(())
        }

        #[pallet::weight(10_000)]
        pub fn deregister_attester(origin: OriginFor<T>) -> DispatchResult {
            let attester = ensure_signed(origin)?;

            // Ensure the attester is registered
            ensure!(
                Attesters::<T>::contains_key(&attester),
                Error::<T>::NotRegistered
            );

            // Retreive the self-nomination amount
            let self_nomination =
                Nominations::<T>::get(&attester, &attester).unwrap_or(Zero::zero());

            // Schedule self-denomination
            // Calculate the block number when the unnomination can be processed after 2 x shuffling frequency
            let unlock_block = frame_system::Pallet::<T>::block_number()
                .checked_add(
                    &T::ShufflingFrequency::get()
                        .checked_mul(&T::BlockNumber::from(2u32))
                        .ok_or(Error::<T>::ArithmeticOverflow)?,
                )
                .ok_or(Error::<T>::ArithmeticOverflow)?;

            // Store the pending unnomination
            PendingUnnominations::<T>::mutate(&attester, |pending_unnominations| {
                let pending_unnominations = pending_unnominations.get_or_insert_with(Vec::new);
                pending_unnominations.push((attester.clone(), self_nomination, unlock_block));
            });

            Self::deposit_event(Event::AttesterDeregistrationScheduled(
                attester,
                unlock_block,
            ));

            Ok(())
        }

        #[pallet::weight(10_000)]
        pub fn remove_attestation_target(origin: OriginFor<T>, target: TargetId) -> DispatchResult {
            ensure_root(origin)?;

            let mut targets = AttestationTargets::<T>::get();

            // Remove target if exists
            if !targets.contains(&target) {
                targets.retain(|&x| x != target);
            }

            AttestationTargets::<T>::put(targets);
            PendingAttestationTargets::<T>::mutate(|pending| {
                if let Some(index) = pending.iter().position(|x| x == &target) {
                    pending.remove(index);
                }
            });

            // Purge all attestations for the target
            Batches::<T>::remove(target);
            BatchesToSign::<T>::remove(target);
            NextBatch::<T>::remove(target);

            Ok(())
        }

        #[pallet::weight(10_000)]
        pub fn agree_to_new_attestation_target(
            origin: OriginFor<T>,
            target: TargetId,
            recoverable: Vec<u8>,
        ) -> DispatchResult {
            let attester = ensure_signed(origin)?;

            // Ensure the attester is registered
            ensure!(
                Attesters::<T>::contains_key(&attester),
                Error::<T>::NotRegistered
            );

            AttestersAgreements::<T>::insert(&attester, target, recoverable.clone());

            Self::deposit_event(Event::AttesterAgreedToNewTarget(
                attester,
                target,
                recoverable,
            ));

            if Self::try_activate_new_target(&target) {
                Self::deposit_event(Event::NewTargetActivated(target));
            }

            Ok(())
        }

        #[pallet::weight(10_000)]
        pub fn force_activate_target(origin: OriginFor<T>, target: TargetId) -> DispatchResult {
            ensure_root(origin)?;

            // Ensure that gateway has the escrow address attached to it.
            ensure!(
                <T as Config>::Xdns::get_escrow_account(&target).is_ok(),
                Error::<T>::XdnsGatewayDoesNotHaveEscrowAddressRegistered
            );

            // Activate the new target
            PendingAttestationTargets::<T>::mutate(|pending| {
                if let Some(index) = pending.iter().position(|x| x == &target) {
                    pending.remove(index);
                }
            });
            AttestationTargets::<T>::mutate(|active| {
                if !active.contains(&target) {
                    active.push(target);
                }
            });

            Self::deposit_event(Event::NewTargetActivated(target));

            Ok(())
        }

        #[pallet::weight(10_000)]
        pub fn add_attestation_target(origin: OriginFor<T>, target: TargetId) -> DispatchResult {
            ensure_root(origin)?;

            // Ensure that gateway has the escrow address attached to it.
            ensure!(
                <T as Config>::Xdns::get_escrow_account(&target).is_ok(),
                Error::<T>::XdnsGatewayDoesNotHaveEscrowAddressRegistered
            );

            ensure!(
                !AttestationTargets::<T>::get().contains(&target),
                Error::<T>::TargetAlreadyActive
            );

            PendingAttestationTargets::<T>::mutate(|pending| {
                if !pending.contains(&target) {
                    pending.push(target);
                }
            });

            Self::deposit_event(Event::NewTargetProposed(target));

            Ok(())
        }

        #[pallet::weight(10_000)]
        pub fn submit_attestation(
            // Must be signed by the attester in current Committee
            origin: OriginFor<T>,
            // Message being a hash of the batch of attestations to sign
            message: H256,
            // Signature of the message
            signature: Vec<u8>,
            // Target of the attestation
            target: TargetId,
        ) -> DispatchResult {
            let account_id = ensure_signed(origin)?;

            // Ensure target is activated
            ensure!(
                AttestationTargets::<T>::get().contains(&target),
                Error::<T>::TargetNotActive
            );

            // Lookup the attester in the storage
            let attester = Attesters::<T>::get(&account_id).ok_or(Error::<T>::NotRegistered)?;

            // Check if active set
            ensure!(
                ActiveSet::<T>::get().contains(&account_id),
                Error::<T>::NotActiveSet
            );

            // Check if the attester is part of the current committee
            ensure!(
                CurrentCommittee::<T>::get().contains(&account_id),
                Error::<T>::NotInCurrentCommittee
            );

            let attested_recoverable = AttestersAgreements::<T>::get(&account_id, target)
                .ok_or(Error::<T>::AttesterDidNotAgreeToNewTarget)?;

            let vendor = <T as Config>::Xdns::get_verification_vendor(&target)
                .map_err(|_| Error::<T>::XdnsTargetNotActive)?;

            // ToDo: Generalize attesters to work with multiple ExecutionVendor architecture.
            //  For now, assume Ethereum.
            //  let _target_verification_vendor = T::Xdns::get_verification_vendor(&target)?;
            let is_verified = attester
                .verify_attestation_signature(
                    ECDSA_ATTESTER_KEY_TYPE_ID,
                    &message.encode(),
                    &signature,
                    attested_recoverable,
                    &vendor,
                )
                .map_err(|_| Error::<T>::InvalidSignature)?;

            let signature_65b: [u8; 65] = signature
                .try_into()
                .map_err(|_| Error::<T>::InvalidSignature)?;

            if !is_verified {
                PermanentSlashes::<T>::append(account_id);
                return Err(Error::<T>::RejectingFromSlashedAttester.into())
            }

            ensure!(is_verified, Error::<T>::AttestationSignatureInvalid);

            Batches::<T>::try_mutate(target, |batches_option| {
                let batches = batches_option.as_mut().ok_or(Error::<T>::BatchNotFound)?;

                // Find the batch with the status PendingAttestation and the same message
                let batch = batches
                    .iter_mut()
                    .find(|batch| batch.message_hash() == message)
                    .ok_or(Error::<T>::BatchNotFound)?;

                ensure!(
                    batch.status == BatchStatus::PendingAttestation
                        || batch.status == BatchStatus::ReadyForSubmissionByMajority,
                    Error::<T>::BatchFoundWithUnsignableStatus
                );

                // Check if the attester has already signed the batch
                ensure!(
                    !batch
                        .signatures
                        .iter()
                        .any(|(attester_index, _)| *attester_index == attester.index),
                    Error::<T>::AttestationDoubleSignAttempt
                );

                // Add signature to the batch
                batch.signatures.push((attester.index, signature_65b));

                // Update the status of the batch
                let quorum = (T::CommitteeSize::get() * 2 / 3) as usize;
                let full_approval = T::CommitteeSize::get() as usize;
                if batch.signatures.len() >= quorum {
                    log::debug!(
                        "Batch {:?} is ready for submission by majority",
                        batch.message_hash()
                    );
                }
                if batch.signatures.len() >= full_approval {
                    batch.status = BatchStatus::ReadyForSubmissionFullyApproved;
                    log::debug!(
                        "Batch {:?} is ready for submission by full approval",
                        batch.message_hash()
                    );
                    Self::deposit_event(Event::NewConfirmationBatch(
                        target,
                        batch.clone(),
                        batch.message(),
                        batch.message_hash(),
                    ));
                }

                Self::deposit_event(Event::AttestationSubmitted(account_id));

                Ok::<(), DispatchError>(())
            })?;

            Ok(())
        }

        #[pallet::weight(10_000)]
        pub fn commit_batch(
            origin: OriginFor<T>,
            target: TargetId,
            target_inclusion_proof_encoded: Vec<u8>, // Add this parameter to accept Ethereum batch hash
        ) -> DispatchResult {
            let submitter = ensure_signed(origin)?;

            let target_codec = T::Xdns::get_target_codec(&target)?;

            // ToDo: Check the source address of the batch ensuring matches Escrow contract address.
            let _target_escrow_address = T::Xdns::get_escrow_account(&target)?;

            let escrow_batch_success_descriptor = b"EscrowBatchSuccess:Event(\
                MessageHash:H256,\
            )"
            .to_vec();

            #[cfg(not(feature = "test-skip-verification"))]
            let escrow_inclusion_receipt = T::Portal::verify_event_inclusion(
                target,
                SpeedMode::Finalized,
                None,
                target_inclusion_proof_encoded,
            )?; // Todo: add escrow address
            #[cfg(feature = "test-skip-verification")]
            let escrow_inclusion_receipt = InclusionReceipt::<T::BlockNumber> {
                height: Zero::zero(),
                message: target_inclusion_proof_encoded,
                including_header: [0u8; 32].encode(),
            };

            #[cfg(not(feature = "test-skip-verification"))]
            let recoded_batch_event_bytes = FilledAbi::try_fill_abi(
                escrow_batch_success_descriptor.try_into()?,
                escrow_inclusion_receipt.message,
                target_codec.clone(),
            )?
            .recode_as(&target_codec, &Codec::Scale)?;

            #[cfg(feature = "test-skip-verification")]
            let recoded_batch_event_bytes = escrow_inclusion_receipt.message;

            let on_target_batch_event =
                TargetBatchDispatchEvent::decode(&mut &recoded_batch_event_bytes[..])
                    .map_err(|_| Error::<T>::InvalidTargetInclusionProof)?;

            let message = on_target_batch_event.message.clone();

            match Self::find_and_update_batch(target, &message) {
                Err(_e) => {
                    // At this point we know the valid message has been recorded on target Escrow Smart Contract
                    // If we can't find the corresponding batch by the message - we have a problem - attesters are colluding.
                    log::error!(
                        "Collusion detected on target: {:?} for message: {:?} with hash {:?}",
                        target,
                        &message,
                        on_target_batch_event.hash
                    );
                    Self::apply_permanent_attesters_slash(
                        on_target_batch_event
                            .signatures
                            .iter()
                            .map(|(attester_index, _)| *attester_index)
                            .collect(),
                    );

                    Err(Error::<T>::CollusionWithPermanentSlashDetected.into())
                },
                Ok(()) => Self::reward_submitter(submitter, target),
            }
        }

        #[pallet::weight(10_000)]
        pub fn set_confirmation_cost(
            origin: OriginFor<T>,
            target: TargetId,
            cost: BalanceOf<T>,
        ) -> DispatchResult {
            ensure_root(origin)?;

            FastConfirmationCost::<T>::insert(target, cost);

            Ok(())
        }

        #[pallet::weight(10_000)]
        pub fn read_latest_batching_factor_overview(origin: OriginFor<T>) -> DispatchResult {
            ensure_signed(origin)?;

            for target in AttestationTargets::<T>::get() {
                let batching_factor = <Pallet<T> as AttestersReadApi<T::AccountId, BalanceOf<T>>>::read_latest_batching_factor(&target);
                log::debug!(
                    "Batching factor for target {:?} is {:?}",
                    target,
                    batching_factor
                );
                Self::deposit_event(Event::BatchingFactorRead(target, batching_factor));
            }

            Ok(())
        }

        #[pallet::weight(10_000)]
        pub fn estimate_future_finality_fee(
            origin: OriginFor<T>,
            target: TargetId,
            n_windows_from_now: u16,
        ) -> DispatchResult {
            ensure_signed(origin)?;
            let batching_factor = <Pallet<T> as AttestersReadApi<T::AccountId, BalanceOf<T>>>::read_latest_batching_factor(&target);
            match batching_factor {
                Some(batching_factor) => {
                    let future_finality_fee = <Pallet<T> as AttestersReadApi<
                        T::AccountId,
                        BalanceOf<T>,
                    >>::estimate_future_finality_fee(
                        &target, n_windows_from_now, batching_factor
                    );
                    log::debug!(
                        "Future finality fee for target {:?} is {:?}",
                        target,
                        future_finality_fee
                    );
                    Self::deposit_event(Event::FutureTotalFinalityFeeEstimated(
                        target,
                        future_finality_fee,
                        n_windows_from_now,
                    ));
                    Ok(())
                },
                None => Err(Error::<T>::TargetNotActive.into()),
            }
        }

        #[pallet::weight(10_000)]
        pub fn estimate_user_finality_fee(
            origin: OriginFor<T>,
            target: TargetId,
            n_windows_from_now: u16,
        ) -> DispatchResult {
            ensure_signed(origin)?;

            let finality_fee = <Pallet<T> as AttestersReadApi<
                T::AccountId,
                BalanceOf<T>,
            >>::estimate_user_finality_fee(
                &target, n_windows_from_now
            )?;

            Self::deposit_event(Event::UserFinalityFeeEstimated(
                target,
                finality_fee,
                n_windows_from_now,
            ));

            Ok(())
        }

        #[pallet::weight(10_000)]
        pub fn nominate(
            origin: OriginFor<T>,
            attester: T::AccountId,
            amount: BalanceOf<T>,
        ) -> DispatchResult {
            let nominator = ensure_signed(origin)?;

            // Check min. nomination amount
            ensure!(
                amount >= T::MinNominatorBond::get(),
                Error::<T>::NominatorBondTooSmall
            );

            Self::do_nominate(&nominator, &attester, amount)?;
            Self::deposit_event(Event::Nominated(nominator, attester, amount));
            Ok(())
        }

        #[pallet::weight(10_000)]
        pub fn unnominate(origin: OriginFor<T>, attester: T::AccountId) -> DispatchResult {
            let nominator = ensure_signed(origin)?;

            // Read the nominations for the given attester
            let nominations = Self::read_nominations(&attester);

            // Find the nomination for the current nominator
            let nomination = nominations
                .iter()
                .find(|(nominator_id, _)| nominator_id == &nominator)
                .ok_or(Error::<T>::NoNominationFound)?;

            // Check if the nominator has an existing nomination
            ensure!(nomination.0 == nominator, Error::<T>::NoNominationFound);

            let amount = nomination.1;

            // Calculate the block number when the unnomination can be processed after 2 x shuffling frequency
            let unlock_block = frame_system::Pallet::<T>::block_number()
                + T::ShufflingFrequency::get() * 2u32.into();

            // Store the pending unnomination
            PendingUnnominations::<T>::mutate(&nominator, |pending_unnominations| {
                let pending_unnominations = pending_unnominations.get_or_insert_with(Vec::new);
                pending_unnominations.push((attester.clone(), amount, unlock_block));
            });

            Ok(())
        }
    }

    impl<T: Config> AttestersWriteApi<T::AccountId, DispatchError> for Pallet<T> {
        fn request_sfx_attestation_commit(
            target: TargetId,
            sfx_id: H256,
        ) -> Result<(), DispatchError> {
            NextBatch::<T>::try_mutate(target, |next_batch| {
                if let Some(ref mut next_batch) = next_batch {
                    if let Some(ref mut batch_sfx) = &mut next_batch.committed_sfx {
                        if batch_sfx.contains(&sfx_id) {
                            return Err("SfxAlreadyRequested".into())
                        } else {
                            batch_sfx.push(sfx_id);
                        }
                    } else {
                        next_batch.committed_sfx = Some(vec![sfx_id]);
                    }
                    Ok(())
                } else {
                    Err("BatchNotFound".into())
                }
            })
        }

        fn request_sfx_attestation_revert(
            target: TargetId,
            sfx_id: H256,
        ) -> Result<(), DispatchError> {
            NextBatch::<T>::try_mutate(target, |next_batch| {
                if let Some(ref mut next_batch) = next_batch {
                    if let Some(ref mut batch_sfx) = &mut next_batch.reverted_sfx {
                        if batch_sfx.contains(&sfx_id) {
                            return Err(Error::<T>::SfxAlreadyRequested.into())
                        } else {
                            batch_sfx.push(sfx_id);
                        }
                    } else {
                        next_batch.reverted_sfx = Some(vec![sfx_id]);
                    }
                    Ok(())
                } else {
                    Err(Error::<T>::BatchNotFound.into())
                }
            })
        }

        fn request_ban_attesters_attestation(
            ban_attester: &T::AccountId,
        ) -> Result<(), DispatchError> {
            for target in AttestationTargets::<T>::get() {
                let attester_recoverable = AttestersAgreements::<T>::get(ban_attester, target)
                    .ok_or(Error::<T>::AttesterDidNotAgreeToNewTarget)?;

                NextBatch::<T>::try_mutate(target, |next_batch| {
                    let next_batch = next_batch
                        .as_mut()
                        .ok_or::<DispatchError>(Error::<T>::BatchNotFound.into())?;

                    match &mut next_batch.banned_committee {
                        Some(attesters) => {
                            ensure!(
                                !attesters.contains(&attester_recoverable),
                                Error::<T>::BanAttesterAlreadyRequested
                            );
                            attesters.push(attester_recoverable);
                        },
                        None => {
                            next_batch.banned_committee = Some(vec![attester_recoverable]);
                        },
                    }
                    Ok::<(), DispatchError>(())
                })?;
            }

            Ok(())
        }

        fn request_next_committee_attestation() {
            for target in AttestationTargets::<T>::get() {
                if let Some(next_batch) = NextBatch::<T>::get(target) {
                    if next_batch.next_committee.is_none() {
                        let committee_transition_for_target =
                            Self::get_current_committee_transition_for_target(&target);
                        let committee_recoverable_on_target = committee_transition_for_target
                            .clone()
                            .into_iter()
                            .map(|(_index, recoverable)| recoverable)
                            .collect::<Vec<Vec<u8>>>();

                        let next_committee = match committee_recoverable_on_target.len() {
                            0 => None,
                            _ => Some(committee_recoverable_on_target),
                        };
                        // We only update the next_committee if it was None.
                        NextBatch::<T>::insert(
                            target,
                            BatchMessage {
                                next_committee,
                                ..next_batch
                            },
                        );
                        NextCommitteeOnTarget::<T>::insert(target, committee_transition_for_target);
                    }
                }
            }
        }
    }

    impl<T: Config> AttestersReadApi<T::AccountId, BalanceOf<T>> for Pallet<T> {
        fn previous_committee() -> Vec<T::AccountId> {
            PreviousCommittee::<T>::get()
        }

        fn estimate_user_finality_fee(
            target: &TargetId,
            n_epochs_from_now: u16,
        ) -> Result<BalanceOf<T>, DispatchError> {
            // Retrieve the latest batching factor for the target
            let batching_factor = match Self::read_latest_batching_factor(target) {
                Some(batching_factor) => batching_factor,
                None => return Err("BatchingFactorNotFoundForGivenTarget".into()),
            };

            let number_of_users = match n_epochs_from_now {
                0 => batching_factor.latest_confirmed,
                1 => batching_factor.latest_signed,
                _ => batching_factor
                    .up_to_last_10_confirmed
                    .get(n_epochs_from_now as usize)
                    .cloned()
                    .unwrap_or_default(),
            };

            // Retrieve the latest paid finality fee for the target
            let paid_finality_fees =
                PaidFinalityFees::<T>::get(target).unwrap_or(vec![Zero::zero()]);
            let total_fee = paid_finality_fees.get(0).unwrap_or(&Zero::zero()).clone();

            // Calculate the base user fee
            let base_user_fee = total_fee
                .checked_div(&BalanceOf::<T>::from(number_of_users as u32))
                .unwrap_or(Zero::zero());

            // Define an overcharge factor as a constant (here we use 5% for example)
            const OVERCHARGE_FACTOR: Percent = Percent::from_percent(5);

            // Calculate the total user fee with the overcharge
            let user_fee = OVERCHARGE_FACTOR
                .mul_ceil(base_user_fee)
                .saturating_add(base_user_fee);

            Ok(user_fee)
        }

        fn estimate_future_finality_fee(
            target: &TargetId,
            n_windows_from_now: u16,
            batching_factor: BatchingFactor,
        ) -> BalanceOf<T> {
            // Cache Zero::zero() as a constant
            let zero_balance: BalanceOf<T> = Zero::zero();

            let paid_finality_fees = PaidFinalityFees::<T>::get(target).unwrap_or_default();
            let last_paid_finality_fee = paid_finality_fees.get(0).unwrap_or(&zero_balance).clone();

            let last_batching_factor = batching_factor.latest_confirmed;
            let next_batching_factor = batching_factor.latest_signed;

            // Convert batching_factor ratio to Percent once before loop
            let batching_factor_ratio =
                Percent::from_rational(next_batching_factor, last_batching_factor);

            // Get the autoregressive parameter from storage
            let auto_regression_param: Percent =
                AutoRegressionParam::<T>::get(target).unwrap_or(Percent::from_percent(50));

            let mut prediction = last_paid_finality_fee;

            // Define decay factor for the influence of past fees
            const DECAY_FACTOR: Percent = Percent::from_percent(90);
            let mut decayed_param = auto_regression_param;

            // Loop n_windows_from_now times to predict future finality fee
            for i in 0..n_windows_from_now {
                prediction = prediction.saturating_add(
                    decayed_param.mul_ceil(
                        paid_finality_fees
                            .get(i as usize)
                            .unwrap_or(&zero_balance)
                            .clone(),
                    ),
                );

                // Decay the influence of past fees
                decayed_param = decayed_param.saturating_mul(DECAY_FACTOR);
            }

            // Adjust for expected change in batching factor
            prediction = batching_factor_ratio.mul_ceil(prediction);

            prediction
        }

        fn read_latest_batching_factor(target: &TargetId) -> Option<BatchingFactor> {
            // If target isn't active yet, return None
            if !AttestationTargets::<T>::get().contains(target) {
                return None
            }

            // Read amount of confirmed and reverted sfx out of last 10 confirmed batches, or fill with 0 if there aren't enough
            let up_to_last_10_confirmed: Vec<u16> =
                Self::get_batches(*target, BatchStatus::Committed)
                    .iter()
                    .rev()
                    .take(10)
                    .map(|batch| batch.read_batching_factor())
                    .collect::<Vec<u16>>()
                    .try_into()
                    .unwrap_or(vec![]);

            let latest_confirmed = *up_to_last_10_confirmed.first().unwrap_or(&0) as u16;

            let latest_signed = match Self::get_latest_batch_to_sign(*target) {
                Some(batch) => batch.read_batching_factor(),
                None => 0,
            };

            let current_next = match NextBatch::<T>::get(target) {
                Some(batch) => batch.read_batching_factor(),
                None => 0,
            };

            Some(BatchingFactor {
                latest_confirmed,
                latest_signed,
                current_next,
                up_to_last_10_confirmed,
            })
        }

        fn current_committee() -> Vec<T::AccountId> {
            CurrentCommittee::<T>::get()
        }

        // Select the oldest batch with PendingAttestation and return the LatencyStatus
        fn read_attestation_latency(target: &TargetId) -> Option<LatencyStatus> {
            let mut batches = Self::get_batches(*target, BatchStatus::PendingAttestation);
            batches.sort_by(|a, b| a.created.cmp(&b.created));
            let oldest_batch = batches.first();
            oldest_batch.map(|batch| batch.latency.clone())
        }

        fn active_set() -> Vec<T::AccountId> {
            ActiveSet::<T>::get()
        }

        fn honest_active_set() -> Vec<T::AccountId> {
            let active_set = ActiveSet::<T>::get();
            active_set
                .into_iter()
                .filter(|a| !Self::is_permanently_slashed(a))
                .collect()
        }

        fn read_attester_info(attester: &T::AccountId) -> Option<AttesterInfo> {
            Attesters::<T>::get(attester)
        }

        fn read_nominations(for_attester: &T::AccountId) -> Vec<(T::AccountId, BalanceOf<T>)> {
            Nominations::<T>::iter_prefix(for_attester)
                .map(|(nominator, balance)| (nominator, balance))
                .collect()
        }

        fn get_activated_targets() -> Vec<TargetId> {
            AttestationTargets::<T>::get()
        }
    }

    impl<T: Config> Pallet<T> {
        pub fn committee_size() -> usize {
            T::CommitteeSize::get() as usize
        }

        /// # apply_partial_stake_slash
        ///
        /// This function applies a partial slash to the stakes of an attester and its nominators.
        /// It returns the self-nomination balance of the given attester and the updated nomination balances
        /// of the nominators with an applied grace percent.
        ///
        /// ## Parameters
        ///
        /// - `attester`: The account ID of the attester whose stake is being slashed.
        /// - `nominations`: A vector of tuples where each tuple represents a nominator and its balance.
        /// - `percent_slash`: The percent of stake to slash from the attester.
        /// - `percent_nominator_grace`: The percent of stake to slash from the nominators.
        ///
        /// ## Returns
        ///
        /// This function returns a tuple containing two elements:
        ///
        /// - The first element is the self-nomination balance of the attester after the slash has been applied.
        /// - The second element is a vector of tuples where each tuple represents a nominator and its balance after the slash has been applied.
        ///
        /// If the attester is not found in the nominations, the function returns zero as the self-nomination balance
        /// and an empty vector as the list of nominators.
        pub fn apply_partial_stake_slash(
            attester: T::AccountId,
            nominations: Vec<(T::AccountId, BalanceOf<T>)>,
            percent_slash: Percent,
            percent_nominator_grace: Percent,
        ) -> (BalanceOf<T>, Vec<(T::AccountId, BalanceOf<T>)>) {
            // Find the attester's self nomination balance or return zero if not found
            let self_nomination_balance: BalanceOf<T> = nominations
                .iter()
                .find_map(|(nominator, balance)| {
                    if nominator == &attester {
                        Some(*balance)
                    } else {
                        None
                    }
                })
                .unwrap_or_else(|| {
                    log::warn!("Attester not found in nominations");
                    Zero::zero()
                });

            if self_nomination_balance.is_zero() {
                return (Zero::zero(), vec![])
            }

            // Calculate the amount to slash from the attester
            let slash_amount = percent_slash.mul_ceil(self_nomination_balance);

            // Update the nominations after slashing
            let nominators_after_slash = nominations
                .into_iter()
                .map(|(nominator, balance)| {
                    if nominator == attester {
                        // Subtract the slash amount from the attester's self nomination balance
                        (nominator, balance.saturating_sub(slash_amount))
                    } else {
                        // Subtract the nominator's grace amount from their nomination balance
                        let nominator_slash_amount = percent_nominator_grace.mul_ceil(balance);
                        (nominator, balance.saturating_sub(nominator_slash_amount))
                    }
                })
                .collect();

            (
                self_nomination_balance.saturating_sub(slash_amount),
                nominators_after_slash,
            )
        }

        /// Applies permanent slashes to colluding attesters.
        fn apply_permanent_attesters_slash(attester_indices: Vec<u32>) {
            for attester_index in attester_indices {
                if let Some((account_id, _attester_info)) =
                    Attesters::<T>::iter().find(|(_, info)| info.index == attester_index)
                {
                    PermanentSlashes::<T>::append(account_id);
                } else {
                    log::error!("Colluding attester index: {:?} not found", attester_index);
                }
            }
        }

        pub fn find_and_update_batch(target: TargetId, message: &Vec<u8>) -> DispatchResult {
            Batches::<T>::try_mutate(target, |batches_option| {
                let batches = batches_option.as_mut().ok_or(Error::<T>::BatchNotFound)?;
                let batch_by_message = batches
                    .iter_mut()
                    .find(|batch| &batch.message() == message)
                    .ok_or(Error::<T>::BatchNotFound)?;

                batch_by_message.status = BatchStatus::Committed;
                Ok(())
            })
        }

        pub fn reward_submitter(submitter: T::AccountId, target: TargetId) -> DispatchResult {
            let fast_confirmation_cost =
                FastConfirmationCost::<T>::get(target).unwrap_or(Zero::zero());
            let total_reward = fast_confirmation_cost.saturating_mul(T::RewardMultiplier::get());

            if total_reward > Zero::zero() {
                T::Currency::transfer(
                    &T::CommitmentRewardSource::get(),
                    &submitter,
                    total_reward,
                    ExistenceRequirement::KeepAlive,
                )?;
            }

            Ok(())
        }

        pub fn try_activate_new_target(target: &TargetId) -> bool {
            // Check if all members of the ActiveSet members have submitted their agreements
            let active_set = ActiveSet::<T>::get();
            let mut active_set_agreements = 0;
            for attester in active_set.iter() {
                if AttestersAgreements::<T>::contains_key(attester, target) {
                    active_set_agreements += 1;
                }
            }

            if active_set_agreements == active_set.len() {
                // Activate the new target
                PendingAttestationTargets::<T>::mutate(|pending| {
                    if let Some(index) = pending.iter().position(|x| x == target) {
                        pending.remove(index);
                    }
                });
                AttestationTargets::<T>::mutate(|active| {
                    if !active.contains(target) {
                        active.push(*target);
                    }
                });
                true
            } else {
                false
            }
        }

        pub fn get_batches(
            target: TargetId,
            by_status: BatchStatus,
        ) -> Vec<BatchMessage<T::BlockNumber>> {
            // Get the batches to sign
            match Batches::<T>::get(target) {
                Some(batches) => batches
                    .iter()
                    .filter(|b| b.status == by_status)
                    .cloned()
                    .collect(),
                None => vec![],
            }
        }

        pub fn get_batch_by_message(
            target: TargetId,
            message: Vec<u8>,
        ) -> Option<BatchMessage<T::BlockNumber>> {
            match Batches::<T>::get(target) {
                Some(batches) => batches.iter().find(|&b| b.message() == message).cloned(),
                None => None,
            }
        }

        pub fn get_batch_by_message_hash(
            target: TargetId,
            message_hash: H256,
        ) -> Option<BatchMessage<T::BlockNumber>> {
            match Batches::<T>::get(target) {
                Some(batches) => batches
                    .iter()
                    .find(|&b| b.message_hash() == message_hash)
                    .cloned(),
                None => None,
            }
        }

        pub fn get_batches_to_commit(target: TargetId) -> Vec<BatchMessage<T::BlockNumber>> {
            // Get the batches to sign
            match Batches::<T>::get(target) {
                Some(batches) => batches
                    .iter()
                    .filter(|b| {
                        b.status == BatchStatus::ReadyForSubmissionByMajority
                            || b.status == BatchStatus::ReadyForSubmissionFullyApproved
                    })
                    .cloned()
                    .collect(),
                None => vec![],
            }
        }

        pub fn get_latest_batch_to_commit(
            target: TargetId,
        ) -> Option<BatchMessage<T::BlockNumber>> {
            // Get the batches to sign
            let mut batches = Self::get_batches_to_commit(target);
            batches.sort_by(|a, b| b.index.cmp(&a.index));
            batches.first().cloned()
        }

        pub fn get_latest_batch_to_sign(target: TargetId) -> Option<BatchMessage<T::BlockNumber>> {
            let mut batches = Self::get_batches(target, BatchStatus::PendingAttestation);
            batches.sort_by(|a, b| b.created.cmp(&a.created));
            batches.first().cloned()
        }

        pub fn get_latest_batch_to_sign_hash(target: TargetId) -> Option<H256> {
            let mut batches = Self::get_batches(target, BatchStatus::PendingAttestation);
            batches.sort_by(|a, b| b.created.cmp(&a.created));
            batches.iter().map(|b| b.message_hash()).next()
        }

        pub fn get_latest_batch_to_sign_message(target: TargetId) -> Option<Vec<u8>> {
            let mut batches = Self::get_batches(target, BatchStatus::PendingAttestation);
            batches.sort_by(|a, b| b.created.cmp(&a.created));
            batches.iter().map(|b| b.message()).next()
        }

        fn update_sorted_nominated_attesters(
            attester: &T::AccountId,
            amount: BalanceOf<T>,
        ) -> bool {
            let mut all_indices_match = true;
            SortedNominatedAttesters::<T>::mutate(|attesters| {
                if let Some(index) = attesters.iter().position(|(a, _n)| a == attester) {
                    let total_nomination = attesters[index].1 - amount;
                    if total_nomination.is_zero() {
                        attesters.remove(index);
                    } else {
                        attesters[index] = (attester.clone(), total_nomination);
                    }

                    // Sort the attesters by their nomination amount
                    attesters.sort_by(|(_a1, n1), (_a2, n2)| n2.cmp(n1));

                    // Keep only the top 32 attesters in the list
                    attesters.truncate(32);
                } else {
                    log::warn!("Attester not found while updating sorted nominated attesters");
                    all_indices_match = false
                }
            });
            all_indices_match
        }

        pub fn do_nominate(
            nominator: &T::AccountId,
            attester: &T::AccountId,
            amount: BalanceOf<T>,
        ) -> DispatchResult {
            // Check if nominator has enough balance
            ensure!(
                T::Currency::free_balance(nominator) >= amount,
                Error::<T>::NominatorNotEnoughBalance
            );

            let current_nomination =
                Nominations::<T>::get(attester, nominator).unwrap_or(Zero::zero());

            let new_nomination = current_nomination + amount;
            Nominations::<T>::insert(attester, nominator, new_nomination);

            // Update the sorted list of nominated attesters
            SortedNominatedAttesters::<T>::try_mutate(|attesters| {
                let total_nomination = Nominations::<T>::iter_prefix(attester)
                    .map(|(_, balance)| balance)
                    .fold(Zero::zero(), |acc, balance| acc + balance);

                if let Some(index) = attesters.iter().position(|(a, _n)| a == attester) {
                    // Update the existing nomination amount
                    attesters[index] = (attester.clone(), total_nomination);
                } else {
                    // Add the new attester to the list
                    attesters.push((attester.clone(), total_nomination));
                }

                // Sort the attesters by their nomination amount
                attesters.sort_by(|(_a1, n1), (_a2, n2)| n2.cmp(n1));

                // Keep only the top 32 attesters in the list
                attesters.truncate(32);

                Ok::<(), Error<T>>(())
            })?;

            // Lock the nomination amount in the nominator's account
            T::Currency::reserve(nominator, amount)?;

            Ok(())
        }

        fn get_current_committee_transition_for_target(target: &TargetId) -> CommitteeTransition {
            let next_committee = NextCommittee::<T>::get();
            let mut committee_transition = Vec::new();

            for attester in &next_committee {
                if let Some(attester_info) = Attesters::<T>::get(attester) {
                    if let Some(checked_recoverable) =
                        AttestersAgreements::<T>::get(attester, target)
                    {
                        committee_transition.push((attester_info.index, checked_recoverable));
                    }
                }
            }

            committee_transition.sort_by(|(a, _), (b, _)| a.cmp(b));

            committee_transition
        }

        fn get_current_committee_indices() -> CommitteeTransitionIndices {
            let current_committee = CurrentCommittee::<T>::get();
            let mut committee_indices: CommitteeTransitionIndices = [0; COMMITTEE_SIZE]; // Initialize the committee_indices array

            for (i, attester) in current_committee.iter().enumerate() {
                if let Some(attester_info) = Attesters::<T>::get(attester) {
                    committee_indices[i] = attester_info.index;
                }
            }

            committee_indices.sort(); // Sorting the indices in ascending order

            committee_indices
        }

        fn shuffle_committee() -> bool {
            let active_set = ActiveSet::<T>::get();
            let active_set_size = active_set.len();

            let mut committee_size = T::CommitteeSize::get() as usize;

            let full_shuffle = if committee_size > active_set_size {
                committee_size = active_set_size;
                false
            } else {
                true
            };

            let current_committee = CurrentCommittee::<T>::get();
            let mut next_committee = NextCommittee::<T>::get();

            let shuffle_active_set = |shuffled_active_set: &mut Vec<T::AccountId>| {
                for i in (1..shuffled_active_set.len()).rev() {
                    let random_value = T::RandomnessSource::random(&i.to_be_bytes());
                    let random_index = random_value
                        .0
                        .as_ref()
                        .iter()
                        .fold(0usize, |acc, &val| (acc + val as usize) % (i + 1));

                    if i != random_index {
                        shuffled_active_set.swap(i, random_index);
                    }
                }
            };

            let mut shuffled_active_set = active_set.clone();

            shuffle_active_set(&mut shuffled_active_set);

            let new_committee = shuffled_active_set
                .clone()
                .into_iter()
                .take(committee_size)
                .collect::<Vec<T::AccountId>>();

            // Bootstrap case - if there is no current committee, we need to set it
            if next_committee.is_empty() {
                shuffled_active_set = active_set;
                shuffle_active_set(&mut shuffled_active_set);
                next_committee = shuffled_active_set
                    .into_iter()
                    .take(committee_size)
                    .collect::<Vec<T::AccountId>>();
            }

            CurrentCommittee::<T>::put(next_committee);
            PreviousCommittee::<T>::put(current_committee);
            NextCommittee::<T>::put(new_committee);

            full_shuffle
        }

        pub fn process_repatriations(n: T::BlockNumber, aggregated_weight: Weight) -> Weight {
            for target in AttestationTargets::<T>::get() {
                Batches::<T>::mutate(target, |batches| {
                    let mut repatriated = false;
                    if let Some(batches) = batches {
                        batches
                            .iter_mut()
                            .filter(|batch| {
                                batch.status == BatchStatus::PendingAttestation
                                    && batch.created + T::RepatriationPeriod::get() <= n
                            })
                            .for_each(|batch| {
                                // Merge both Reverted and Committed SFX, including status flags
                                let mut sfx_to_repatriate: Vec<(CircuitStatus, H256)> = vec![];

                                if let Some(batch_sfx) = batch.committed_sfx.as_ref() {
                                    for sfx_id in batch_sfx.iter() {
                                        sfx_to_repatriate.push((CircuitStatus::Committed, *sfx_id));
                                    }
                                }
                                if let Some(batch_sfx) = batch.reverted_sfx.as_ref() {
                                    for sfx_id in batch_sfx.iter() {
                                        sfx_to_repatriate.push((
                                            CircuitStatus::Reverted(Cause::Timeout),
                                            *sfx_id,
                                        ));
                                    }
                                }

                                sfx_to_repatriate
                                    .iter()
                                    .filter_map(|(status, sfx_id)| {
                                        T::Hash::decode(&mut &sfx_id.as_bytes()[..])
                                            .map(|sfx_id_as_hash| (sfx_id, sfx_id_as_hash, status))
                                            .ok()
                                    })
                                    .for_each(|(sfx_id, sfx_id_as_hash, status)| {
                                        let requester: Option<T::AccountId> =
                                            match T::ReadSFX::get_fsx_requester(sfx_id_as_hash) {
                                                Ok(requester) => Some(requester),
                                                Err(_) => None,
                                            };

                                        if let Ok(fsx) = T::ReadSFX::get_fsx(sfx_id_as_hash) {
                                            if T::Rewards::repatriate_for_late_attestation(
                                                sfx_id, &fsx, status, requester,
                                            ) {
                                                repatriated = true;
                                            }
                                        } else {
                                            log::warn!(
                                                "SFX not found while processing repatriations"
                                            );
                                        }
                                    });

                                batch.latency = match batch.latency {
                                    LatencyStatus::OnTime =>
                                        if repatriated {
                                            LatencyStatus::Late(1, 1)
                                        } else {
                                            LatencyStatus::Late(1, 0)
                                        },
                                    LatencyStatus::Late(n, r) =>
                                        if repatriated {
                                            LatencyStatus::Late(
                                                n.saturating_add(1),
                                                r.saturating_add(1),
                                            )
                                        } else {
                                            LatencyStatus::Late(n.saturating_add(1), r)
                                        },
                                }
                            });
                    }
                });
            }
            aggregated_weight
        }

        pub fn process_next_batch_window(n: T::BlockNumber, aggregated_weight: Weight) -> Weight {
            let quorum = (T::CommitteeSize::get() * 2 / 3) as usize;

            for target in AttestationTargets::<T>::get() {
                let mut new_next_batch = BatchMessage::default();
                new_next_batch.created = n;
                // If a batch exists, update its status
                Batches::<T>::mutate(target, |batches| {
                    if let Some(batches) = batches {
                        for mut batch in batches.iter_mut() {
                            if batch.status == BatchStatus::PendingAttestation
                                && batch.signatures.len() >= quorum
                            {
                                batch.status = BatchStatus::ReadyForSubmissionByMajority;
                                Self::deposit_event(Event::NewConfirmationBatch(
                                    target,
                                    batch.clone(),
                                    batch.message(),
                                    batch.message_hash(),
                                ));
                            } else {
                                // Mark the batch as late if it has not been attested for. Skip if BatchingWindow overlaps with RepatriationPeriod
                                if !((n % T::RepatriationPeriod::get()).is_zero()
                                    && !batch.has_no_sfx())
                                {
                                    batch.latency = match batch.latency {
                                        LatencyStatus::OnTime => LatencyStatus::Late(1, 0),
                                        LatencyStatus::Late(n, r) =>
                                            LatencyStatus::Late(n.saturating_add(1), r),
                                    };
                                }
                            }
                        }
                    }
                });

                let batches_pending_attestation =
                    Self::get_batches(target, BatchStatus::PendingAttestation);
                if !batches_pending_attestation.is_empty() {
                    // Emit all pending attestation batches for the target with indexes and message hashes
                    Self::deposit_event(Event::CurrentPendingAttestationBatches(
                        target,
                        batches_pending_attestation
                            .iter()
                            .map(|batch| (batch.index, batch.message_hash()))
                            .collect::<Vec<(u32, H256)>>(),
                    ));
                }

                if let Some(mut next_batch) = NextBatch::<T>::get(target) {
                    // Check if batch has pending messages to attest for
                    // Leave the batch empty if it has no messages to attest for
                    if !next_batch.is_empty() {
                        let message_hash = next_batch.message_hash();
                        next_batch.status = BatchStatus::PendingAttestation;
                        // Push the batch to the batches vector
                        Batches::<T>::append(target, &next_batch);
                        // Create a new empty batch for the next window
                        new_next_batch.index = next_batch.index.saturating_add(1);
                        NextBatch::<T>::insert(target, new_next_batch);

                        Self::deposit_event(Event::NewAttestationBatch(target, next_batch));

                        let execution_vendor = match T::Xdns::get_verification_vendor(&target) {
                            Ok(gv) => match gv {
                                GatewayVendor::Ethereum => ExecutionVendor::EVM,
                                _ => ExecutionVendor::Substrate,
                            },
                            Err(_) => ExecutionVendor::EVM,
                        };

                        Self::deposit_event(Event::NewAttestationMessageHash(
                            target,
                            message_hash,
                            execution_vendor,
                        ));
                    }
                } else {
                    // Create a new !first! empty batch for the next window on the newly accepted target
                    NextBatch::<T>::insert(target, new_next_batch);
                    Self::request_next_committee_attestation();
                }
            }
            aggregated_weight
        }

        pub fn is_permanently_slashed(account: &T::AccountId) -> bool {
            PermanentSlashes::<T>::get().contains(account)
        }

        pub fn process_pending_unnominations(
            n: T::BlockNumber,
            mut aggregated_weight: Weight,
        ) -> Weight {
            aggregated_weight += T::DbWeight::get().reads(1);
            for (nominator, pending_unnominations) in PendingUnnominations::<T>::iter() {
                let mut pending_unnominations = pending_unnominations.clone();
                let mut pending_unnominations_updated = false;
                let mut indices_to_remove = Vec::new();

                for (index, (attester, amount, unlock_block)) in
                    pending_unnominations.iter().enumerate()
                {
                    if unlock_block <= &n {
                        // Save the index to be removed later
                        indices_to_remove.push(index);
                        pending_unnominations_updated = true;

                        // Check if this is self-deregistration
                        if &nominator == attester {
                            // Retreive the self-nomination amount
                            let self_nomination =
                                Nominations::<T>::get(attester, attester).unwrap_or(Zero::zero());

                            if self_nomination.saturating_sub(*amount) < T::MinAttesterBond::get() {
                                // Handle full self-deregistration with releasing all the nominator's funds
                                for nomination in Nominations::<T>::iter_prefix(attester) {
                                    let (nominator, amount) = nomination;
                                    // Remove the nomination from storage
                                    Nominations::<T>::remove(attester, &nominator);
                                    // Unreserve the nominated amount in the nominator's account
                                    T::Currency::unreserve(&nominator, amount);
                                    aggregated_weight += T::DbWeight::get().writes(2);
                                }
                                // Remove the attester from the list of attesters
                                Attesters::<T>::remove(attester);
                                aggregated_weight += T::DbWeight::get().writes(1);
                                SortedNominatedAttesters::<T>::mutate(|attesters| {
                                    if let Some(index) =
                                        attesters.iter().position(|(a, _n)| a == attester)
                                    {
                                        attesters.remove(index);
                                    }
                                });
                                aggregated_weight += T::DbWeight::get().writes(1);

                                PendingUnnominations::<T>::remove(attester);
                                aggregated_weight += T::DbWeight::get().writes(1);

                                Self::deposit_event(Event::AttesterDeregistered(attester.clone()));

                                continue
                            }
                        }

                        // Unreserve the nominated amount in the nominator's account
                        T::Currency::unreserve(&nominator, *amount);
                        aggregated_weight += T::DbWeight::get().writes(1);

                        // Remove the nomination from storage
                        Nominations::<T>::remove(attester, &nominator);
                        aggregated_weight += T::DbWeight::get().writes(1);

                        // Update the sorted list of nominated attesters
                        let _ = Self::update_sorted_nominated_attesters(attester, *amount);
                        aggregated_weight += T::DbWeight::get().writes(1);
                    }
                }

                // Remove the pending unnomination from the list
                for &index in indices_to_remove.iter().rev() {
                    pending_unnominations.remove(index);
                }

                // Update the pending unnominations storage item if necessary
                if pending_unnominations_updated {
                    if pending_unnominations.is_empty() {
                        PendingUnnominations::<T>::remove(&nominator);
                    } else {
                        PendingUnnominations::<T>::insert(&nominator, pending_unnominations);
                    }
                    aggregated_weight += T::DbWeight::get().writes(1);
                }
            }

            aggregated_weight
        }
    }

    #[pallet::hooks]
    impl<T: Config> Hooks<BlockNumberFor<T>> for Pallet<T> {
        fn on_initialize(n: T::BlockNumber) -> Weight {
            let mut aggregated_weight: Weight = 0;
            // Check if a shuffling round has passed
            if (n % T::ShufflingFrequency::get()).is_zero() {
                // Process pending unnominations
                aggregated_weight = Self::process_pending_unnominations(n, aggregated_weight);
                // Update the active set of attesters
                ActiveSet::<T>::put(
                    SortedNominatedAttesters::<T>::get()
                        .iter()
                        .filter(|(account_id, _)| !Self::is_permanently_slashed(account_id))
                        .take(32)
                        .cloned()
                        .map(|(account_id, _balance)| account_id)
                        .collect::<Vec<T::AccountId>>(),
                );
                aggregated_weight += T::DbWeight::get().reads_writes(1, 1);

                // Call shuffle_committee
                Self::shuffle_committee();
                aggregated_weight += T::DbWeight::get().reads_writes(2, 2);
                Self::request_next_committee_attestation();
                aggregated_weight += T::DbWeight::get().reads_writes(2, 2);

                return aggregated_weight
            }

            if (n % T::BatchingWindow::get()).is_zero() {
                // Check if there any pending attestations to submit with the current batch
                aggregated_weight = Self::process_next_batch_window(n, aggregated_weight);
            }
            if (n % T::RepatriationPeriod::get()).is_zero() {
                aggregated_weight = Self::process_repatriations(n, aggregated_weight);
            }
            aggregated_weight
        }
    }

    // The genesis config type.
    #[pallet::genesis_config]
    pub struct GenesisConfig<T: Config> {
        pub phantom: PhantomData<T>,
        pub attestation_targets: Vec<TargetId>,
    }

    // The default value for the genesis config type.
    #[cfg(feature = "std")]
    impl<T: Config> Default for GenesisConfig<T> {
        fn default() -> Self {
            Self {
                phantom: Default::default(),
                attestation_targets: Default::default(),
            }
        }
    }

    // The build of genesis for the pallet.
    #[pallet::genesis_build]
    impl<T: Config> GenesisBuild<T> for GenesisConfig<T> {
        fn build(&self) {
            // Extend the list of attestation targets
            for target in self.attestation_targets.iter() {
                AttestationTargets::<T>::append(target);
            }

            for target in AttestationTargets::<T>::get() {
                let mut new_next_batch = BatchMessage::default();
                new_next_batch.created = frame_system::Pallet::<T>::block_number();
                // Create new batch for next window
                NextBatch::<T>::insert(target, new_next_batch.clone());
            }
        }
    }
}

#[cfg(test)]
pub mod attesters_test {
    use super::{
        TargetId, ECDSA_ATTESTER_KEY_TYPE_ID, ED25519_ATTESTER_KEY_TYPE_ID,
        SR25519_ATTESTER_KEY_TYPE_ID,
    };
    use std::ops::Index;

    use codec::Encode;
    use frame_support::{
        assert_err, assert_noop, assert_ok,
        traits::{Currency, Get, Hooks, Len},
        StorageValue,
    };
    use sp_application_crypto::{ecdsa, ed25519, sr25519, KeyTypeId, Pair, RuntimePublic};
    use sp_core::H256;
    use sp_runtime::traits::BlakeTwo256;

    use crate::TargetBatchDispatchEvent;
    use sp_std::convert::TryInto;
    use t3rn_mini_mock_runtime::{
<<<<<<< HEAD
        AccountId, ActiveSet, AttestationTargets, Attesters, AttestersError, AttestersEvent,
        AttestersStore, Balance, Balances, BatchMessage, BatchStatus, BlockNumber, ConfigAttesters,
        ConfigRewards, CurrentCommittee, Event, ExtBuilder, FullSideEffects, LatencyStatus,
        MiniRuntime, NextBatch, NextCommitteeOnTarget, Nominations, Origin, PendingUnnominations,
        PermanentSlashes, PreviousCommittee, Rewards, SFX2XTXLinksMap, SortedNominatedAttesters,
        System, XExecSignals,
=======
        AccountId, ActiveSet, AttestationTargets, Attesters, AttestersError, AttestersStore,
        Balance, Balances, BatchMessage, BatchStatus, BlockNumber, ConfigAttesters, ConfigRewards,
        CurrentCommittee, ExtBuilder, FullSideEffects, LatencyStatus, MiniRuntime, NextBatch,
        NextCommitteeOnTarget, Nominations, Origin, PendingUnnominations, PermanentSlashes,
        PreviousCommittee, Rewards, SFX2XTXLinksMap, SortedNominatedAttesters, System,
        XExecSignals, ETHEREUM_TARGET, POLKADOT_TARGET,
>>>>>>> aaa2ed73
    };
    use t3rn_primitives::{
        attesters::{
            ecdsa_pubkey_to_eth_address, AttesterInfo, AttestersReadApi, AttestersWriteApi,
            BatchingFactor, CommitteeRecoverable, CommitteeTransitionIndices,
        },
        circuit::{CircuitStatus, FullSideEffect, SecurityLvl, SideEffect, XExecSignal},
        claimable::{BenefitSource, CircuitRole, ClaimableArtifacts},
        TreasuryAccount, TreasuryAccountProvider,
    };
    use tiny_keccak::{Hasher, Keccak};

    pub fn deregister_attester(attester: AccountId) {
        // Assert that attester is register prior to deregistration
        assert!(AttestersStore::<MiniRuntime>::get(&attester).is_some(),);

        let self_nomination_amount = Nominations::<MiniRuntime>::get(&attester, &attester).unwrap();

        assert!(self_nomination_amount > <MiniRuntime as ConfigAttesters>::MinAttesterBond::get());

        let attester_balance_prior = Balances::free_balance(&attester);

        let nominations_state_prior = Nominations::<MiniRuntime>::iter_prefix(&attester)
            .map(|(nominator, nomination)| {
                (
                    nominator.clone(),
                    nomination,
                    Balances::free_balance(&nominator),
                )
            })
            .collect::<Vec<(AccountId, Balance, Balance)>>();

        assert_ok!(Attesters::deregister_attester(Origin::signed(
            attester.clone()
        ),));

        // Check Pending Unnomination is created
        assert!(PendingUnnominations::<MiniRuntime>::get(&attester).is_some());

        // Check Pending Unnomination is created with entire self-nomination amount
        assert_eq!(
            PendingUnnominations::<MiniRuntime>::get(&attester).unwrap(),
            vec![(attester.clone(), self_nomination_amount, 801u32)],
        );

        // Run to active to unlock block = 2 x shuffling frequency + next window
        Attesters::on_initialize(1200u32);

        // Assert that attester is deregistered
        assert!(AttestersStore::<MiniRuntime>::get(&attester).is_none(),);

        // Assume not in active set
        assert!(!ActiveSet::<MiniRuntime>::get()
            .iter()
            .any(|x| x == &attester));

        // Assume deposit is returned to attester
        assert_eq!(
            Balances::free_balance(&attester),
            attester_balance_prior + self_nomination_amount
        );

        // Assume nominators are refunded
        for (nominator, nomination, nominator_balance_prior) in nominations_state_prior {
            assert_eq!(
                Balances::free_balance(&nominator),
                nominator_balance_prior + nomination
            )
        }
    }

    pub fn select_new_committee() {
        // Run to the next shuffling window
        let shuffling_frequency = <MiniRuntime as ConfigAttesters>::ShufflingFrequency::get();
        let current_block = System::block_number();

        if current_block < shuffling_frequency {
            Attesters::on_initialize(shuffling_frequency);
            System::set_block_number(shuffling_frequency);
        } else {
            let shuffling_multiplier = current_block / shuffling_frequency;
            Attesters::on_initialize(shuffling_multiplier * shuffling_frequency);
            System::set_block_number(shuffling_multiplier * shuffling_frequency);
        }
        assert!(!ActiveSet::<MiniRuntime>::get().is_empty(),);
        assert!(!CurrentCommittee::<MiniRuntime>::get().is_empty(),);
    }

    pub fn register_attester_with_single_private_key(secret_key: [u8; 32]) -> AttesterInfo {
        // Register an attester
        let attester = AccountId::from(secret_key);

        let ecdsa_key = ecdsa::Pair::from_seed(&secret_key).public().to_raw_vec();
        let ed25519_key = ed25519::Pair::from_seed(&secret_key).public().to_raw_vec();
        let sr25519_key = sr25519::Pair::from_seed(&secret_key).public().to_raw_vec();

        let _ = Balances::deposit_creating(&attester, 100u128);

        assert_ok!(Attesters::register_attester(
            Origin::signed(attester.clone()),
            10u128,
            ecdsa_key.clone().try_into().unwrap(),
            ed25519_key.clone().try_into().unwrap(),
            sr25519_key.clone().try_into().unwrap(),
            None,
        ));

        // Run to active set selection
        Attesters::on_initialize(400u32);

        let attester_info: AttesterInfo = AttestersStore::<MiniRuntime>::get(&attester).unwrap();
        assert_eq!(attester_info.key_ed.encode(), ed25519_key);
        assert_eq!(attester_info.key_ec.encode(), ecdsa_key);
        assert_eq!(attester_info.key_sr.encode(), sr25519_key);
        attester_info
    }

    pub fn make_all_agree_to_new_target_or_force_if_no_active_set(target: &TargetId) {
        assert!(!Attesters::attestation_targets().contains(target));
        assert!(Attesters::pending_attestation_targets().contains(target));
        if AttestersStore::<MiniRuntime>::iter().count() == 0 {
            Attesters::force_activate_target(Origin::root(), *target);
        }
        for (attester, attester_info) in AttestersStore::<MiniRuntime>::iter() {
            // assume attester agrees to eth target: deriving eth address from ecdsa key
            let derived_eth_address = ecdsa_pubkey_to_eth_address(&attester_info.key_ec);
            assert_ok!(derived_eth_address);
            assert_ok!(Attesters::agree_to_new_attestation_target(
                Origin::signed(attester),
                *target,
                derived_eth_address.unwrap().encode(),
            ));
        }
        assert!(!Attesters::pending_attestation_targets().contains(target));
        assert!(Attesters::attestation_targets().contains(target));
    }

    pub fn add_target_and_transition_to_next_batch(target: TargetId, index: u32) -> BlockNumber {
        Attesters::add_attestation_target(Origin::root(), target);
        if !Attesters::attestation_targets().contains(&target) {
            // if active set is empty, select the next active set
            if !ActiveSet::<MiniRuntime>::get().is_empty() {
                select_new_committee();
            }
            assert_eq!(Attesters::pending_attestation_targets(), vec![target]);
            make_all_agree_to_new_target_or_force_if_no_active_set(&target);
        }

        transition_to_next_batch(target, index)
    }

    fn transition_to_next_batch(target: TargetId, index: u32) -> BlockNumber {
        let current_block: BlockNumber = System::block_number();
        let batching_window: BlockNumber = <MiniRuntime as ConfigAttesters>::BatchingWindow::get();

        // calculate the closest multiple of batching_window
        let closest_block = ((current_block / batching_window) + 1) * batching_window;

        System::set_block_number(closest_block);

        // Transition to the next batch
        System::set_block_number(closest_block);
        Attesters::on_initialize(closest_block);

        let next_batch = NextBatch::<MiniRuntime>::get(target).unwrap();
        assert_eq!(next_batch.status, BatchStatus::PendingMessage);
        // Pending message doesn't update if it's empty, therefore difficult to predict the created block number without more context
        assert!(next_batch.created <= closest_block);
        assert_eq!(next_batch.index, index);
        assert_eq!(next_batch.committed_sfx, None);
        assert_eq!(next_batch.reverted_sfx, None);
        assert_eq!(next_batch.banned_committee, None);
        assert_eq!(next_batch.signatures, Vec::new());

        System::set_block_number(closest_block);
        closest_block
    }

    #[test]
    fn register_attester_from_single_private_key() {
        let mut ext = ExtBuilder::default().build();
        ext.execute_with(|| {
            register_attester_with_single_private_key([1u8; 32]);
        });
    }

    #[test]
    fn deregister_attester_releases_all_funds() {
        let mut ext = ExtBuilder::default().build();
        ext.execute_with(|| {
            let _attester_info = register_attester_with_single_private_key([1u8; 32]);
            let attester_account_id = AccountId::from([1u8; 32]);

            deregister_attester(attester_account_id);
        });
    }

    // Returns H256 message hash + signature as Vec<u8>
    fn sign_and_submit_sfx_to_latest_attestation(
        attester: AccountId,
        message: [u8; 32],
        key_type: KeyTypeId,
        target: TargetId,
        secret_key: [u8; 32],
    ) -> (H256, Vec<u8>) {
        // Check if batch with message exists and if not create one
        if Attesters::get_latest_batch_to_sign_message(target).is_none() {
            let _current_block_1 = add_target_and_transition_to_next_batch(target, 0);

            let sfx_id_a = H256::from(message);
            Attesters::request_sfx_attestation_commit(target, sfx_id_a);

            let _current_block_2 = add_target_and_transition_to_next_batch(target, 1);
        }
        let latest_batch_hash = Attesters::get_latest_batch_to_sign_hash(target).unwrap();

        let signature: Vec<u8> = match key_type {
            ECDSA_ATTESTER_KEY_TYPE_ID => ecdsa::Pair::from_seed(&secret_key)
                .sign(latest_batch_hash.as_ref())
                .encode(),
            ED25519_ATTESTER_KEY_TYPE_ID => ed25519::Pair::from_seed(&secret_key)
                .sign(latest_batch_hash.as_ref())
                .encode(),
            SR25519_ATTESTER_KEY_TYPE_ID => sr25519::Pair::from_seed(&secret_key)
                .sign(latest_batch_hash.as_ref())
                .encode(),
            _ => panic!("Invalid key type"),
        };

        assert_ok!(Attesters::submit_attestation(
            Origin::signed(attester),
            latest_batch_hash,
            signature.clone(),
            target,
        ));

        (latest_batch_hash, signature)
    }

    #[test]
    fn submitting_attestation_reads_as_on_time_latency_status() {
        let mut ext = ExtBuilder::default()
            .with_standard_sfx_abi()
            .with_eth_gateway_record()
            .build();

        ext.execute_with(|| {
            // Register an attester
            let attester = AccountId::from([1; 32]);
            let _attester_info = register_attester_with_single_private_key([1u8; 32]);
            // Submit an attestation signed with the Ed25519 key
            let sfx_id_to_sign_on: [u8; 32] = *b"message_that_needs_attestation32";
            let (_hash, _signature) = sign_and_submit_sfx_to_latest_attestation(
                attester,
                sfx_id_to_sign_on,
                ECDSA_ATTESTER_KEY_TYPE_ID,
                ETHEREUM_TARGET,
                [1u8; 32],
            );

            let batch_latency = Attesters::read_attestation_latency(&ETHEREUM_TARGET);
            assert!(batch_latency.is_some());
            assert_eq!(batch_latency, Some(LatencyStatus::OnTime));
        });
    }

    #[test]
    fn register_and_submit_attestation_in_ecdsa() {
        let mut ext = ExtBuilder::default()
            .with_standard_sfx_abi()
            .with_eth_gateway_record()
            .build();
        ext.execute_with(|| {
            // Register an attester
            let attester = AccountId::from([1; 32]);
            let attester_info = register_attester_with_single_private_key([1u8; 32]);
            // Submit an attestation signed with the Ed25519 key
            let sfx_id_to_sign_on: [u8; 32] = *b"message_that_needs_attestation32";
            let (_hash, signature) = sign_and_submit_sfx_to_latest_attestation(
                attester,
                sfx_id_to_sign_on,
                ECDSA_ATTESTER_KEY_TYPE_ID,
                ETHEREUM_TARGET,
                [1u8; 32],
            );

            let latest_batch = Attesters::get_latest_batch_to_sign(ETHEREUM_TARGET);
            assert!(latest_batch.is_some());

            let latest_batch_some = latest_batch.unwrap();
            assert_eq!(latest_batch_some.status, BatchStatus::PendingAttestation);
            assert_eq!(
                latest_batch_some.signatures,
                vec![(attester_info.index, signature.try_into().unwrap())]
            );
        });
    }

    #[test]
    fn double_attestation_is_not_allowed() {
        let target = ETHEREUM_TARGET;
        let _mock_escrow_account: AccountId = AccountId::new([2u8; 32]);

        let mut ext = ExtBuilder::default()
            .with_standard_sfx_abi()
            .with_eth_gateway_record()
            .build();

        ext.execute_with(|| {
            // Register an attester
            let attester = AccountId::from([1; 32]);
            register_attester_with_single_private_key([1u8; 32]);
            // Submit an attestation signed with the Ed25519 key
            let sfx_id_to_sign_on: [u8; 32] = *b"message_that_needs_attestation32";
            let (message_hash, _signature) = sign_and_submit_sfx_to_latest_attestation(
                attester.clone(),
                sfx_id_to_sign_on,
                ECDSA_ATTESTER_KEY_TYPE_ID,
                target,
                [1u8; 32],
            );

            let same_signature_again = ecdsa::Pair::from_seed(&[1u8; 32])
                .sign(message_hash.as_ref())
                .encode();

            assert_err!(
                Attesters::submit_attestation(
                    Origin::signed(attester),
                    message_hash,
                    same_signature_again,
                    target,
                ),
                AttestersError::<MiniRuntime>::AttestationDoubleSignAttempt
            );
        });
    }

    #[test]
    fn test_adding_sfx_moves_next_batch_to_pending_attestation() {
        let mut ext = ExtBuilder::default()
            .with_standard_sfx_abi()
            .with_eth_gateway_record()
            .build();
        ext.execute_with(|| {
            let target: TargetId = ETHEREUM_TARGET;
            let current_block_1 = add_target_and_transition_to_next_batch(target, 0);

            let sfx_id_a = H256::repeat_byte(1);
            assert_ok!(Attesters::request_sfx_attestation_commit(target, sfx_id_a));

            let _current_block_2 = add_target_and_transition_to_next_batch(target, 1);

            assert_eq!(
                Attesters::get_batches(target, BatchStatus::PendingAttestation),
                vec![BatchMessage {
                    committed_sfx: Some(vec![sfx_id_a]),
                    reverted_sfx: None,
                    next_committee: None,
                    banned_committee: None,
                    signatures: vec![],
                    status: BatchStatus::PendingAttestation,
                    created: current_block_1,
                    latency: LatencyStatus::OnTime,
                    index: 0,
                }]
            );
        });
    }

    #[test]
    fn test_successfull_process_repatriation_for_pending_attestation_with_one_fsx_reverted() {
        let mut ext = ExtBuilder::default()
            .with_standard_sfx_abi()
            .with_eth_gateway_record()
            .build();
        ext.execute_with(|| {
            let target: TargetId = ETHEREUM_TARGET;
            let current_block_1 = add_target_and_transition_to_next_batch(target, 0);

            let repatriated_executor = AccountId::from([1u8; 32]);
            let mock_xtx_id = H256([2u8; 32]);
            let mock_fsx = FullSideEffect {
                input: SideEffect {
                    enforce_executor: Some(repatriated_executor.clone()),
                    target,
                    max_reward: 10,
                    insurance: 1,
                    action: [0u8; 4],
                    encoded_args: vec![],
                    signature: vec![],
                    reward_asset_id: None,
                },
                confirmed: None,
                security_lvl: SecurityLvl::Escrow,
                submission_target_height: 1,
                best_bid: None,
                index: 0,
            };

            let sfx_id = mock_fsx
                .input
                .generate_id::<BlakeTwo256>(mock_xtx_id.as_bytes(), 0u32);

            assert_ok!(Attesters::request_sfx_attestation_revert(target, sfx_id));

            let _current_block_2 = add_target_and_transition_to_next_batch(target, 1);

            let pending_batches = Attesters::get_batches(target, BatchStatus::PendingAttestation);
            assert_eq!(pending_batches.len(), 1);
            let pending_batch = pending_batches[0].clone();
            assert_eq!(pending_batch.reverted_sfx, Some(vec![sfx_id]));
            assert_eq!(pending_batch.committed_sfx, None);
            assert_eq!(pending_batch.created, current_block_1);

            const SLASH_TREASURY_BALANCE: Balance = 100;
            Balances::deposit_creating(
                &MiniRuntime::get_treasury_account(TreasuryAccount::Slash),
                SLASH_TREASURY_BALANCE,
            );

            FullSideEffects::<MiniRuntime>::insert(mock_xtx_id, vec![vec![mock_fsx.clone()]]);
            SFX2XTXLinksMap::<MiniRuntime>::insert(sfx_id, mock_xtx_id);

            let repatriation_period: BlockNumber =
                <MiniRuntime as ConfigAttesters>::RepatriationPeriod::get();
            Attesters::on_initialize(2 * repatriation_period);

            // The batch should change the status to Repatriated
            let the_same_batch =
                Attesters::get_batch_by_message(target, pending_batch.message()).unwrap();

            assert_eq!(the_same_batch.status, BatchStatus::PendingAttestation);
            assert_eq!(the_same_batch.latency, LatencyStatus::Late(1, 1));

            assert_eq!(
                Rewards::get_pending_claims(repatriated_executor.clone()),
                Some(vec![ClaimableArtifacts {
                    beneficiary: repatriated_executor,
                    role: CircuitRole::Executor,
                    total_round_claim: mock_fsx.input.max_reward / 2,
                    benefit_source: BenefitSource::SlashTreasury,
                }])
            );
        });
    }

    #[test]
    fn test_successfull_process_repatriation_for_pending_attestation_with_one_fsx() {
        let mut ext = ExtBuilder::default()
            .with_standard_sfx_abi()
            .with_eth_gateway_record()
            .build();
        ext.execute_with(|| {
            let target: TargetId = ETHEREUM_TARGET;
            let current_block_1 = add_target_and_transition_to_next_batch(target, 0);

            let repatriated_requester = AccountId::from([4u8; 32]);
            let repatriated_executor = AccountId::from([1u8; 32]);
            let mock_xtx_id = H256([2u8; 32]);
            let mock_fsx = FullSideEffect {
                input: SideEffect {
                    enforce_executor: Some(repatriated_executor),
                    target,
                    max_reward: 10,
                    insurance: 1,
                    action: [0u8; 4],
                    encoded_args: vec![],
                    signature: vec![],
                    reward_asset_id: None,
                },
                confirmed: None,
                security_lvl: SecurityLvl::Escrow,
                submission_target_height: 1,
                best_bid: None,
                index: 0,
            };

            let mock_xtx = XExecSignal {
                requester: repatriated_requester.clone(),
                requester_nonce: 1,
                timeouts_at: 1,
                speed_mode: Default::default(),
                delay_steps_at: None,
                status: CircuitStatus::Committed,
                steps_cnt: (0, 0),
            };

            let sfx_id = mock_fsx
                .input
                .generate_id::<BlakeTwo256>(mock_xtx_id.as_bytes(), 0u32);

            assert_ok!(Attesters::request_sfx_attestation_commit(target, sfx_id));

            let _current_block_2 = add_target_and_transition_to_next_batch(target, 1);

            let pending_batches = Attesters::get_batches(target, BatchStatus::PendingAttestation);
            assert_eq!(pending_batches.len(), 1);
            let pending_batch = pending_batches[0].clone();
            assert_eq!(pending_batch.committed_sfx, Some(vec![sfx_id]));
            assert_eq!(pending_batch.reverted_sfx, None);
            assert_eq!(pending_batch.created, current_block_1);

            const SLASH_TREASURY_BALANCE: Balance = 100;
            Balances::deposit_creating(
                &MiniRuntime::get_treasury_account(TreasuryAccount::Slash),
                SLASH_TREASURY_BALANCE,
            );

            XExecSignals::<MiniRuntime>::insert(mock_xtx_id, mock_xtx);
            FullSideEffects::<MiniRuntime>::insert(mock_xtx_id, vec![vec![mock_fsx.clone()]]);
            SFX2XTXLinksMap::<MiniRuntime>::insert(sfx_id, mock_xtx_id);

            let repatriation_period: BlockNumber =
                <MiniRuntime as ConfigAttesters>::RepatriationPeriod::get();
            Attesters::on_initialize(2 * repatriation_period);

            // The batch should change the status to Repatriated
            let the_same_batch =
                Attesters::get_batch_by_message(target, pending_batch.message()).unwrap();

            assert_eq!(the_same_batch.status, BatchStatus::PendingAttestation);
            assert_eq!(the_same_batch.latency, LatencyStatus::Late(1, 1));
            assert_eq!(
                Rewards::get_pending_claims(repatriated_requester.clone()),
                Some(vec![ClaimableArtifacts {
                    beneficiary: repatriated_requester,
                    role: CircuitRole::Requester,
                    total_round_claim: mock_fsx.input.max_reward / 2,
                    benefit_source: BenefitSource::SlashTreasury,
                }])
            );
        });
    }

    #[test]
    fn test_process_repatriation_changes_status_to_expired_after_repatriation_period_when_fsx_not_found(
    ) {
        let mut ext = ExtBuilder::default()
            .with_standard_sfx_abi()
            .with_eth_gateway_record()
            .build();
        ext.execute_with(|| {
            let target: TargetId = ETHEREUM_TARGET;
            let current_block_1 = add_target_and_transition_to_next_batch(target, 0);

            let sfx_id = H256([3u8; 32]);

            assert_ok!(Attesters::request_sfx_attestation_commit(target, sfx_id));

            let _current_block_2 = add_target_and_transition_to_next_batch(target, 1);

            let pending_batches = Attesters::get_batches(target, BatchStatus::PendingAttestation);
            assert_eq!(pending_batches.len(), 1);
            let pending_batch = pending_batches[0].clone();
            assert_eq!(pending_batch.committed_sfx, Some(vec![sfx_id]));
            assert_eq!(pending_batch.created, current_block_1);

            const SLASH_TREASURY_BALANCE: Balance = 100;
            Balances::deposit_creating(
                &MiniRuntime::get_treasury_account(TreasuryAccount::Slash),
                SLASH_TREASURY_BALANCE,
            );

            let repatriation_period: BlockNumber =
                <MiniRuntime as ConfigAttesters>::RepatriationPeriod::get();
            Attesters::on_initialize(2 * repatriation_period);

            // The batch should change the status to Expired
            let the_same_batch =
                Attesters::get_batch_by_message(target, pending_batch.message()).unwrap();
            assert_eq!(the_same_batch.status, BatchStatus::PendingAttestation);
            assert_eq!(the_same_batch.latency, LatencyStatus::Late(1, 0));
        });
    }

    #[test]
    fn test_process_repatriation_changes_status_to_expired_after_repatriation_period_when_no_batch_fsx_required(
    ) {
        let mut ext = ExtBuilder::default()
            .with_standard_sfx_abi()
            .with_eth_gateway_record()
            .build();
        ext.execute_with(|| {
            let target: TargetId = ETHEREUM_TARGET;

            for counter in 1..33u8 {
                // Register an attester
                let _attester = AccountId::from([counter; 32]);
                register_attester_with_single_private_key([counter; 32]);
            }

            let current_block_1 = add_target_and_transition_to_next_batch(target, 0);

            Attesters::request_next_committee_attestation();

            let _current_block_2 = add_target_and_transition_to_next_batch(target, 1);

            let pending_batches = Attesters::get_batches(target, BatchStatus::PendingAttestation);
            assert_eq!(pending_batches.len(), 1);
            let pending_batch = pending_batches[0].clone();
            assert_eq!(pending_batch.committed_sfx, None);
            assert_eq!(pending_batch.created, current_block_1);

            const SLASH_TREASURY_BALANCE: Balance = 100;
            Balances::deposit_creating(
                &MiniRuntime::get_treasury_account(TreasuryAccount::Slash),
                SLASH_TREASURY_BALANCE,
            );

            let repatriation_period: BlockNumber =
                <MiniRuntime as ConfigAttesters>::RepatriationPeriod::get();
            Attesters::on_initialize(2 * repatriation_period);

            // The batch should change the status to Expired
            let the_same_batch =
                Attesters::get_batch_by_message(target, pending_batch.message()).unwrap();

            assert_eq!(the_same_batch.status, BatchStatus::PendingAttestation);
            assert_eq!(the_same_batch.latency, LatencyStatus::Late(1, 0));
        });
    }

    #[test]
    fn test_pending_attestation_batch_with_single_sfx_yields_correct_message_hash() {
        let mut ext = ExtBuilder::default()
            .with_standard_sfx_abi()
            .with_eth_gateway_record()
            .build();
        ext.execute_with(|| {
            let target: TargetId = ETHEREUM_TARGET;
            let _current_block_1 = add_target_and_transition_to_next_batch(target, 0);

            let sfx_id_a = H256::repeat_byte(1);
            assert_ok!(Attesters::request_sfx_attestation_commit(target, sfx_id_a));

            let _current_block_2 = add_target_and_transition_to_next_batch(target, 1);

            let (_message_hash, expected_message_bytes) =
                calculate_hash_for_sfx_message(sfx_id_a.into(), 0);

            assert_eq!(
                Attesters::get_latest_batch_to_sign_message(target),
                Some(expected_message_bytes.clone())
            );

            let mut keccak = Keccak::v256();
            keccak.update(&expected_message_bytes);
            let mut res: [u8; 32] = [0; 32];
            keccak.finalize(&mut res);
            let expected_keccak_sfx_hash = H256::from(res);
            assert_eq!(
                Attesters::get_latest_batch_to_sign_hash(target),
                Some(expected_keccak_sfx_hash)
            );
        });
    }

    #[test]
    fn test_pending_attestation_batch_with_committee_transition_yields_correct_message_hash() {
        let mut ext = ExtBuilder::default()
            .with_standard_sfx_abi()
            .with_eth_gateway_record()
            .build();
        ext.execute_with(|| {
            let target: TargetId = ETHEREUM_TARGET;
            for counter in 1..33u8 {
                // Register an attester
                let _attester = AccountId::from([counter; 32]);
                register_attester_with_single_private_key([counter; 32]);
            }

            let current_block_1 = add_target_and_transition_to_next_batch(target, 0);

            let _committee_transition: CommitteeTransitionIndices = [
                1u32, 2u32, 3u32, 4u32, 5u32, 6u32, 7u32, 8u32, 9u32, 10u32, 11u32, 12u32, 13u32,
                14u32, 15u32, 16u32, 17u32, 18u32, 19u32, 20u32, 21u32, 22u32, 23u32, 24u32, 25u32,
                26u32, 27u32, 28u32, 29u32, 30u32, 31u32, 32u32,
            ];

            Attesters::request_next_committee_attestation();

            let sfx_id_a = H256::repeat_byte(1);
            assert_ok!(Attesters::request_sfx_attestation_commit(target, sfx_id_a));

            let ban_attester = AccountId::from([3; 32]);
            assert_ok!(Attesters::request_ban_attesters_attestation(&ban_attester));

            let _current_block_2 = add_target_and_transition_to_next_batch(target, 1);

            let expected_transition: Option<CommitteeRecoverable> = Some(vec![
                vec![
                    26, 100, 47, 14, 60, 58, 245, 69, 231, 172, 189, 56, 176, 114, 81, 179, 153, 9,
                    20, 241,
                ],
                vec![
                    80, 80, 164, 244, 179, 249, 51, 140, 52, 114, 220, 192, 26, 135, 199, 106, 20,
                    75, 60, 156,
                ],
                vec![
                    51, 37, 167, 132, 37, 241, 122, 126, 72, 126, 181, 102, 107, 43, 253, 147, 171,
                    176, 108, 112,
                ],
                vec![
                    196, 139, 129, 43, 180, 52, 1, 57, 44, 3, 115, 129, 172, 169, 52, 244, 6, 156,
                    5, 23,
                ],
                vec![
                    208, 154, 209, 64, 128, 212, 178, 87, 168, 25, 164, 245, 121, 184, 72, 91, 232,
                    143, 8, 108,
                ],
                vec![
                    12, 176, 48, 209, 26, 139, 228, 139, 96, 65, 136, 87, 135, 77, 238, 230, 29,
                    16, 113, 224,
                ],
                vec![
                    74, 98, 49, 102, 35, 173, 69, 127, 2, 205, 197, 217, 151, 222, 214, 122, 56,
                    62, 197, 105,
                ],
                vec![
                    153, 200, 81, 234, 163, 195, 151, 105, 20, 214, 59, 130, 44, 103, 226, 1, 236,
                    11, 251, 184,
                ],
                vec![
                    88, 218, 153, 10, 143, 74, 58, 108, 167, 203, 99, 21, 214, 138, 20, 1, 5, 145,
                    115, 82,
                ],
                vec![
                    193, 113, 3, 61, 92, 191, 247, 23, 95, 41, 223, 211, 166, 61, 218, 61, 111,
                    143, 56, 94,
                ],
                vec![
                    242, 136, 236, 175, 21, 121, 14, 252, 172, 82, 137, 70, 150, 58, 109, 184, 195,
                    248, 33, 29,
                ],
                vec![
                    99, 70, 123, 2, 167, 56, 36, 8, 168, 69, 165, 235, 133, 181, 35, 139, 138, 77,
                    208, 237,
                ],
                vec![
                    34, 156, 120, 75, 147, 204, 180, 64, 249, 29, 197, 19, 44, 116, 169, 83, 25,
                    73, 125, 244,
                ],
                vec![
                    129, 161, 247, 202, 26, 64, 224, 4, 216, 227, 205, 205, 183, 38, 58, 173, 217,
                    206, 26, 243,
                ],
                vec![
                    105, 26, 141, 5, 103, 143, 201, 98, 255, 15, 33, 116, 19, 67, 121, 192, 5, 28,
                    182, 134,
                ],
                vec![
                    239, 4, 90, 85, 76, 187, 0, 22, 39, 94, 144, 227, 0, 47, 77, 33, 198, 242, 99,
                    225,
                ],
                vec![
                    25, 231, 227, 118, 231, 194, 19, 183, 231, 231, 228, 108, 199, 10, 93, 208,
                    134, 218, 255, 42,
                ],
                vec![
                    28, 90, 119, 217, 250, 126, 244, 102, 149, 27, 47, 1, 247, 36, 188, 163, 165,
                    130, 11, 99,
                ],
                vec![
                    3, 161, 187, 166, 11, 90, 163, 112, 148, 207, 22, 18, 58, 221, 103, 76, 1, 88,
                    148, 136,
                ],
                vec![
                    30, 50, 171, 207, 230, 219, 21, 193, 87, 7, 9, 227, 252, 2, 114, 83, 53, 245,
                    10, 71,
                ],
                vec![
                    51, 224, 245, 57, 227, 27, 53, 23, 15, 170, 160, 98, 175, 112, 59, 118, 168,
                    40, 43, 247,
                ],
                vec![
                    161, 67, 201, 108, 74, 81, 135, 115, 67, 196, 221, 119, 253, 98, 88, 79, 215,
                    242, 93, 180,
                ],
                vec![
                    126, 159, 180, 15, 102, 196, 225, 50, 250, 94, 100, 228, 159, 48, 126, 2, 183,
                    101, 64, 248,
                ],
                vec![
                    215, 231, 83, 158, 167, 75, 228, 250, 203, 88, 197, 12, 206, 191, 6, 96, 127,
                    241, 148, 205,
                ],
                vec![
                    4, 146, 155, 184, 96, 118, 224, 159, 36, 139, 37, 73, 49, 73, 30, 54, 29, 59,
                    78, 84,
                ],
                vec![
                    239, 75, 112, 1, 58, 93, 39, 218, 97, 215, 26, 215, 22, 254, 18, 148, 247, 72,
                    209, 82,
                ],
                vec![
                    177, 167, 217, 66, 140, 229, 200, 14, 37, 78, 101, 251, 225, 188, 248, 47, 100,
                    123, 93, 238,
                ],
                vec![
                    25, 80, 41, 10, 165, 39, 129, 221, 108, 66, 85, 70, 123, 187, 235, 159, 119,
                    60, 25, 54,
                ],
                vec![
                    116, 10, 58, 110, 64, 197, 45, 43, 126, 50, 236, 207, 254, 100, 60, 77, 157,
                    170, 187, 91,
                ],
                vec![
                    235, 230, 196, 217, 170, 160, 118, 159, 4, 105, 143, 152, 109, 26, 198, 229,
                    234, 199, 108, 28,
                ],
                vec![
                    168, 139, 113, 15, 175, 255, 104, 227, 215, 187, 75, 61, 215, 44, 53, 139, 91,
                    219, 154, 24,
                ],
                vec![
                    182, 230, 16, 146, 27, 10, 15, 111, 96, 140, 14, 31, 41, 168, 69, 85, 43, 198,
                    219, 44,
                ],
            ]);

            assert_eq!(
                Attesters::get_latest_batch_to_sign(target),
                Some(BatchMessage {
                    committed_sfx: Some(vec![sfx_id_a]),
                    reverted_sfx: None,
                    next_committee: expected_transition,
                    banned_committee: Some(vec![vec![
                        51, 37, 167, 132, 37, 241, 122, 126, 72, 126, 181, 102, 107, 43, 253, 147,
                        171, 176, 108, 112,
                    ]]),
                    signatures: vec![],
                    status: BatchStatus::PendingAttestation,
                    created: current_block_1,
                    latency: LatencyStatus::OnTime,
                    index: 0,
                })
            );

            assert_eq!(
                Attesters::get_latest_batch_to_sign_message(target),
                Some(vec![
                    0, 0, 0, 0, 0, 0, 0, 0, 0, 0, 0, 0, 26, 100, 47, 14, 60, 58, 245, 69, 231, 172,
                    189, 56, 176, 114, 81, 179, 153, 9, 20, 241, 0, 0, 0, 0, 0, 0, 0, 0, 0, 0, 0,
                    0, 80, 80, 164, 244, 179, 249, 51, 140, 52, 114, 220, 192, 26, 135, 199, 106,
                    20, 75, 60, 156, 0, 0, 0, 0, 0, 0, 0, 0, 0, 0, 0, 0, 51, 37, 167, 132, 37, 241,
                    122, 126, 72, 126, 181, 102, 107, 43, 253, 147, 171, 176, 108, 112, 0, 0, 0, 0,
                    0, 0, 0, 0, 0, 0, 0, 0, 196, 139, 129, 43, 180, 52, 1, 57, 44, 3, 115, 129,
                    172, 169, 52, 244, 6, 156, 5, 23, 0, 0, 0, 0, 0, 0, 0, 0, 0, 0, 0, 0, 208, 154,
                    209, 64, 128, 212, 178, 87, 168, 25, 164, 245, 121, 184, 72, 91, 232, 143, 8,
                    108, 0, 0, 0, 0, 0, 0, 0, 0, 0, 0, 0, 0, 12, 176, 48, 209, 26, 139, 228, 139,
                    96, 65, 136, 87, 135, 77, 238, 230, 29, 16, 113, 224, 0, 0, 0, 0, 0, 0, 0, 0,
                    0, 0, 0, 0, 74, 98, 49, 102, 35, 173, 69, 127, 2, 205, 197, 217, 151, 222, 214,
                    122, 56, 62, 197, 105, 0, 0, 0, 0, 0, 0, 0, 0, 0, 0, 0, 0, 153, 200, 81, 234,
                    163, 195, 151, 105, 20, 214, 59, 130, 44, 103, 226, 1, 236, 11, 251, 184, 0, 0,
                    0, 0, 0, 0, 0, 0, 0, 0, 0, 0, 88, 218, 153, 10, 143, 74, 58, 108, 167, 203, 99,
                    21, 214, 138, 20, 1, 5, 145, 115, 82, 0, 0, 0, 0, 0, 0, 0, 0, 0, 0, 0, 0, 193,
                    113, 3, 61, 92, 191, 247, 23, 95, 41, 223, 211, 166, 61, 218, 61, 111, 143, 56,
                    94, 0, 0, 0, 0, 0, 0, 0, 0, 0, 0, 0, 0, 242, 136, 236, 175, 21, 121, 14, 252,
                    172, 82, 137, 70, 150, 58, 109, 184, 195, 248, 33, 29, 0, 0, 0, 0, 0, 0, 0, 0,
                    0, 0, 0, 0, 99, 70, 123, 2, 167, 56, 36, 8, 168, 69, 165, 235, 133, 181, 35,
                    139, 138, 77, 208, 237, 0, 0, 0, 0, 0, 0, 0, 0, 0, 0, 0, 0, 34, 156, 120, 75,
                    147, 204, 180, 64, 249, 29, 197, 19, 44, 116, 169, 83, 25, 73, 125, 244, 0, 0,
                    0, 0, 0, 0, 0, 0, 0, 0, 0, 0, 129, 161, 247, 202, 26, 64, 224, 4, 216, 227,
                    205, 205, 183, 38, 58, 173, 217, 206, 26, 243, 0, 0, 0, 0, 0, 0, 0, 0, 0, 0, 0,
                    0, 105, 26, 141, 5, 103, 143, 201, 98, 255, 15, 33, 116, 19, 67, 121, 192, 5,
                    28, 182, 134, 0, 0, 0, 0, 0, 0, 0, 0, 0, 0, 0, 0, 239, 4, 90, 85, 76, 187, 0,
                    22, 39, 94, 144, 227, 0, 47, 77, 33, 198, 242, 99, 225, 0, 0, 0, 0, 0, 0, 0, 0,
                    0, 0, 0, 0, 25, 231, 227, 118, 231, 194, 19, 183, 231, 231, 228, 108, 199, 10,
                    93, 208, 134, 218, 255, 42, 0, 0, 0, 0, 0, 0, 0, 0, 0, 0, 0, 0, 28, 90, 119,
                    217, 250, 126, 244, 102, 149, 27, 47, 1, 247, 36, 188, 163, 165, 130, 11, 99,
                    0, 0, 0, 0, 0, 0, 0, 0, 0, 0, 0, 0, 3, 161, 187, 166, 11, 90, 163, 112, 148,
                    207, 22, 18, 58, 221, 103, 76, 1, 88, 148, 136, 0, 0, 0, 0, 0, 0, 0, 0, 0, 0,
                    0, 0, 30, 50, 171, 207, 230, 219, 21, 193, 87, 7, 9, 227, 252, 2, 114, 83, 53,
                    245, 10, 71, 0, 0, 0, 0, 0, 0, 0, 0, 0, 0, 0, 0, 51, 224, 245, 57, 227, 27, 53,
                    23, 15, 170, 160, 98, 175, 112, 59, 118, 168, 40, 43, 247, 0, 0, 0, 0, 0, 0, 0,
                    0, 0, 0, 0, 0, 161, 67, 201, 108, 74, 81, 135, 115, 67, 196, 221, 119, 253, 98,
                    88, 79, 215, 242, 93, 180, 0, 0, 0, 0, 0, 0, 0, 0, 0, 0, 0, 0, 126, 159, 180,
                    15, 102, 196, 225, 50, 250, 94, 100, 228, 159, 48, 126, 2, 183, 101, 64, 248,
                    0, 0, 0, 0, 0, 0, 0, 0, 0, 0, 0, 0, 215, 231, 83, 158, 167, 75, 228, 250, 203,
                    88, 197, 12, 206, 191, 6, 96, 127, 241, 148, 205, 0, 0, 0, 0, 0, 0, 0, 0, 0, 0,
                    0, 0, 4, 146, 155, 184, 96, 118, 224, 159, 36, 139, 37, 73, 49, 73, 30, 54, 29,
                    59, 78, 84, 0, 0, 0, 0, 0, 0, 0, 0, 0, 0, 0, 0, 239, 75, 112, 1, 58, 93, 39,
                    218, 97, 215, 26, 215, 22, 254, 18, 148, 247, 72, 209, 82, 0, 0, 0, 0, 0, 0, 0,
                    0, 0, 0, 0, 0, 177, 167, 217, 66, 140, 229, 200, 14, 37, 78, 101, 251, 225,
                    188, 248, 47, 100, 123, 93, 238, 0, 0, 0, 0, 0, 0, 0, 0, 0, 0, 0, 0, 25, 80,
                    41, 10, 165, 39, 129, 221, 108, 66, 85, 70, 123, 187, 235, 159, 119, 60, 25,
                    54, 0, 0, 0, 0, 0, 0, 0, 0, 0, 0, 0, 0, 116, 10, 58, 110, 64, 197, 45, 43, 126,
                    50, 236, 207, 254, 100, 60, 77, 157, 170, 187, 91, 0, 0, 0, 0, 0, 0, 0, 0, 0,
                    0, 0, 0, 235, 230, 196, 217, 170, 160, 118, 159, 4, 105, 143, 152, 109, 26,
                    198, 229, 234, 199, 108, 28, 0, 0, 0, 0, 0, 0, 0, 0, 0, 0, 0, 0, 168, 139, 113,
                    15, 175, 255, 104, 227, 215, 187, 75, 61, 215, 44, 53, 139, 91, 219, 154, 24,
                    0, 0, 0, 0, 0, 0, 0, 0, 0, 0, 0, 0, 182, 230, 16, 146, 27, 10, 15, 111, 96,
                    140, 14, 31, 41, 168, 69, 85, 43, 198, 219, 44, 0, 0, 0, 0, 0, 0, 0, 0, 0, 0,
                    0, 0, 51, 37, 167, 132, 37, 241, 122, 126, 72, 126, 181, 102, 107, 43, 253,
                    147, 171, 176, 108, 112, 1, 1, 1, 1, 1, 1, 1, 1, 1, 1, 1, 1, 1, 1, 1, 1, 1, 1,
                    1, 1, 1, 1, 1, 1, 1, 1, 1, 1, 1, 1, 1, 1, 0, 0, 0, 0
                ])
            );

            assert_eq!(
                Attesters::get_latest_batch_to_sign_hash(target),
                Some(
                    hex_literal::hex!(
                        "3e293db1e3431e80a5180fe1be16c54bf898f879ab888e3cf89de89f91a8ca6a"
                    )
                    .into()
                )
            );
        });
    }

    #[test]
    fn test_pending_attestation_batch_with_all_attestations_ordered_yields_correct_message_hash() {
        let mut ext = ExtBuilder::default()
            .with_standard_sfx_abi()
            .with_eth_gateway_record()
            .build();
        ext.execute_with(|| {
            let target: TargetId = ETHEREUM_TARGET;

            for counter in 1..33u8 {
                // Register an attester
                let _attester = AccountId::from([counter; 32]);
                register_attester_with_single_private_key([counter; 32]);
            }

            let _current_block_1 = add_target_and_transition_to_next_batch(target, 0);

            let _committee_transition: CommitteeTransitionIndices = [
                1u32, 2u32, 3u32, 4u32, 5u32, 6u32, 7u32, 8u32, 9u32, 10u32, 11u32, 12u32, 13u32,
                14u32, 15u32, 16u32, 17u32, 18u32, 19u32, 20u32, 21u32, 22u32, 23u32, 24u32, 25u32,
                26u32, 27u32, 28u32, 29u32, 30u32, 31u32, 32u32,
            ];

            Attesters::request_next_committee_attestation();
            let _current_block_2 = add_target_and_transition_to_next_batch(target, 1);

            let expected_message_for_next_committe_transition_to_eth: Vec<u8> = vec![
                0, 0, 0, 0, 0, 0, 0, 0, 0, 0, 0, 0, 26, 100, 47, 14, 60, 58, 245, 69, 231, 172,
                189, 56, 176, 114, 81, 179, 153, 9, 20, 241, 0, 0, 0, 0, 0, 0, 0, 0, 0, 0, 0, 0,
                80, 80, 164, 244, 179, 249, 51, 140, 52, 114, 220, 192, 26, 135, 199, 106, 20, 75,
                60, 156, 0, 0, 0, 0, 0, 0, 0, 0, 0, 0, 0, 0, 51, 37, 167, 132, 37, 241, 122, 126,
                72, 126, 181, 102, 107, 43, 253, 147, 171, 176, 108, 112, 0, 0, 0, 0, 0, 0, 0, 0,
                0, 0, 0, 0, 196, 139, 129, 43, 180, 52, 1, 57, 44, 3, 115, 129, 172, 169, 52, 244,
                6, 156, 5, 23, 0, 0, 0, 0, 0, 0, 0, 0, 0, 0, 0, 0, 208, 154, 209, 64, 128, 212,
                178, 87, 168, 25, 164, 245, 121, 184, 72, 91, 232, 143, 8, 108, 0, 0, 0, 0, 0, 0,
                0, 0, 0, 0, 0, 0, 12, 176, 48, 209, 26, 139, 228, 139, 96, 65, 136, 87, 135, 77,
                238, 230, 29, 16, 113, 224, 0, 0, 0, 0, 0, 0, 0, 0, 0, 0, 0, 0, 74, 98, 49, 102,
                35, 173, 69, 127, 2, 205, 197, 217, 151, 222, 214, 122, 56, 62, 197, 105, 0, 0, 0,
                0, 0, 0, 0, 0, 0, 0, 0, 0, 153, 200, 81, 234, 163, 195, 151, 105, 20, 214, 59, 130,
                44, 103, 226, 1, 236, 11, 251, 184, 0, 0, 0, 0, 0, 0, 0, 0, 0, 0, 0, 0, 88, 218,
                153, 10, 143, 74, 58, 108, 167, 203, 99, 21, 214, 138, 20, 1, 5, 145, 115, 82, 0,
                0, 0, 0, 0, 0, 0, 0, 0, 0, 0, 0, 193, 113, 3, 61, 92, 191, 247, 23, 95, 41, 223,
                211, 166, 61, 218, 61, 111, 143, 56, 94, 0, 0, 0, 0, 0, 0, 0, 0, 0, 0, 0, 0, 242,
                136, 236, 175, 21, 121, 14, 252, 172, 82, 137, 70, 150, 58, 109, 184, 195, 248, 33,
                29, 0, 0, 0, 0, 0, 0, 0, 0, 0, 0, 0, 0, 99, 70, 123, 2, 167, 56, 36, 8, 168, 69,
                165, 235, 133, 181, 35, 139, 138, 77, 208, 237, 0, 0, 0, 0, 0, 0, 0, 0, 0, 0, 0, 0,
                34, 156, 120, 75, 147, 204, 180, 64, 249, 29, 197, 19, 44, 116, 169, 83, 25, 73,
                125, 244, 0, 0, 0, 0, 0, 0, 0, 0, 0, 0, 0, 0, 129, 161, 247, 202, 26, 64, 224, 4,
                216, 227, 205, 205, 183, 38, 58, 173, 217, 206, 26, 243, 0, 0, 0, 0, 0, 0, 0, 0, 0,
                0, 0, 0, 105, 26, 141, 5, 103, 143, 201, 98, 255, 15, 33, 116, 19, 67, 121, 192, 5,
                28, 182, 134, 0, 0, 0, 0, 0, 0, 0, 0, 0, 0, 0, 0, 239, 4, 90, 85, 76, 187, 0, 22,
                39, 94, 144, 227, 0, 47, 77, 33, 198, 242, 99, 225, 0, 0, 0, 0, 0, 0, 0, 0, 0, 0,
                0, 0, 25, 231, 227, 118, 231, 194, 19, 183, 231, 231, 228, 108, 199, 10, 93, 208,
                134, 218, 255, 42, 0, 0, 0, 0, 0, 0, 0, 0, 0, 0, 0, 0, 28, 90, 119, 217, 250, 126,
                244, 102, 149, 27, 47, 1, 247, 36, 188, 163, 165, 130, 11, 99, 0, 0, 0, 0, 0, 0, 0,
                0, 0, 0, 0, 0, 3, 161, 187, 166, 11, 90, 163, 112, 148, 207, 22, 18, 58, 221, 103,
                76, 1, 88, 148, 136, 0, 0, 0, 0, 0, 0, 0, 0, 0, 0, 0, 0, 30, 50, 171, 207, 230,
                219, 21, 193, 87, 7, 9, 227, 252, 2, 114, 83, 53, 245, 10, 71, 0, 0, 0, 0, 0, 0, 0,
                0, 0, 0, 0, 0, 51, 224, 245, 57, 227, 27, 53, 23, 15, 170, 160, 98, 175, 112, 59,
                118, 168, 40, 43, 247, 0, 0, 0, 0, 0, 0, 0, 0, 0, 0, 0, 0, 161, 67, 201, 108, 74,
                81, 135, 115, 67, 196, 221, 119, 253, 98, 88, 79, 215, 242, 93, 180, 0, 0, 0, 0, 0,
                0, 0, 0, 0, 0, 0, 0, 126, 159, 180, 15, 102, 196, 225, 50, 250, 94, 100, 228, 159,
                48, 126, 2, 183, 101, 64, 248, 0, 0, 0, 0, 0, 0, 0, 0, 0, 0, 0, 0, 215, 231, 83,
                158, 167, 75, 228, 250, 203, 88, 197, 12, 206, 191, 6, 96, 127, 241, 148, 205, 0,
                0, 0, 0, 0, 0, 0, 0, 0, 0, 0, 0, 4, 146, 155, 184, 96, 118, 224, 159, 36, 139, 37,
                73, 49, 73, 30, 54, 29, 59, 78, 84, 0, 0, 0, 0, 0, 0, 0, 0, 0, 0, 0, 0, 239, 75,
                112, 1, 58, 93, 39, 218, 97, 215, 26, 215, 22, 254, 18, 148, 247, 72, 209, 82, 0,
                0, 0, 0, 0, 0, 0, 0, 0, 0, 0, 0, 177, 167, 217, 66, 140, 229, 200, 14, 37, 78, 101,
                251, 225, 188, 248, 47, 100, 123, 93, 238, 0, 0, 0, 0, 0, 0, 0, 0, 0, 0, 0, 0, 25,
                80, 41, 10, 165, 39, 129, 221, 108, 66, 85, 70, 123, 187, 235, 159, 119, 60, 25,
                54, 0, 0, 0, 0, 0, 0, 0, 0, 0, 0, 0, 0, 116, 10, 58, 110, 64, 197, 45, 43, 126, 50,
                236, 207, 254, 100, 60, 77, 157, 170, 187, 91, 0, 0, 0, 0, 0, 0, 0, 0, 0, 0, 0, 0,
                235, 230, 196, 217, 170, 160, 118, 159, 4, 105, 143, 152, 109, 26, 198, 229, 234,
                199, 108, 28, 0, 0, 0, 0, 0, 0, 0, 0, 0, 0, 0, 0, 168, 139, 113, 15, 175, 255, 104,
                227, 215, 187, 75, 61, 215, 44, 53, 139, 91, 219, 154, 24, 0, 0, 0, 0, 0, 0, 0, 0,
                0, 0, 0, 0, 182, 230, 16, 146, 27, 10, 15, 111, 96, 140, 14, 31, 41, 168, 69, 85,
                43, 198, 219, 44, 0, 0, 0, 0,
            ];

            assert_eq!(
                Attesters::get_latest_batch_to_sign_message(target),
                Some(expected_message_for_next_committe_transition_to_eth.clone())
            );

            let mut keccak = Keccak::v256();
            keccak.update(&expected_message_for_next_committe_transition_to_eth);
            let mut res: [u8; 32] = [0; 32];
            keccak.finalize(&mut res);
            let expected_keccak_hash = H256::from(res);
            assert_eq!(
                Attesters::get_latest_batch_to_sign_hash(target),
                Some(expected_keccak_hash)
            );
        });
    }

    #[test]
    fn test_adding_2_same_sfx_to_next_batch_is_impossible() {
        let mut ext = ExtBuilder::default()
            .with_standard_sfx_abi()
            .with_eth_gateway_record()
            .build();
        ext.execute_with(|| {
            let target: TargetId = ETHEREUM_TARGET;
            NextBatch::<MiniRuntime>::insert(target, BatchMessage::default());

            let sfx_id_a = H256::repeat_byte(1);
            assert_ok!(Attesters::request_sfx_attestation_commit(target, sfx_id_a));

            assert_noop!(
                Attesters::request_sfx_attestation_commit(target, sfx_id_a),
                "SfxAlreadyRequested",
            );
        });
    }

    #[test]
    fn test_adding_2_sfx_to_next_batch_and_transition_to_pending_attestation() {
        let mut ext = ExtBuilder::default()
            .with_standard_sfx_abi()
            .with_eth_gateway_record()
            .build();
        ext.execute_with(|| {
            let target: TargetId = ETHEREUM_TARGET;

            AttestationTargets::<MiniRuntime>::put(vec![target]);
            assert_eq!(NextBatch::<MiniRuntime>::get(target), None);
            NextBatch::<MiniRuntime>::insert(target, BatchMessage::default());

            let sfx_id_a = H256::repeat_byte(1);
            assert_ok!(Attesters::request_sfx_attestation_commit(target, sfx_id_a));

            // Verify that the attestation is added to the next batch
            let next_batch = NextBatch::<MiniRuntime>::get(target).unwrap();
            assert_eq!(next_batch.committed_sfx, Some(vec![sfx_id_a]));

            // Add another SFX to the next batch
            let sfx_id_b = H256::repeat_byte(2);
            assert_ok!(Attesters::request_sfx_attestation_commit(target, sfx_id_b));
            let next_batch = NextBatch::<MiniRuntime>::get(target).unwrap();
            assert_eq!(next_batch.committed_sfx, Some(vec![sfx_id_a, sfx_id_b]));

            let mut empty_batch = BatchMessage {
                committed_sfx: None,
                reverted_sfx: None,
                next_committee: None,
                banned_committee: None,
                signatures: vec![],
                status: BatchStatus::PendingMessage,
                created: 0,
                latency: LatencyStatus::OnTime,
                index: 0,
            };
            let batching_window: BlockNumber =
                <MiniRuntime as ConfigAttesters>::BatchingWindow::get();

            // Transition to the next batch
            System::set_block_number(batching_window * 2);
            Attesters::on_initialize(batching_window * 2);
            let next_batch = NextBatch::<MiniRuntime>::get(target).unwrap();
            assert_eq!(next_batch.committed_sfx, None);

            // Verify that batches by status are correct
            assert_eq!(
                Attesters::get_batches(target, BatchStatus::PendingMessage),
                vec![]
            );
            assert_eq!(
                Attesters::get_batches(target, BatchStatus::PendingAttestation),
                vec![BatchMessage {
                    committed_sfx: Some(vec![sfx_id_a, sfx_id_b]),
                    reverted_sfx: None,
                    next_committee: None,
                    banned_committee: None,
                    signatures: vec![],
                    status: BatchStatus::PendingAttestation,
                    created: 0,
                    latency: LatencyStatus::OnTime,
                    index: 0,
                }]
            );
            assert_eq!(
                Attesters::get_batches(target, BatchStatus::ReadyForSubmissionFullyApproved),
                vec![]
            );
            assert_eq!(
                Attesters::get_batches(target, BatchStatus::ReadyForSubmissionByMajority),
                vec![]
            );
            empty_batch.created = batching_window * 2;
            empty_batch.index += 1;
            assert_eq!(NextBatch::<MiniRuntime>::get(target), Some(empty_batch));
        });
    }

    #[test]
    fn committee_transition_generates_next_3_batches_pending_attestations_when_late() {
        let mut ext = ExtBuilder::default()
            .with_standard_sfx_abi()
            .with_eth_gateway_record()
            .build();

        ext.execute_with(|| {
            // On initialization, the current committee should be empty and the previous committee should be None
            assert!(CurrentCommittee::<MiniRuntime>::get().is_empty());
            assert_eq!(PreviousCommittee::<MiniRuntime>::get(), vec![]);

            // Register multiple attesters
            let attester_count = 100;
            for counter in 1..=attester_count {
                let _attester = AccountId::from([counter; 32]);
                register_attester_with_single_private_key([counter; 32]);
            }
            // Trigger the committee first setup
            select_new_committee();
            add_target_and_transition_to_next_batch(ETHEREUM_TARGET, 0);

            // Check if the committee is set up and has the correct size
            let committee = CurrentCommittee::<MiniRuntime>::get();
            let committee_size: u32 = <MiniRuntime as ConfigAttesters>::CommitteeSize::get();
            assert_eq!(committee.len(), committee_size as usize);

            // Check that each member of the committee is in the registered attesters
            for member in &committee {
                assert!(AttestersStore::<MiniRuntime>::contains_key(member));
            }

            // Expect NextBatch message to have committee transition awaiting attestation on registered target
            let next_batch = NextBatch::<MiniRuntime>::get(ETHEREUM_TARGET).unwrap();
            assert_eq!(next_batch.status, BatchStatus::PendingMessage);
            assert_eq!(next_batch.latency, LatencyStatus::OnTime);
            assert_eq!(next_batch.index, 0);
            assert_eq!(next_batch.committed_sfx, None);
            assert_eq!(next_batch.reverted_sfx, None);
            assert!(next_batch.next_committee.is_some());
            assert!(!next_batch.next_committee.clone().unwrap().is_empty());
            assert_eq!(next_batch.banned_committee, None);
            assert_eq!(next_batch.signatures, Vec::new());

            let batch_0_hash = next_batch.message_hash();
            // If no attestations are received, the next batch should be empty, and the current batch should be pending attestation with indication of late submission
            add_target_and_transition_to_next_batch(ETHEREUM_TARGET, 1);

            let batch_0 =
                Attesters::get_batch_by_message_hash(ETHEREUM_TARGET, batch_0_hash).unwrap();
            assert_eq!(batch_0.status, BatchStatus::PendingAttestation);
            assert_eq!(batch_0.latency, LatencyStatus::OnTime);

            // Next batch should mark the initial batch as late, but don't modify the batch_1 since there's no new messages to attest for
            add_target_and_transition_to_next_batch(ETHEREUM_TARGET, 1);
            let batch_0 =
                Attesters::get_batch_by_message_hash(ETHEREUM_TARGET, batch_0_hash).unwrap();
            assert_eq!(batch_0.status, BatchStatus::PendingAttestation);
            assert_eq!(batch_0.latency, LatencyStatus::Late(1, 0));

            let _committee_0_on_target =
                NextCommitteeOnTarget::<MiniRuntime>::get(ETHEREUM_TARGET).unwrap();

            add_target_and_transition_to_next_batch(ETHEREUM_TARGET, 1);
            let batch_0 =
                Attesters::get_batch_by_message_hash(ETHEREUM_TARGET, batch_0_hash).unwrap();
            assert_eq!(batch_0.status, BatchStatus::PendingAttestation);
            assert_eq!(batch_0.latency, LatencyStatus::Late(2, 0));
            // Trigger the next committee transition
            select_new_committee();
            // Retreive next batch
            let batch_1 = NextBatch::<MiniRuntime>::get(ETHEREUM_TARGET).unwrap();
            assert!(batch_1.next_committee.is_some());
            assert_eq!(batch_1.index, 1);
            let _committee_1_on_target =
                NextCommitteeOnTarget::<MiniRuntime>::get(ETHEREUM_TARGET).unwrap();
            let batch_1_hash = batch_1.message_hash();
            // todo: fix the randomness source on mini-mock (yields 0)
            // assert!(committee_0_on_target != committee_1_on_target);
            add_target_and_transition_to_next_batch(ETHEREUM_TARGET, 2);
            let batch_0 =
                Attesters::get_batch_by_message_hash(ETHEREUM_TARGET, batch_0_hash).unwrap();
            assert_eq!(batch_0.status, BatchStatus::PendingAttestation);
            assert_eq!(batch_0.latency, LatencyStatus::Late(3, 0));
            let batch_1 =
                Attesters::get_batch_by_message_hash(ETHEREUM_TARGET, batch_1_hash).unwrap();
            assert_eq!(batch_1.status, BatchStatus::PendingAttestation);
            assert_eq!(batch_1.latency, LatencyStatus::OnTime);
        });
    }

    #[test]
    fn committee_setup_and_transition() {
        let mut ext = ExtBuilder::default()
            .with_standard_sfx_abi()
            .with_eth_gateway_record()
            .build();

        ext.execute_with(|| {
            // On initialization, the current committee should be empty and the previous committee should be None
            assert!(CurrentCommittee::<MiniRuntime>::get().is_empty());
            assert_eq!(PreviousCommittee::<MiniRuntime>::get(), vec![]);

            // Register multiple attesters
            let attester_count = 100;
            for counter in 1..=attester_count {
                let _attester = AccountId::from([counter; 32]);
                register_attester_with_single_private_key([counter; 32]);
            }

            // Trigger the first setup
            Attesters::on_initialize(400u32);

            // Check if the committee is set up and has the correct size
            let committee = CurrentCommittee::<MiniRuntime>::get();
            let committee_size: u32 = <MiniRuntime as ConfigAttesters>::CommitteeSize::get();
            assert_eq!(committee.len(), committee_size as usize);

            // Check that each member of the committee is in the registered attesters
            for member in &committee {
                assert!(AttestersStore::<MiniRuntime>::contains_key(member));
            }

            // Trigger the transition
            Attesters::on_initialize(800u32);

            // Check if the previous committee is now set to the old committee and the new committee is different
            let previous_committee = PreviousCommittee::<MiniRuntime>::get();
            assert_eq!(previous_committee, committee);

            let new_committee = CurrentCommittee::<MiniRuntime>::get();
            // todo: RandomnessCollectiveFlip always returns 0000...0000 as random value
            // assert_ne!(new_committee, committee);

            // Check if the new committee is set up and has the correct size
            assert_eq!(new_committee.len(), Attesters::committee_size());

            // Check that each member of the new committee is in the registered attesters
            for member in &new_committee {
                assert!(AttestersStore::<MiniRuntime>::contains_key(member));
            }
        });
    }

    #[test]
    fn register_and_submit_32x_attestations_in_ecdsa_changes_status_to_approved() {
        let mut ext = ExtBuilder::default()
            .with_standard_sfx_abi()
            .with_eth_gateway_record()
            .build();

        ext.execute_with(|| {
            let sfx_id_to_sign_on: [u8; 32] = *b"message_that_needs_attestation32";
            let (_message_hash, _expected_message_bytes) =
                calculate_hash_for_sfx_message(sfx_id_to_sign_on, 0);

            for counter in 1..33u8 {
                // Register an attester
                let _attester = AccountId::from([counter; 32]);
                register_attester_with_single_private_key([counter; 32]);
            }
            select_new_committee();
            for counter in 1..33u8 {
                // Register an attester
                let attester = AccountId::from([counter; 32]);
                sign_and_submit_sfx_to_latest_attestation(
                    attester,
                    sfx_id_to_sign_on,
                    ECDSA_ATTESTER_KEY_TYPE_ID,
                    ETHEREUM_TARGET,
                    [counter; 32],
                );
            }
            assert_eq!(
                Attesters::get_batches(
                    ETHEREUM_TARGET,
                    BatchStatus::ReadyForSubmissionFullyApproved
                )
                .len(),
                1
            );
        });
    }

    #[test]
    fn register_and_submit_21x_attestations_in_ecdsa_changes_status_to_approved_in_next_batching_window(
    ) {
        let mut ext = ExtBuilder::default()
            .with_standard_sfx_abi()
            .with_eth_gateway_record()
            .build();

        ext.execute_with(|| {
            let message: [u8; 32] = *b"message_that_needs_attestation32";
            let (_message_hash, _expected_message_bytes) =
                calculate_hash_for_sfx_message(message, 0);

            for counter in 1..22u8 {
                // Register an attester
                let _attester = AccountId::from([counter; 32]);
                register_attester_with_single_private_key([counter; 32]);
            }

            select_new_committee();

            for counter in 1..22u8 {
                // Register an attester
                let attester = AccountId::from([counter; 32]);
                sign_and_submit_sfx_to_latest_attestation(
                    attester,
                    message,
                    ECDSA_ATTESTER_KEY_TYPE_ID,
                    ETHEREUM_TARGET,
                    [counter; 32],
                );
            }

            let batch = Attesters::get_latest_batch_to_sign(ETHEREUM_TARGET)
                .expect("get_latest_batch_to_sign should return a batch");

            assert_eq!(batch.status, BatchStatus::PendingAttestation);

            // Trigger batching transition
            add_target_and_transition_to_next_batch(ETHEREUM_TARGET, 1);
            let batch = Attesters::get_batch_by_message(ETHEREUM_TARGET, batch.message())
                .expect("get_batch_by_message should return a batch");
            assert_eq!(batch.status, BatchStatus::ReadyForSubmissionByMajority);
        });
    }

    fn calculate_hash_for_sfx_message(message: [u8; 32], index: u32) -> ([u8; 32], Vec<u8>) {
        let mut message_bytes: Vec<u8> = Vec::new();
        message_bytes.extend_from_slice(message.as_ref());
        message_bytes.extend_from_slice(index.to_le_bytes().as_ref());

        let mut keccak = Keccak::v256();
        keccak.update(message_bytes.as_ref());
        let mut res: [u8; 32] = [0; 32];
        keccak.finalize(&mut res);
        (res, message_bytes)
    }

    fn expect_latest_confirmed_batching_factor(target: TargetId, latest_confirmed_factor: u16) {
        // Recover system event
        let events = System::events();
        let expect_batching_factor_read_event = events.last().clone();
        assert!(expect_batching_factor_read_event.clone().is_some());
        assert_eq!(
            expect_batching_factor_read_event.unwrap().event,
            Event::Attesters(AttestersEvent::BatchingFactorRead(
                target,
                Some(BatchingFactor {
                    latest_confirmed: latest_confirmed_factor,
                    latest_signed: 0,
                    current_next: 0,
                    up_to_last_10_confirmed: vec![latest_confirmed_factor],
                })
            ))
        );
    }

    fn expect_latest_user_finality_fees_estimated(
        target: TargetId,
        n_from_now: u16,
        per_user_fees: u128,
    ) {
        // Recover system event
        let events = System::events();
        let expect_batching_factor_read_event = events.last().clone();
        assert!(expect_batching_factor_read_event.clone().is_some());
        assert_eq!(
            expect_batching_factor_read_event.unwrap().event,
            Event::Attesters(AttestersEvent::UserFinalityFeeEstimated(
                target,
                per_user_fees,
                n_from_now
            ))
        );
    }

    fn expect_latest_future_total_finality_fees_estimated(
        target: TargetId,
        n_from_now: u16,
        total_fees: u128,
    ) {
        // Recover system event
        let events = System::events();
        let expect_batching_factor_read_event = events.last().clone();
        assert!(expect_batching_factor_read_event.clone().is_some());
        assert_eq!(
            expect_batching_factor_read_event.unwrap().event,
            Event::Attesters(AttestersEvent::FutureTotalFinalityFeeEstimated(
                target, total_fees, n_from_now
            ))
        );
    }

    #[test]
    fn register_and_submit_32x_attestations_in_ecdsa_with_batching_plus_confirmation_to_polka_target(
    ) {
        let target: TargetId = POLKADOT_TARGET;
        let _mock_escrow_account: AccountId = AccountId::new([2u8; 32]);

        let mut ext = ExtBuilder::default()
            .with_standard_sfx_abi()
            .with_polkadot_gateway_record()
            .build();

        ext.execute_with(|| {
            let message: [u8; 32] = *b"message_that_needs_attestation32";
            let (_message_hash, _message_bytes) = calculate_hash_for_sfx_message(message, 0);

            for counter in 1..33u8 {
                // Register an attester
                let _attester = AccountId::from([counter; 32]);
                register_attester_with_single_private_key([counter; 32]);
            }

            select_new_committee();

            for counter in 1..33u8 {
                // Register an attester
                let attester = AccountId::from([counter; 32]);
                // Submit an attestation signed with the Ed25519 key
                sign_and_submit_sfx_to_latest_attestation(
                    attester,
                    message,
                    ECDSA_ATTESTER_KEY_TYPE_ID,
                    target,
                    [counter; 32],
                );
            }

            let attested_batches =
                Attesters::get_batches(target, BatchStatus::ReadyForSubmissionFullyApproved);

            assert_eq!(attested_batches.len(), 1);
            let first_batch = attested_batches[0].clone();

            // Check if the attestations have been added to the batch
            let first_batch_hash = first_batch.message_hash();
            let first_batch_message = first_batch.message();

            assert_eq!(first_batch.signatures.len(), 32);
            assert_eq!(
                first_batch.status,
                BatchStatus::ReadyForSubmissionFullyApproved
            );

            let mock_valid_batch_confirmation = TargetBatchDispatchEvent {
                signatures: first_batch.signatures,
                hash: first_batch_hash,
                message: first_batch_message.clone(),
            };

            // Commit the batch
            assert_ok!(Attesters::commit_batch(
                Origin::signed(AccountId::from([1; 32])),
                target,
                mock_valid_batch_confirmation.encode(),
            ));

            // Check if the batch status has been updated to Committed
            let batch = Attesters::get_batch_by_message(target, first_batch_message)
                .expect("Batch by message should exist");
            assert_eq!(batch.status, BatchStatus::Committed);

            Attesters::read_latest_batching_factor_overview(Origin::signed(AccountId::from(
                [1; 32],
            )));

            expect_latest_confirmed_batching_factor(target, 1);

            Attesters::estimate_future_finality_fee(
                Origin::signed(AccountId::from([1; 32])),
                target,
                0,
            );

            expect_latest_future_total_finality_fees_estimated(target, 0, 0);

            Attesters::estimate_user_finality_fee(
                Origin::signed(AccountId::from([1; 32])),
                target,
                0,
            );

            expect_latest_user_finality_fees_estimated(target, 0, 0);
        });
    }

    #[test]
    fn register_and_submit_32x_attestations_and_check_collusion_permanent_slash() {
        let target: TargetId = ETHEREUM_TARGET;
        let _mock_escrow_account: AccountId = AccountId::new([2u8; 32]);

        let mut ext = ExtBuilder::default()
            .with_standard_sfx_abi()
            .with_eth_gateway_record()
            .build();
        ext.execute_with(|| {
            let message: [u8; 32] = *b"message_that_needs_attestation32";
            let index_0: u32 = 0;
            let mut expected_message_bytes = Vec::new();
            expected_message_bytes.extend_from_slice(message.encode().as_slice());
            expected_message_bytes.extend_from_slice(index_0.to_le_bytes().as_slice());

            for counter in 1..33u8 {
                // Register an attester
                let _attester = AccountId::from([counter; 32]);
                register_attester_with_single_private_key([counter; 32]);
            }

            select_new_committee();

            for counter in 1..33u8 {
                // Register an attester
                let attester = AccountId::from([counter; 32]);
                // Submit an attestation signed with the Ed25519 key
                sign_and_submit_sfx_to_latest_attestation(
                    attester,
                    message,
                    ECDSA_ATTESTER_KEY_TYPE_ID,
                    target,
                    [counter; 32],
                );
            }

            // Check if the attestations have been added to the batch

            let fist_batches =
                Attesters::get_batches(target, BatchStatus::ReadyForSubmissionFullyApproved);
            assert_eq!(fist_batches.len(), 1);
            let first_batch = fist_batches[0].clone();
            assert_eq!(first_batch.signatures.len(), 32);

            let colluded_message: [u8; 32] = *b"_message_that_was_colluded_by_32";

            let latest_batch_hash = first_batch.message_hash();

            let colluded_batch_confirmation = TargetBatchDispatchEvent {
                signatures: first_batch.signatures,
                hash: latest_batch_hash,
                message: colluded_message.encode(),
            };

            assert_err!(
                Attesters::commit_batch(
                    Origin::signed(AccountId::from([1; 32])),
                    target,
                    colluded_batch_confirmation.encode(),
                ),
                AttestersError::<MiniRuntime>::CollusionWithPermanentSlashDetected
            );

            // Check if the batch status has not been updated to Committed
            let batch = Attesters::get_batch_by_message_hash(target, latest_batch_hash)
                .expect("Batch by message should exist");

            assert_eq!(batch.status, BatchStatus::ReadyForSubmissionFullyApproved);

            let slashed_permanently = PermanentSlashes::<MiniRuntime>::get();

            // Check if all of the attesters have been slashed
            for counter in 1..33u8 {
                let attester = AccountId::from([counter; 32]);
                assert!(Attesters::is_permanently_slashed(&attester));
                assert!(slashed_permanently.contains(&attester));
            }
        });
    }

    #[test]
    fn attester_deregistration_refunds_to_nominators() {
        let mut ext = ExtBuilder::default().build();
        ext.execute_with(|| {
            // Register 64 attesters
            let mut attesters = Vec::new();

            for counter in 1..65u8 {
                let attester = AccountId::from([counter; 32]);
                register_attester_with_single_private_key([counter; 32]);
                attesters.push(attester);
            }

            // Nominate the attesters
            for counter in 1..65u128 {
                let nominator = AccountId::from([(counter + 1) as u8; 32]);
                let attester = attesters[(counter - 1) as usize].clone();
                let amount = 1000u128 + counter;
                let _ = Balances::deposit_creating(&nominator, amount);
                assert_ok!(Attesters::nominate(
                    Origin::signed(nominator.clone()),
                    attester.clone(),
                    amount
                ));
            }

            deregister_attester(AccountId::from([1; 32]));
        });
    }

    #[test]
    fn attester_nomination() {
        let mut ext = ExtBuilder::default().build();
        ext.execute_with(|| {
            // Register 64 attesters
            let mut attesters = Vec::new();

            for counter in 1..65u8 {
                let attester = AccountId::from([counter; 32]);
                register_attester_with_single_private_key([counter; 32]);
                attesters.push(attester);
            }

            // Nominate the attesters
            for counter in 1..65u128 {
                let nominator = AccountId::from([(counter + 1) as u8; 32]);
                let attester = attesters[(counter - 1) as usize].clone();
                let amount = 1000u128 + counter;
                let _ = Balances::deposit_creating(&nominator, amount);
                assert_ok!(Attesters::nominate(
                    Origin::signed(nominator.clone()),
                    attester.clone(),
                    amount
                ));
            }

            Attesters::on_initialize(400);

            // Check that the top 32 attesters are the ones with the most nominations
            let active_set = ActiveSet::<MiniRuntime>::get();

            assert_eq!(active_set.len(), 32);
            let top_nominated_attesters = SortedNominatedAttesters::<MiniRuntime>::get();
            for (i, (attester, _nominated_stake)) in top_nominated_attesters.iter().enumerate() {
                let nominations = Attesters::read_nominations(attester);
                let total_nomination: Balance =
                    nominations.iter().map(|(_nominator, amount)| *amount).sum();
                assert_eq!(
                    total_nomination,
                    1000u128 + 64 + 10 - i as u128, // where 10 is the self-bond for attesters
                    "attester: {attester:?}, total_nomination: {total_nomination}"
                );
            }
        });
    }

    #[test]
    fn attester_nomination_generates_equal_inflation_rewards_for_attesters_and_nominators() {
        let mut ext = ExtBuilder::default().build();
        ext.execute_with(|| {
            // Register 64 attesters
            let mut attesters = Vec::new();

            for counter in 1..65u8 {
                let attester = AccountId::from([counter; 32]);
                register_attester_with_single_private_key([counter; 32]);
                attesters.push(attester);
            }

            // Nominate the attesters from separate nominators accounts
            for counter in 1..65u128 {
                let nominator = AccountId::from([(64 + counter + 1) as u8; 32]);
                let attester = attesters[(counter - 1) as usize].clone();
                let amount = 1000u128 + counter;
                let _ = Balances::deposit_creating(&nominator, amount);
                assert_ok!(Attesters::nominate(
                    Origin::signed(nominator.clone()),
                    attester.clone(),
                    amount
                ));
            }

            Attesters::on_initialize(400);

            // Trigger inflation rewards distribution
            let distribution_period =
                <MiniRuntime as ConfigRewards>::InflationDistributionPeriod::get();
            System::set_block_number(distribution_period);
            let equal_distribution: Balance = 32 * 1000u128;
            // check consumed all available rewards
            assert_eq!(
                Rewards::distribute_attester_rewards(equal_distribution),
                equal_distribution
            );

            // Check claimable rewards for attesters - only the top 32 set should be able to claim
            for counter in 1..33u128 {
                let attester = attesters[(64 - counter) as usize].clone();
                let claimable_rewards = Rewards::get_pending_claims(&attester);
                // 10% default commission rate of 32 x 1000u128 available rewards to distribute across 32x active set attesters
                let _one_period_claimable_reward = 100u128;
                assert_eq!(
                    claimable_rewards,
                    Some(vec![
                        ClaimableArtifacts {
                            beneficiary: attester.clone(),
                            role: CircuitRole::Attester,
                            total_round_claim: 100, // that's reward as an attester with 10% commission of 1000
                            benefit_source: BenefitSource::Inflation
                        },
                        ClaimableArtifacts {
                            beneficiary: attester,
                            role: CircuitRole::Staker,
                            total_round_claim: 8, // that's reward as a self-bonded staker
                            benefit_source: BenefitSource::Inflation
                        },
                    ])
                );
            }

            // The attesters outside of top 32 should not be able to claim
            for counter in 33..65u128 {
                let attester = attesters[(64 - counter) as usize].clone();
                let claimable_rewards = Rewards::get_pending_claims(&attester);
                assert_eq!(claimable_rewards, None);
            }

            // Check claimable rewards for nominators that voted for the 32 top attesters
            for counter in 33..65u128 {
                let nominator = AccountId::from([(64 + counter + 1) as u8; 32]);
                let claimable_rewards = Rewards::get_pending_claims(&nominator);
                let one_period_claimable_reward = 1000u128 - 100 - 9; // 1000 - 100 (attester reward) - 9 (self-bonded staker reward)
                assert_eq!(
                    claimable_rewards,
                    Some(vec![ClaimableArtifacts {
                        beneficiary: nominator.clone(),
                        role: CircuitRole::Staker,
                        total_round_claim: one_period_claimable_reward,
                        benefit_source: BenefitSource::Inflation,
                    }])
                );
            }

            // Check nominators that not voted for the 32 top attesters - they should not be able to claim
            for counter in 1..33u128 {
                let nominator = AccountId::from([(64 + counter + 1) as u8; 32]);
                let claimable_rewards = Rewards::get_pending_claims(&nominator);
                assert_eq!(claimable_rewards, None,);
            }
        });
    }

    #[test]
    fn attester_unnomination() {
        let mut ext = ExtBuilder::default().build();
        ext.execute_with(|| {
            // Register 3 attesters
            let mut attesters = Vec::new();

            for counter in 1..4u8 {
                let attester = AccountId::from([counter; 32]);
                register_attester_with_single_private_key([counter; 32]);
                attesters.push(attester);
            }

            // Nominate the attesters
            let nominator = AccountId::from([250; 32]);
            let _ = Balances::deposit_creating(&nominator, 3000);

            for attester in &attesters {
                assert_ok!(Attesters::nominate(
                    Origin::signed(nominator.clone()),
                    attester.clone(),
                    1000
                ));
            }

            // Unnominate one attester
            let attester_to_unnominate = attesters[1].clone();
            assert_ok!(Attesters::unnominate(
                Origin::signed(nominator.clone()),
                attester_to_unnominate.clone()
            ));

            // Verify that the unnomination is pending and nominations are not updated yet
            let pending_unnominations = PendingUnnominations::<MiniRuntime>::get(&nominator);
            assert_eq!(pending_unnominations.len(), 1);
            let pending_unnominations = pending_unnominations.unwrap();
            assert_eq!(pending_unnominations[0].0, attester_to_unnominate);

            // Still 2 nominations - the unnomination is not yet processed
            let nominations = Attesters::read_nominations(&attester_to_unnominate);
            assert_eq!(nominations.len(), 2);
        });
    }

    #[test]
    fn on_initialize_logic_unnominate_larger_set() {
        let mut ext = ExtBuilder::default().build();
        ext.execute_with(|| {
            // Register 64 attesters
            let mut attesters = Vec::new();

            for counter in 1..65u8 {
                let attester = AccountId::from([counter; 32]);
                register_attester_with_single_private_key([counter; 32]);
                attesters.push(attester);
            }

            // Nominate the attesters with different stakes
            let nominator = AccountId::from([250; 32]);
            let _ = Balances::deposit_creating(&nominator, 128_000_000);

            for (i, attester) in attesters.iter().enumerate() {
                for _ in 0..2 {
                    assert_ok!(Attesters::nominate(
                        Origin::signed(nominator.clone()),
                        attester.clone(),
                        1000 + i as Balance
                    ));
                }
            }

            // Unnominate one attester
            let attester_to_unnominate = attesters[1].clone();
            assert_ok!(Attesters::unnominate(
                Origin::signed(nominator),
                attester_to_unnominate.clone()
            ));

            // Check if the attester_to_unnominate is in the active set
            assert!(ActiveSet::<MiniRuntime>::get().contains(&attester_to_unnominate));

            // Move to the block where unnomination is processed
            let unlock_block: BlockNumber = 3 * 400; // 1 is the current block number, 5 is the ShufflingFrequency
            System::set_block_number(unlock_block);

            // Call on_initialize
            Attesters::on_initialize(unlock_block);

            // Verify that the active set is updated correctly
            let active_set = ActiveSet::<MiniRuntime>::get();
            assert_eq!(active_set.len(), 32);

            // Check if the attester_to_unnominate is removed from the active set
            assert!(!active_set.contains(&attester_to_unnominate));
        });
    }

    #[test]
    fn test_filled_message_produces_expected_hash() {
        use hex_literal::hex;
        let filled_batch = BatchMessage {
            committed_sfx: Some(vec![
                hex!("6e906f8388de8faea67a770476ade4b76654545002126aa3ea17890fd8acdd7e").into(),
                hex!("580032f247eebb5c75889ab42c43dd88a1071c3950f9bbab1f901c47d5331dfa").into(),
                hex!("e23ab05c5ca561870b6f55d3fcb94ead2b14d8ce49ccf159b8e3449cbd5050c6").into(),
            ]),
            reverted_sfx: Some(vec![
                hex!("ff17743a6b48933b94f38f423b15b2fc9ebcd34aab19bd81c2a69d3d052f467f").into(),
                hex!("21e5cd2c2f3e32ac4a52543a386821b079711432c2fefd4be3836ed36d129b11").into(),
            ]),
            next_committee: Some(vec![
                hex!("2b7A372d58541c3053793f022Cf28ef971F94EFA").into(),
                hex!("60eA580734420A9C23E51C7FdF455b5e0237E07C").into(),
                hex!("98DF91EF04A5C0695f8050B7Da4facC0E7d9444e").into(),
                hex!("3Cfbc429d7435fD5707390362c210bD272baE8eA").into(),
                hex!("66ed579D14Cbad8dFC352a3cEaeeE9711ea65e41").into(),
                hex!("786402fa462909785A55Ced48aa5682D99902C57").into(),
                hex!("401b7Cb06493eFDB82818F14f9Cd345C01463a81").into(),
                hex!("A2E7607A23B5A744A10a096c936AB033866D3bEe").into(),
                hex!("ac9c643B32916EA52e0fA0c3a3bBdbE120E5CA9e").into(),
                hex!("D53d6Af58A2bD8c0f86b25B1309c91f61700144F").into(),
                hex!("2feF1f5268d9732CAc331785987d45Fad487fcd6").into(),
                hex!("debc7A55486DbaCB06985ba2415b784e05a35baE").into(),
                hex!("d7b33a07Ee05B604138f94335405b55e2b6bbFdD").into(),
                hex!("1831c8F78C8b59c1300B79E308BfBf9e4fDd13B0").into(),
                hex!("361134E27Af99A288714E428C290d48F82a4895C").into(),
                hex!("5897B47E1357eD81B2D85d8f287759502E33f588").into(),
                hex!("a880bf7e031ed87d422D31BEBcC9D0339c7b95b4").into(),
                hex!("edaB03983D839E6A3a887c3Ee711a724391F8eE1").into(),
                hex!("80D80649e13268382ceA3b0a56a57078c2076fE1").into(),
                hex!("b0DE4907432a9A4aC92F4988dAa6024CD57D1b27").into(),
                hex!("5449D051328dA4cfE8d1eFe7481Ff3B690cF8696").into(),
                hex!("4705522d19458a90F06a15d9836A64e45c182c9f").into(),
                hex!("B6dE743a22A7A43Edda8b5E21E2f0Aeb70354f5B").into(),
                hex!("970c0720316BC03Cd055C5Ec74208Fe0BA3d3c44").into(),
                hex!("7905754a5B6A28D1EDf338d9Be06a49aD60D74b6").into(),
                hex!("93054A6f5eb0E1978D1e3e27AE758F17480E5988").into(),
                hex!("a185b4f947A09286FC028B034f01bAbe53d98301").into(),
                hex!("14C74Ce14e833d76dC0190651C0EbA64f3E67c79").into(),
                hex!("861fa47e5229C9079d087D6354C1Ede95D233F43").into(),
                hex!("6f9925AceFfbe67742257abFf393B123010c4A10").into(),
                hex!("A1Ea906c54379032c9857139C6f796Acf88dDb79").into(),
                hex!("6219f12779268F8A7ddf0f1E44Fd75253219d639").into(),
            ]),
            banned_committee: Some(vec![
                hex!("2b7A372d58541c3053793f022Cf28ef971F94EFA").into(),
                hex!("60eA580734420A9C23E51C7FdF455b5e0237E07C").into(),
                hex!("98DF91EF04A5C0695f8050B7Da4facC0E7d9444e").into(),
            ]),
            index: 1,
            signatures: vec![],
            created: (),
            status: BatchStatus::PendingMessage,
            latency: Default::default(),
        };

        let msg = filled_batch.message();
        let msg_as_hex = hex::encode(msg);
        assert_eq!(msg_as_hex, "0000000000000000000000002b7a372d58541c3053793f022cf28ef971f94efa00000000000000000000000060ea580734420a9c23e51c7fdf455b5e0237e07c00000000000000000000000098df91ef04a5c0695f8050b7da4facc0e7d9444e0000000000000000000000003cfbc429d7435fd5707390362c210bd272bae8ea00000000000000000000000066ed579d14cbad8dfc352a3ceaeee9711ea65e41000000000000000000000000786402fa462909785a55ced48aa5682d99902c57000000000000000000000000401b7cb06493efdb82818f14f9cd345c01463a81000000000000000000000000a2e7607a23b5a744a10a096c936ab033866d3bee000000000000000000000000ac9c643b32916ea52e0fa0c3a3bbdbe120e5ca9e000000000000000000000000d53d6af58a2bd8c0f86b25b1309c91f61700144f0000000000000000000000002fef1f5268d9732cac331785987d45fad487fcd6000000000000000000000000debc7a55486dbacb06985ba2415b784e05a35bae000000000000000000000000d7b33a07ee05b604138f94335405b55e2b6bbfdd0000000000000000000000001831c8f78c8b59c1300b79e308bfbf9e4fdd13b0000000000000000000000000361134e27af99a288714e428c290d48f82a4895c0000000000000000000000005897b47e1357ed81b2d85d8f287759502e33f588000000000000000000000000a880bf7e031ed87d422d31bebcc9d0339c7b95b4000000000000000000000000edab03983d839e6a3a887c3ee711a724391f8ee100000000000000000000000080d80649e13268382cea3b0a56a57078c2076fe1000000000000000000000000b0de4907432a9a4ac92f4988daa6024cd57d1b270000000000000000000000005449d051328da4cfe8d1efe7481ff3b690cf86960000000000000000000000004705522d19458a90f06a15d9836a64e45c182c9f000000000000000000000000b6de743a22a7a43edda8b5e21e2f0aeb70354f5b000000000000000000000000970c0720316bc03cd055c5ec74208fe0ba3d3c440000000000000000000000007905754a5b6a28d1edf338d9be06a49ad60d74b600000000000000000000000093054a6f5eb0e1978d1e3e27ae758f17480e5988000000000000000000000000a185b4f947a09286fc028b034f01babe53d9830100000000000000000000000014c74ce14e833d76dc0190651c0eba64f3e67c79000000000000000000000000861fa47e5229c9079d087d6354c1ede95d233f430000000000000000000000006f9925aceffbe67742257abff393b123010c4a10000000000000000000000000a1ea906c54379032c9857139c6f796acf88ddb790000000000000000000000006219f12779268f8a7ddf0f1e44fd75253219d6390000000000000000000000002b7a372d58541c3053793f022cf28ef971f94efa00000000000000000000000060ea580734420a9c23e51c7fdf455b5e0237e07c00000000000000000000000098df91ef04a5c0695f8050b7da4facc0e7d9444e6e906f8388de8faea67a770476ade4b76654545002126aa3ea17890fd8acdd7e580032f247eebb5c75889ab42c43dd88a1071c3950f9bbab1f901c47d5331dfae23ab05c5ca561870b6f55d3fcb94ead2b14d8ce49ccf159b8e3449cbd5050c6ff17743a6b48933b94f38f423b15b2fc9ebcd34aab19bd81c2a69d3d052f467f21e5cd2c2f3e32ac4a52543a386821b079711432c2fefd4be3836ed36d129b1100000001");

        assert_eq!(
            filled_batch.message_hash(),
            hex!("92689b8b6360ba49e99b694643ba4c7fedb658496665252ab6de5aed79520a8c").into() // hex!("0e5ff1395ff4b94e02bad28b793efe3e27a32b3170191aae7a0a7c3c46a4a718").into()
        );
    }

    #[test]
    fn test_index_only_message_produces_expected_hash() {
        use hex_literal::hex;
        let filled_batch = BatchMessage {
            committed_sfx: Some(vec![]),
            reverted_sfx: Some(vec![]),
            next_committee: Some(vec![]),
            banned_committee: Some(vec![]),
            index: 1,
            signatures: vec![],
            created: (),
            status: BatchStatus::PendingMessage,
            latency: Default::default(),
        };

        let msg = filled_batch.message();
        let msg_as_hex = hex::encode(msg);
        assert_eq!(msg_as_hex, "00000001");

        assert_eq!(
            filled_batch.message_hash(),
            hex!("51f81bcdfc324a0dff2b5bec9d92e21cbebc4d5e29d3a3d30de3e03fbeab8d7f").into() // hex!("0e5ff1395ff4b94e02bad28b793efe3e27a32b3170191aae7a0a7c3c46a4a718").into()
        );
    }
}<|MERGE_RESOLUTION|>--- conflicted
+++ resolved
@@ -1938,21 +1938,18 @@
     use crate::TargetBatchDispatchEvent;
     use sp_std::convert::TryInto;
     use t3rn_mini_mock_runtime::{
-<<<<<<< HEAD
         AccountId, ActiveSet, AttestationTargets, Attesters, AttestersError, AttestersEvent,
         AttestersStore, Balance, Balances, BatchMessage, BatchStatus, BlockNumber, ConfigAttesters,
         ConfigRewards, CurrentCommittee, Event, ExtBuilder, FullSideEffects, LatencyStatus,
         MiniRuntime, NextBatch, NextCommitteeOnTarget, Nominations, Origin, PendingUnnominations,
         PermanentSlashes, PreviousCommittee, Rewards, SFX2XTXLinksMap, SortedNominatedAttesters,
         System, XExecSignals,
-=======
         AccountId, ActiveSet, AttestationTargets, Attesters, AttestersError, AttestersStore,
         Balance, Balances, BatchMessage, BatchStatus, BlockNumber, ConfigAttesters, ConfigRewards,
         CurrentCommittee, ExtBuilder, FullSideEffects, LatencyStatus, MiniRuntime, NextBatch,
         NextCommitteeOnTarget, Nominations, Origin, PendingUnnominations, PermanentSlashes,
         PreviousCommittee, Rewards, SFX2XTXLinksMap, SortedNominatedAttesters, System,
         XExecSignals, ETHEREUM_TARGET, POLKADOT_TARGET,
->>>>>>> aaa2ed73
     };
     use t3rn_primitives::{
         attesters::{
