use crate::{pallet::Error, *};
use sp_runtime::traits::Zero;

use sp_std::marker::PhantomData;
use t3rn_primitives::{side_effect::SFXBid, transfers::EscrowedBalanceOf};

pub struct Optimistic<T: Config> {
    _phantom: PhantomData<T>,
}

impl<T: Config> Optimistic<T> {
    pub fn try_bid_4_sfx(
        current_fsx: &Vec<
            FullSideEffect<T::AccountId, T::BlockNumber, EscrowedBalanceOf<T, T::Escrowed>>,
        >,
        executor: &T::AccountId,
        requester: &T::AccountId,
        bid: EscrowedBalanceOf<T, T::Escrowed>,
        sfx_id: SideEffectId<T>,
        xtx_id: T::Hash,
        current_accepted_bid: Option<SFXBid<T::AccountId, EscrowedBalanceOf<T, T::Escrowed>, u32>>,
    ) -> Result<SFXBid<T::AccountId, EscrowedBalanceOf<T, T::Escrowed>, u32>, Error<T>> {
        let fsx = crate::Pallet::<T>::find_fsx_by_id(current_fsx, sfx_id, xtx_id)?;
        let (sfx_max_reward, sfx_security_lvl) = (fsx.input.max_reward, fsx.security_lvl.clone());
        // Check if bid doesn't go below dust
        if bid < <T::Escrowed as EscrowTrait<T>>::Currency::minimum_balance() {
            return Err(Error::<T>::BiddingRejectedBidBelowDust)
        }
        // Check if bid is attractive enough for requester
        if bid > sfx_max_reward {
            return Err(Error::<T>::BiddingRejectedBidTooHigh)
        }
        // Check if bid beats the previous ones
        if let Some(current_best_bid) = &current_accepted_bid {
            if current_best_bid.bid <= bid {
                return Err(Error::<T>::BiddingRejectedBetterBidFound)
            }
        }
<<<<<<< HEAD
        // Check if bid candidate has enough balance and witdraw
=======
        // Check if bid candidate has enough balance and reserve
        let checked_bid = if let Some(v) = bid.checked_add(&fsx.input.insurance) {
            v
        } else {
            return Err(Error::<T>::ArithmeticErrorOverflow)
        };
>>>>>>> 7472a1d7
        <T as Config>::AccountManager::withdraw_immediately(
            executor,
            checked_bid,
            fsx.input.reward_asset_id,
        )
        .map_err(|_e| Error::<T>::BiddingRejectedExecutorNotEnoughBalance)?;

        let mut sfx_bid =
            SFXBid::<T::AccountId, EscrowedBalanceOf<T, T::Escrowed>, u32>::new_none_optimistic(
                bid,
                fsx.input.insurance,
                executor.clone(),
                requester.clone(),
                fsx.input.reward_asset_id,
            );
        // Is the current bid for type SFX::Optimistic? If yes reserve the bond lock requirements
        if sfx_security_lvl == SecurityLvl::Optimistic {
            sfx_bid = Self::bond_4_sfx(executor, xtx_id, current_fsx, &mut sfx_bid, sfx_id)?;
        }

        // Un-reserve the funds of discarded bidder.
        // Warning: From this point on all of the next operations must be infallible.
        if let Some(current_best_bid) = &current_accepted_bid {
            let mut total_unreserve = if let Some(v) = current_best_bid
                .insurance
                .checked_add(&current_best_bid.bid)
            {
                v
            } else {
                return Err(Error::<T>::ArithmeticErrorOverflow)
            };
            if let Some(bond) = current_best_bid.reserved_bond {
                if let Some(v) = total_unreserve.checked_add(&bond) {
                    total_unreserve = v
                } else {
                    return Err(Error::<T>::ArithmeticErrorOverflow)
                }
            }
            <T as Config>::AccountManager::deposit_immediately(
                &current_best_bid.executor,
                total_unreserve,
                current_best_bid.reward_asset_id,
            )
        }

        Ok(sfx_bid)
    }

    pub(self) fn bond_4_sfx(
        executor: &T::AccountId,
        xtx_id: T::Hash,
        current_fsx: &Vec<
            FullSideEffect<T::AccountId, T::BlockNumber, EscrowedBalanceOf<T, T::Escrowed>>,
        >,
        sfx_bid: &mut SFXBid<T::AccountId, EscrowedBalanceOf<T, T::Escrowed>, u32>,
        sfx_id: SideEffectId<T>,
    ) -> Result<SFXBid<T::AccountId, EscrowedBalanceOf<T, T::Escrowed>, u32>, Error<T>> {
        let total_xtx_step_optimistic_rewards_of_others = crate::Pallet::<T>::get_fsx_total_rewards(
            &crate::Pallet::<T>::filter_fsx_by_security_lvl(current_fsx, SecurityLvl::Optimistic)
                .into_iter()
                .filter(|fsx| fsx.generate_id::<SystemHashing<T>, T>(xtx_id) != sfx_id)
                .collect::<Vec<
                    FullSideEffect<
                        <T as frame_system::Config>::AccountId,
                        <T as frame_system::Config>::BlockNumber,
                        EscrowedBalanceOf<T, <T as Config>::Escrowed>,
                    >,
                >>(),
        );

        if total_xtx_step_optimistic_rewards_of_others > Zero::zero() {
            <T as Config>::AccountManager::withdraw_immediately(
                executor,
                total_xtx_step_optimistic_rewards_of_others,
                sfx_bid.reward_asset_id,
            )
            .map_err(|_e| Error::<T>::BiddingRejectedExecutorNotEnoughBalance)?;
            sfx_bid.reserved_bond = Some(total_xtx_step_optimistic_rewards_of_others);
        }

        Ok(sfx_bid.clone())
    }

    pub fn try_unbond(local_ctx: &LocalXtxCtx<T>) -> Result<(), Error<T>> {
        let optimistic_fsx_in_step = crate::Pallet::<T>::get_current_step_fsx_by_security_lvl(
            local_ctx,
            SecurityLvl::Optimistic,
        );
        for fsx in optimistic_fsx_in_step {
            if fsx.is_bid_resolved() {
                let sfx_bid = fsx.expect_sfx_bid();
                let (insurance, reserved_bond) =
                    (*sfx_bid.get_insurance(), *sfx_bid.expect_reserved_bond());

                let checked_insurance = if let Some(v) = insurance.checked_add(&reserved_bond) {
                    v
                } else {
                    return Err(Error::<T>::ArithmeticErrorOverflow)
                };
                <T as Config>::AccountManager::deposit_immediately(
                    &sfx_bid.executor,
                    checked_insurance,
                    sfx_bid.reward_asset_id,
                )
            }
        }

        Ok(())
    }

<<<<<<< HEAD
    pub fn try_slash(local_ctx: &LocalXtxCtx<T>) {
=======
    pub fn try_slash(local_ctx: &mut LocalXtxCtx<T>) -> Result<(), Error<T>> {
>>>>>>> 7472a1d7
        let optimistic_fsx_in_step = &crate::Pallet::<T>::get_current_step_fsx_by_security_lvl(
            local_ctx,
            SecurityLvl::Optimistic,
        );

        // Slash loop
        for fsx in optimistic_fsx_in_step {
            // Look for invalid FSX cases to slash
            if !fsx.is_successfully_confirmed() && fsx.is_bid_resolved() {
                let sfx_bid = fsx.expect_sfx_bid();
                let insurance = *sfx_bid.get_insurance();
                let reserved_bond = if let Some(bond) = sfx_bid.get_reserved_bond() {
                    *bond
                } else {
                    Zero::zero()
                };

                // ToDo: Introduce more sophisticated slashed rewards split between
                //  treasury, users, honest executors
                let slashed_reserve: EscrowedBalanceOf<T, T::Escrowed> =
                    if let Some(v) = insurance.checked_add(&reserved_bond) {
                        v
                    } else {
                        return Err(Error::<T>::ArithmeticErrorOverflow)
                    };
                <T as Config>::AccountManager::deposit_immediately(
                    &T::SelfAccountId::get(),
                    slashed_reserve,
                    sfx_bid.reward_asset_id,
                )
            }
        }

        // Single reserved_bond consists out of Sum(N) sfxN.max_rewards, where N isn't executors' SFX index.
        // Repatriation therefore should always suffice to cover up the losses on targets by getting
        //  the bid amounts back to the honest executors
        // Repatriate loop
        for fsx in optimistic_fsx_in_step {
            // Look for valid FSX cases to repatriate
            if fsx.is_successfully_confirmed() && fsx.is_bid_resolved() {
                let sfx_bid = fsx.expect_sfx_bid();
                let (insurance, reserved_bond) =
                    (*sfx_bid.get_insurance(), *sfx_bid.expect_reserved_bond());

                // First unlock honest executor  and the reward to honest executors
                // since the reserved bond was slashed and should always suffice.
                let checked_reward =
                    if let Some(insurance_plus_bond) = insurance.checked_add(&reserved_bond) {
                        if let Some(insurance_plus_bond_plus_bid) =
                            insurance_plus_bond.checked_add(&sfx_bid.bid)
                        {
                            insurance_plus_bond_plus_bid
                        } else {
                            log::error!("Could not compute honest reward");
                            return Err(Error::<T>::ArithmeticErrorOverflow)
                        }
                    } else {
                        log::error!("Could not compute honest reward");
                        return Err(Error::<T>::ArithmeticErrorOverflow)
                    };
                <T as Config>::AccountManager::deposit_immediately(
                    &sfx_bid.executor,
                    checked_reward,
                    sfx_bid.reward_asset_id,
                )
            }
        }
        Ok(())
    }

    pub fn try_dropped_at_bidding_refund(local_ctx: &LocalXtxCtx<T>) {
        for phase in local_ctx.full_side_effects.clone() {
            for fsx in phase {
                if fsx.is_bid_resolved() {
                    let sfx_bid = fsx.expect_sfx_bid();
                    let (insurance, reserved_bond) =
                        (*sfx_bid.get_insurance(), *sfx_bid.expect_reserved_bond());

                    <T as Config>::AccountManager::deposit_immediately(
                        &sfx_bid.executor,
                        insurance + reserved_bond + sfx_bid.bid,
                        sfx_bid.reward_asset_id,
                    )
                }
            }
        }
    }
}<|MERGE_RESOLUTION|>--- conflicted
+++ resolved
@@ -36,16 +36,12 @@
                 return Err(Error::<T>::BiddingRejectedBetterBidFound)
             }
         }
-<<<<<<< HEAD
-        // Check if bid candidate has enough balance and witdraw
-=======
-        // Check if bid candidate has enough balance and reserve
+        // Check if bid candidate has enough balance and withdraw
         let checked_bid = if let Some(v) = bid.checked_add(&fsx.input.insurance) {
             v
         } else {
             return Err(Error::<T>::ArithmeticErrorOverflow)
         };
->>>>>>> 7472a1d7
         <T as Config>::AccountManager::withdraw_immediately(
             executor,
             checked_bid,
@@ -156,11 +152,7 @@
         Ok(())
     }
 
-<<<<<<< HEAD
     pub fn try_slash(local_ctx: &LocalXtxCtx<T>) {
-=======
-    pub fn try_slash(local_ctx: &mut LocalXtxCtx<T>) -> Result<(), Error<T>> {
->>>>>>> 7472a1d7
         let optimistic_fsx_in_step = &crate::Pallet::<T>::get_current_step_fsx_by_security_lvl(
             local_ctx,
             SecurityLvl::Optimistic,
@@ -184,7 +176,8 @@
                     if let Some(v) = insurance.checked_add(&reserved_bond) {
                         v
                     } else {
-                        return Err(Error::<T>::ArithmeticErrorOverflow)
+                        log::error!("Could not compute slashed reserve");
+                        return
                     };
                 <T as Config>::AccountManager::deposit_immediately(
                     &T::SelfAccountId::get(),
@@ -215,11 +208,11 @@
                             insurance_plus_bond_plus_bid
                         } else {
                             log::error!("Could not compute honest reward");
-                            return Err(Error::<T>::ArithmeticErrorOverflow)
+                            return
                         }
                     } else {
                         log::error!("Could not compute honest reward");
-                        return Err(Error::<T>::ArithmeticErrorOverflow)
+                        return
                     };
                 <T as Config>::AccountManager::deposit_immediately(
                     &sfx_bid.executor,
@@ -228,7 +221,6 @@
                 )
             }
         }
-        Ok(())
     }
 
     pub fn try_dropped_at_bidding_refund(local_ctx: &LocalXtxCtx<T>) {
