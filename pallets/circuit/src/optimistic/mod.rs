use crate::{pallet::Error, *};
use frame_support::traits::fungible::Inspect;
use sp_runtime::traits::Zero;

use sp_std::marker::PhantomData;
use t3rn_primitives::{side_effect::SFXBid, transfers::EscrowedBalanceOf};

pub struct Optimistic<T: Config> {
    _phantom: PhantomData<T>,
}

impl<T: Config> Optimistic<T> {
    pub fn try_bid_4_sfx(
        local_ctx: &mut LocalXtxCtx<T>,
        executor: &T::AccountId,
        bid: EscrowedBalanceOf<T, T::Escrowed>,
        sfx_id: SideEffectId<T>,
        current_accepted_bid: Option<SFXBid<T::AccountId, EscrowedBalanceOf<T, T::Escrowed>, u32>>,
    ) -> Result<SFXBid<T::AccountId, EscrowedBalanceOf<T, T::Escrowed>, u32>, Error<T>> {
        // Check if Xtx is in the bidding state
        if local_ctx.xtx.status != CircuitStatus::PendingBidding {
            return Err(Error::<T>::BiddingInactive)
        }
        let fsx = crate::Pallet::<T>::recover_fsx_by_id(sfx_id, local_ctx)?;
        let (sfx_max_reward, sfx_security_lvl) = (fsx.input.max_reward, fsx.security_lvl.clone());
        // Check if bid doesn't go below dust
        if bid < <T::Escrowed as EscrowTrait<T>>::Currency::minimum_balance() {
            return Err(Error::<T>::BiddingRejectedBidBelowDust)
        }
        // Check if bid is attractive enough for requester
        if bid > sfx_max_reward {
            return Err(Error::<T>::BiddingRejectedBidTooHigh)
        }
        // Check if bid beats the previous ones
        if let Some(current_best_bid) = &current_accepted_bid {
            if current_best_bid.bid <= bid {
                return Err(Error::<T>::BiddingRejectedBetterBidFound)
            }
        }
        // Check if bid candidate has enough balance and reserve
<<<<<<< HEAD
        let checked_bid = if let Some(v) = bid.checked_add(&fsx.input.insurance) {
=======
        let _bid = if let Some(v) = bid.checked_add(&fsx.input.insurance) {
>>>>>>> 5a5ef598
            v
        } else {
            return Err(Error::<T>::ArithmeticErrorOverflow)
        };
<<<<<<< HEAD
        <T as Config>::AccountManager::withdraw_immediately(
            executor,
            checked_bid,
            fsx.input.reward_asset_id,
        )
        .map_err(|_e| Error::<T>::BiddingRejectedExecutorNotEnoughBalance)?;
=======
        <T::Escrowed as EscrowTrait<T>>::Currency::reserve(executor, _bid)
            .map_err(|_e| Error::<T>::BiddingRejectedExecutorNotEnoughBalance)?;
>>>>>>> 5a5ef598

        let mut sfx_bid =
            SFXBid::<T::AccountId, EscrowedBalanceOf<T, T::Escrowed>, u32>::new_none_optimistic(
                bid,
                fsx.input.insurance,
                executor.clone(),
                local_ctx.xtx.requester.clone(),
                fsx.input.reward_asset_id,
            );
        // Is the current bid for type SFX::Optimistic? If yes reserve the bond lock requirements
        if sfx_security_lvl == SecurityLvl::Optimistic {
            sfx_bid = Self::bond_4_sfx(executor, local_ctx, &mut sfx_bid, sfx_id)?;
        }

        // Un-reserve the funds of discarded bidder.
        // Warning: From this point on all of the next operations must be infallible.
        if let Some(current_best_bid) = &current_accepted_bid {
            let mut total_unreserve = if let Some(v) = current_best_bid
                .insurance
                .checked_add(&current_best_bid.bid)
            {
                v
            } else {
                return Err(Error::<T>::ArithmeticErrorOverflow)
            };
            if let Some(bond) = current_best_bid.reserved_bond {
                if let Some(v) = total_unreserve.checked_add(&bond) {
                    total_unreserve = v
                } else {
                    return Err(Error::<T>::ArithmeticErrorOverflow)
                }
            }
            <T as Config>::AccountManager::deposit_immediately(
                &current_best_bid.executor,
                total_unreserve,
                current_best_bid.reward_asset_id,
            )
        }

        Ok(sfx_bid)
    }

    pub(self) fn bond_4_sfx(
        executor: &T::AccountId,
        local_ctx: &mut LocalXtxCtx<T>,
        sfx_bid: &mut SFXBid<T::AccountId, EscrowedBalanceOf<T, T::Escrowed>, u32>,
        sfx_id: SideEffectId<T>,
    ) -> Result<SFXBid<T::AccountId, EscrowedBalanceOf<T, T::Escrowed>, u32>, Error<T>> {
        let total_xtx_step_optimistic_rewards_of_others = crate::Pallet::<T>::get_fsx_total_rewards(
            &crate::Pallet::<T>::get_current_step_fsx_by_security_lvl(
                local_ctx,
                SecurityLvl::Optimistic,
            )
            .into_iter()
            .filter(|fsx| fsx.generate_id::<SystemHashing<T>, T>(local_ctx.xtx_id) != sfx_id)
            .collect::<Vec<
                FullSideEffect<
                    <T as frame_system::Config>::AccountId,
                    <T as frame_system::Config>::BlockNumber,
                    EscrowedBalanceOf<T, <T as Config>::Escrowed>,
                >,
            >>(),
        );

        if total_xtx_step_optimistic_rewards_of_others > Zero::zero() {
            <T as Config>::AccountManager::withdraw_immediately(
                executor,
                total_xtx_step_optimistic_rewards_of_others,
                sfx_bid.reward_asset_id,
            )
            .map_err(|_e| Error::<T>::BiddingRejectedExecutorNotEnoughBalance)?;
            sfx_bid.reserved_bond = Some(total_xtx_step_optimistic_rewards_of_others);
        }

        Ok(sfx_bid.clone())
    }

    pub fn try_unbond(local_ctx: &mut LocalXtxCtx<T>) -> Result<(), Error<T>> {
        let optimistic_fsx_in_step = crate::Pallet::<T>::get_current_step_fsx_by_security_lvl(
            local_ctx,
            SecurityLvl::Optimistic,
        );
        for fsx in optimistic_fsx_in_step {
            if fsx.is_bid_resolved() {
                let sfx_bid = fsx.expect_sfx_bid();
                let (insurance, reserved_bond) =
                    (*sfx_bid.get_insurance(), *sfx_bid.expect_reserved_bond());

                let checked_insurance = if let Some(v) = insurance.checked_add(&reserved_bond) {
                    v
                } else {
                    return Err(Error::<T>::ArithmeticErrorOverflow)
                };
<<<<<<< HEAD
                <T as Config>::AccountManager::deposit_immediately(
                    &sfx_bid.executor,
                    checked_insurance,
                    sfx_bid.reward_asset_id,
                )
=======
                <<T as Config>::Escrowed as EscrowTrait<T>>::Currency::unreserve(
                    &sfx_bid.executor,
                    checked_insurance,
                );
>>>>>>> 5a5ef598
            }
        }

        Ok(())
    }

    pub fn try_slash(local_ctx: &mut LocalXtxCtx<T>) -> Result<(), Error<T>> {
<<<<<<< HEAD
=======
        let mut slashed_reserve: EscrowedBalanceOf<T, T::Escrowed> = Zero::zero();

>>>>>>> 5a5ef598
        let optimistic_fsx_in_step = &crate::Pallet::<T>::get_current_step_fsx_by_security_lvl(
            local_ctx,
            SecurityLvl::Optimistic,
        );

        // Slash loop
        for fsx in optimistic_fsx_in_step {
            // Look for invalid FSX cases to slash
            if !fsx.is_successfully_confirmed() && fsx.is_bid_resolved() {
                let sfx_bid = fsx.expect_sfx_bid();
                let insurance = *sfx_bid.get_insurance();
                let reserved_bond = if let Some(bond) = sfx_bid.get_reserved_bond() {
                    *bond
                } else {
                    Zero::zero()
                };

<<<<<<< HEAD
                // ToDo: Introduce more sophisticated slashed rewards split between
                //  treasury, users, honest executors
                let slashed_reserve: EscrowedBalanceOf<T, T::Escrowed> =
                    if let Some(v) = insurance.checked_add(&reserved_bond) {
                        v
                    } else {
                        return Err(Error::<T>::ArithmeticErrorOverflow)
                    };
                <T as Config>::AccountManager::deposit_immediately(
                    &T::SelfAccountId::get(),
                    slashed_reserve,
                    sfx_bid.reward_asset_id,
                )
=======
                // First slash executor
                if let Some(v) = slashed_reserve.checked_add(&insurance) {
                    slashed_reserve = v
                } // } else {
                  //     log::error!("Could not compute slashed reserve, overflow error.");
                  //     return Err(Error::<T>::ArithmeticErrorOverflow)
                  // }
                if let Some(v) = slashed_reserve.checked_add(&reserved_bond) {
                    slashed_reserve = v
                } // } else {
                  //     log::error!("Could not compute slashed reserve, overflow error.");
                  //     return Err(Error::<T>::ArithmeticErrorOverflow)
                  // }

                let checked_insurance = if let Some(v) = insurance.checked_add(&reserved_bond) {
                    v
                } else {
                    log::error!("Could not compute remaining key budget");
                    insurance
                };
                <<T as Config>::Escrowed as EscrowTrait<T>>::Currency::slash_reserved(
                    &sfx_bid.executor,
                    checked_insurance,
                );
>>>>>>> 5a5ef598
            }
        }

        // Single reserved_bond consists out of Sum(N) sfxN.max_rewards, where N isn't executors' SFX index.
        // Repatriation therefore should always suffice to cover up the losses on targets by getting
        //  the bid amounts back to the honest executors
        // Repatriate loop
        for fsx in optimistic_fsx_in_step {
            // Look for valid FSX cases to repatriate
            if fsx.is_successfully_confirmed() && fsx.is_bid_resolved() {
                let sfx_bid = fsx.expect_sfx_bid();
                let (insurance, reserved_bond) =
                    (*sfx_bid.get_insurance(), *sfx_bid.expect_reserved_bond());

                // First unlock honest executor
                //  and the reward to honest executors since the reserved bond was slashed and should always suffice
                <T as Config>::AccountManager::deposit_immediately(
                    &sfx_bid.executor,
<<<<<<< HEAD
                    insurance + reserved_bond + sfx_bid.bid,
                    sfx_bid.reward_asset_id,
                )
            }
        }
=======
                    insurance.checked_add(&reserved_bond).unwrap_or(insurance),
                );
                // Repatriate the reward to honest executors since the reserved bond was slashed and should always suffice
                slashed_reserve -= sfx_bid.bid;
                <<T as Config>::Escrowed as EscrowTrait<T>>::Currency::deposit_creating(
                    &sfx_bid.executor,
                    sfx_bid.bid,
                );
            }
        }

        // ToDo: Introduce more sophisticated slashed rewards split between
        //  treasury, users, honest executors
        if slashed_reserve > Zero::zero() {
            <<T as Config>::Escrowed as EscrowTrait<T>>::Currency::deposit_creating(
                &T::SelfAccountId::get(),
                slashed_reserve,
            );
        }

>>>>>>> 5a5ef598
        Ok(())
    }

    pub fn try_dropped_at_bidding_refund(local_ctx: &mut LocalXtxCtx<T>) {
        for phase in local_ctx.full_side_effects.clone() {
            for fsx in phase {
                if fsx.is_bid_resolved() {
                    let sfx_bid = fsx.expect_sfx_bid();
                    let (insurance, reserved_bond) =
                        (*sfx_bid.get_insurance(), *sfx_bid.expect_reserved_bond());

                    <T as Config>::AccountManager::deposit_immediately(
                        &sfx_bid.executor,
                        insurance + reserved_bond + sfx_bid.bid,
                        sfx_bid.reward_asset_id,
                    )
                }
            }
        }
    }
}<|MERGE_RESOLUTION|>--- conflicted
+++ resolved
@@ -38,26 +38,17 @@
             }
         }
         // Check if bid candidate has enough balance and reserve
-<<<<<<< HEAD
         let checked_bid = if let Some(v) = bid.checked_add(&fsx.input.insurance) {
-=======
-        let _bid = if let Some(v) = bid.checked_add(&fsx.input.insurance) {
->>>>>>> 5a5ef598
             v
         } else {
             return Err(Error::<T>::ArithmeticErrorOverflow)
         };
-<<<<<<< HEAD
         <T as Config>::AccountManager::withdraw_immediately(
             executor,
             checked_bid,
             fsx.input.reward_asset_id,
         )
         .map_err(|_e| Error::<T>::BiddingRejectedExecutorNotEnoughBalance)?;
-=======
-        <T::Escrowed as EscrowTrait<T>>::Currency::reserve(executor, _bid)
-            .map_err(|_e| Error::<T>::BiddingRejectedExecutorNotEnoughBalance)?;
->>>>>>> 5a5ef598
 
         let mut sfx_bid =
             SFXBid::<T::AccountId, EscrowedBalanceOf<T, T::Escrowed>, u32>::new_none_optimistic(
@@ -151,18 +142,11 @@
                 } else {
                     return Err(Error::<T>::ArithmeticErrorOverflow)
                 };
-<<<<<<< HEAD
                 <T as Config>::AccountManager::deposit_immediately(
                     &sfx_bid.executor,
                     checked_insurance,
                     sfx_bid.reward_asset_id,
                 )
-=======
-                <<T as Config>::Escrowed as EscrowTrait<T>>::Currency::unreserve(
-                    &sfx_bid.executor,
-                    checked_insurance,
-                );
->>>>>>> 5a5ef598
             }
         }
 
@@ -170,11 +154,6 @@
     }
 
     pub fn try_slash(local_ctx: &mut LocalXtxCtx<T>) -> Result<(), Error<T>> {
-<<<<<<< HEAD
-=======
-        let mut slashed_reserve: EscrowedBalanceOf<T, T::Escrowed> = Zero::zero();
-
->>>>>>> 5a5ef598
         let optimistic_fsx_in_step = &crate::Pallet::<T>::get_current_step_fsx_by_security_lvl(
             local_ctx,
             SecurityLvl::Optimistic,
@@ -192,7 +171,6 @@
                     Zero::zero()
                 };
 
-<<<<<<< HEAD
                 // ToDo: Introduce more sophisticated slashed rewards split between
                 //  treasury, users, honest executors
                 let slashed_reserve: EscrowedBalanceOf<T, T::Escrowed> =
@@ -206,32 +184,6 @@
                     slashed_reserve,
                     sfx_bid.reward_asset_id,
                 )
-=======
-                // First slash executor
-                if let Some(v) = slashed_reserve.checked_add(&insurance) {
-                    slashed_reserve = v
-                } // } else {
-                  //     log::error!("Could not compute slashed reserve, overflow error.");
-                  //     return Err(Error::<T>::ArithmeticErrorOverflow)
-                  // }
-                if let Some(v) = slashed_reserve.checked_add(&reserved_bond) {
-                    slashed_reserve = v
-                } // } else {
-                  //     log::error!("Could not compute slashed reserve, overflow error.");
-                  //     return Err(Error::<T>::ArithmeticErrorOverflow)
-                  // }
-
-                let checked_insurance = if let Some(v) = insurance.checked_add(&reserved_bond) {
-                    v
-                } else {
-                    log::error!("Could not compute remaining key budget");
-                    insurance
-                };
-                <<T as Config>::Escrowed as EscrowTrait<T>>::Currency::slash_reserved(
-                    &sfx_bid.executor,
-                    checked_insurance,
-                );
->>>>>>> 5a5ef598
             }
         }
 
@@ -246,38 +198,26 @@
                 let (insurance, reserved_bond) =
                     (*sfx_bid.get_insurance(), *sfx_bid.expect_reserved_bond());
 
-                // First unlock honest executor
-                //  and the reward to honest executors since the reserved bond was slashed and should always suffice
+                // First unlock honest executor  and the reward to honest executors
+                // since the reserved bond was slashed and should always suffice.
+                let checked_reward = if let Some(v) = insurance.checked_add(&reserved_bond) {
+                    if let Some(w) = v.checked_add(&sfx_bid.bid) {
+                        w
+                    } else {
+                        log::error!("Could not compute honest reward");
+                        return Err(Error::<T>::ArithmeticErrorOverflow)
+                    }
+                } else {
+                    log::error!("Could not compute honest reward");
+                    return Err(Error::<T>::ArithmeticErrorOverflow)
+                };
                 <T as Config>::AccountManager::deposit_immediately(
                     &sfx_bid.executor,
-<<<<<<< HEAD
-                    insurance + reserved_bond + sfx_bid.bid,
+                    checked_reward,
                     sfx_bid.reward_asset_id,
                 )
             }
         }
-=======
-                    insurance.checked_add(&reserved_bond).unwrap_or(insurance),
-                );
-                // Repatriate the reward to honest executors since the reserved bond was slashed and should always suffice
-                slashed_reserve -= sfx_bid.bid;
-                <<T as Config>::Escrowed as EscrowTrait<T>>::Currency::deposit_creating(
-                    &sfx_bid.executor,
-                    sfx_bid.bid,
-                );
-            }
-        }
-
-        // ToDo: Introduce more sophisticated slashed rewards split between
-        //  treasury, users, honest executors
-        if slashed_reserve > Zero::zero() {
-            <<T as Config>::Escrowed as EscrowTrait<T>>::Currency::deposit_creating(
-                &T::SelfAccountId::get(),
-                slashed_reserve,
-            );
-        }
-
->>>>>>> 5a5ef598
         Ok(())
     }
 
