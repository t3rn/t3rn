//! Test utilities
use crate::{self as pallet_circuit, Config};

use codec::Encode;
use frame_election_provider_support::onchain;
use frame_support::{
    pallet_prelude::GenesisBuild,
    parameter_types,
<<<<<<< HEAD
    traits::{ConstU32, Everything, KeyOwnerProofSystem, Nothing},
    weights::Weight,
    PalletId,
=======
    traits::{ConstU32, ConstU64, Everything, KeyOwnerProofSystem, Nothing},
>>>>>>> 03ecca16
};
use pallet_babe::{EquivocationHandler, ExternalTrigger};
use pallet_session::historical as pallet_session_historical;
use sp_consensus_babe::AuthorityId;
use sp_core::{crypto::KeyTypeId, H256};
use sp_runtime::{
    curve::PiecewiseLinear,
    impl_opaque_keys,
    testing::{Header, TestXt},
    traits::{BlakeTwo256, Convert, IdentityLookup, Keccak256, OpaqueKeys},
    Perbill,
};
use sp_staking::{EraIndex, SessionIndex};
use t3rn_primitives::{
    side_effect::interface::SideEffectInterface, transfers::BalanceOf, EscrowTrait,
    GatewaySysProps, GatewayType, GatewayVendor,
};
use t3rn_protocol::side_effects::confirm::ethereum::EthereumMockVerifier;

pub type AccountId = sp_runtime::AccountId32;
pub type UncheckedExtrinsic = frame_system::mocking::MockUncheckedExtrinsic<Test>;
pub type Block = frame_system::mocking::MockBlock<Test>;

pub const KEY_TYPE: KeyTypeId = KeyTypeId(*b"circ");

frame_support::construct_runtime!(
    pub enum Test where
        Block = Block,
        NodeBlock = Block,
        UncheckedExtrinsic = UncheckedExtrinsic,
    {
        System: frame_system::{Pallet, Call, Config, Storage, Event<T>},
        Authorship: pallet_authorship::{Pallet, Call, Storage, Inherent},
        Balances: pallet_balances::{Pallet, Call, Storage, Config<T>, Event<T>},
        Historical: pallet_session_historical::{Pallet},
        Offences: pallet_offences::{Pallet, Storage, Event},
        MultiFinalityVerifier: pallet_multi_finality_verifier::{Pallet},

        Babe: pallet_babe::{Pallet, Call, Storage, Config},
        TransactionPayment: pallet_transaction_payment::{Pallet},
        Staking: pallet_staking::{Pallet, Call, Storage, Config<T>, Event<T>},
        Session: pallet_session::{Pallet, Call, Storage, Event, Config<T>},
        Timestamp: pallet_timestamp::{Pallet, Call, Storage, Inherent},
        Sudo: pallet_sudo::{Pallet, Call, Event<T>},

        Randomness: pallet_randomness_collective_flip::{Pallet, Storage},
        XDNS: pallet_xdns::{Pallet, Call, Storage, Config<T>, Event<T>},
        CircuitPortal: pallet_circuit_portal::{Pallet, Call, Storage, Event<T>},
        // BasicOutboundChannel: snowbridge_basic_channel::outbound::{Pallet, Config<T>, Storage, Event<T>},

        ORMLTokens: orml_tokens::{Pallet, Storage, Event<T>, Config<T>},

        Circuit: pallet_circuit::{Pallet, Call, Storage, Event<T>},
    }
);

parameter_types! {
    pub const BlockHashCount: u64 = 250;
    pub BlockWeights: frame_system::limits::BlockWeights =
        frame_system::limits::BlockWeights::simple_max(1024);
}

/// The hashing algorithm used.
pub type Hashing = BlakeTwo256;

impl frame_system::Config for Test {
    type AccountData = pallet_balances::AccountData<Balance>;
    type AccountId = AccountId;
    type BaseCallFilter = Everything;
    type BlockHashCount = BlockHashCount;
    type BlockLength = ();
    type BlockNumber = u64;
    type BlockWeights = ();
    type Call = Call;
    type DbWeight = ();
    type Event = Event;
    type Hash = H256;
    type Hashing = BlakeTwo256;
    type Header = Header;
    type Index = u64;
    type Lookup = IdentityLookup<Self::AccountId>;
    type MaxConsumers = frame_support::traits::ConstU32<16>;
    type OnKilledAccount = ();
    type OnNewAccount = ();
    type OnSetCode = ();
    type Origin = Origin;
    type PalletInfo = PalletInfo;
    type SS58Prefix = ();
    type SystemWeightInfo = ();
    type Version = ();
}

impl<C> frame_system::offchain::SendTransactionTypes<C> for Test
where
    Call: From<C>,
{
    type Extrinsic = TestXt<Call, ()>;
    type OverarchingCall = Call;
}

impl_opaque_keys! {
    pub struct MockSessionKeys {
        pub babe_authority: pallet_babe::Pallet<Test>,
    }
}

impl pallet_sudo::Config for Test {
    type Call = Call;
    type Event = Event;
}

parameter_types! {
    pub const TransactionByteFee: u64 = 1;
    pub const OperationalFeeMultiplier: u8 = 5;

}

use frame_support::weights::IdentityFee;
impl pallet_transaction_payment::Config for Test {
    type FeeMultiplierUpdate = ();
    type OnChargeTransaction = pallet_transaction_payment::CurrencyAdapter<Balances, ()>;
    type OperationalFeeMultiplier = OperationalFeeMultiplier;
    type TransactionByteFee = TransactionByteFee;
    type WeightToFee = IdentityFee<Balance>;
}

impl EscrowTrait<Test> for Test {
    type Currency = Balances;
    type Time = Timestamp;
}

// ORML Tokens
use orml_traits::parameter_type_with_key;
use t3rn_primitives::{abi::Type, xdns::XdnsRecord};

pub type CurrencyId = u32;
parameter_type_with_key! {
    pub ExistentialDeposits: |_currency_id: CurrencyId| -> Balance {
        Default::default()
    };
}

impl orml_tokens::Config for Test {
    type Amount = Amount;
    type Balance = Balance;
    type CurrencyId = CurrencyId;
    type DustRemovalWhitelist = Nothing;
    type Event = Event;
    type ExistentialDeposits = ExistentialDeposits;
    type MaxLocks = ();
    type OnDust = ();
    type WeightInfo = ();
}

impl pallet_xdns::Config for Test {
    type Balances = Balances;
    type Escrowed = Self;
    type Event = Event;
    type WeightInfo = ();
}

impl pallet_randomness_collective_flip::Config for Test {}

pub type Balance = u64;
pub type Amount = i64;

impl pallet_session::Config for Test {
    type Event = Event;
    type Keys = MockSessionKeys;
    type NextSessionRotation = Babe;
    type SessionHandler = <MockSessionKeys as OpaqueKeys>::KeyTypeIdProviders;
    type SessionManager = pallet_session::historical::NoteHistoricalRoot<Self, Staking>;
    type ShouldEndSession = Babe;
    type ValidatorId = <Self as frame_system::Config>::AccountId;
    type ValidatorIdOf = pallet_staking::StashOf<Self>;
    type WeightInfo = ();
}

impl pallet_session::historical::Config for Test {
    type FullIdentification = pallet_staking::Exposure<AccountId, Balance>;
    type FullIdentificationOf = pallet_staking::ExposureOf<Test>;
}

parameter_types! {
    pub const UncleGenerations: u64 = 0;
}

impl pallet_authorship::Config for Test {
    type EventHandler = ();
    type FilterUncle = ();
    type FindAuthor = pallet_session::FindAccountFromAuthorIndex<Self, Babe>;
    type UncleGenerations = UncleGenerations;
}

parameter_types! {
    pub const MinimumPeriod: u64 = 1;
}

impl pallet_timestamp::Config for Test {
    type MinimumPeriod = MinimumPeriod;
    type Moment = u64;
    type OnTimestampSet = Babe;
    type WeightInfo = ();
}

parameter_types! {
    pub const ExistentialDeposit: Balance = 1;
    pub const MaxReserves: u32 = 50;
}

impl pallet_balances::Config for Test {
    type AccountStore = System;
    type Balance = Balance;
    type DustRemoval = ();
    type Event = Event;
    type ExistentialDeposit = ExistentialDeposit;
    type MaxLocks = ();
    type MaxReserves = MaxReserves;
    type ReserveIdentifier = [u8; 8];
    type WeightInfo = ();
}

pallet_staking_reward_curve::build! {
    const REWARD_CURVE: PiecewiseLinear<'static> = curve!(
        min_inflation: 0_025_000u64,
        max_inflation: 0_100_000,
        ideal_stake: 0_500_000,
        falloff: 0_050_000,
        max_piece_count: 40,
        test_precision: 0_005_000,
    );
}

parameter_types! {
    pub const SessionsPerEra: SessionIndex = 3;
    pub const BondingDuration: EraIndex = 3;
    pub const SlashDeferDuration: EraIndex = 0;
    pub const AttestationPeriod: u64 = 100;
    pub const RewardCurve: &'static PiecewiseLinear<'static> = &REWARD_CURVE;
    pub const MaxNominatorRewardedPerValidator: u32 = 64;
    pub const ElectionLookahead: u64 = 0;
    pub const StakingUnsignedPriority: u64 = u64::max_value() / 2;
}

impl onchain::Config for Test {
    type Accuracy = Perbill;
    type DataProvider = Staking;
}

parameter_types! {
    pub const OffendingValidatorsThreshold: Perbill = Perbill::from_percent(75);
}

parameter_types! {
    pub static MaxNominations: u32 = 16;
}

impl pallet_staking::Config for Test {
    // type MaxUnlockingChunks = ConstU32<32>;
    type BenchmarkingConfig = pallet_staking::TestBenchmarkingConfig;
    type BondingDuration = BondingDuration;
    type Currency = Balances;
    type CurrencyToVote = frame_support::traits::SaturatingCurrencyToVote;
    type ElectionProvider = onchain::OnChainSequentialPhragmen<Self>;
    type EraPayout = pallet_staking::ConvertCurve<RewardCurve>;
    type Event = Event;
    type GenesisElectionProvider = Self::ElectionProvider;
    type MaxNominations = MaxNominations;
    type MaxNominatorRewardedPerValidator = MaxNominatorRewardedPerValidator;
    type NextNewSession = Session;
    type OffendingValidatorsThreshold = OffendingValidatorsThreshold;
    type Reward = ();
    type RewardRemainder = ();
    type SessionInterface = Self;
    type SessionsPerEra = SessionsPerEra;
    type Slash = ();
    type SlashCancelOrigin = frame_system::EnsureRoot<Self::AccountId>;
    type SlashDeferDuration = SlashDeferDuration;
    type SortedListProvider = pallet_staking::UseNominatorsMap<Self>;
    type UnixTime = pallet_timestamp::Pallet<Test>;
    type WeightInfo = ();
}

impl pallet_offences::Config for Test {
    type Event = Event;
    type IdentificationTuple = pallet_session::historical::IdentificationTuple<Self>;
    type OnOffenceHandler = Staking;
}

pub struct AccountId32Converter;
impl Convert<AccountId, [u8; 32]> for AccountId32Converter {
    fn convert(account_id: AccountId) -> [u8; 32] {
        account_id.into()
    }
}

pub struct CircuitToGateway;
impl Convert<Balance, u128> for CircuitToGateway {
    fn convert(val: Balance) -> u128 {
        val.into()
    }
}

parameter_types! {
    pub const ExecPalletId: PalletId = PalletId(*b"pal/exec");
}

impl pallet_circuit_portal::Config for Test {
    type AccountId32Converter = ();
    type Balances = Balances;
    type Call = Call;
    type Escrowed = Self;
    type EthVerifier = EthereumMockVerifier;
    type Event = Event;
    type PalletId = ExecPalletId;
    type WeightInfo = ();
    type Xdns = XDNS;
}

parameter_types! {
    pub const UnsignedPriority: u64 = 1 << 20;
}

// start of contracts VMs

impl Convert<Weight, BalanceOf<Self>> for Test {
    fn convert(w: Weight) -> BalanceOf<Self> {
        w
    }
}

pub const INDEXING_PREFIX: &[u8] = b"commitment";
parameter_types! {
    pub const MaxMessagePayloadSize: u64 = 256;
    pub const MaxMessagesPerCommit: u64 = 20;
}

// impl snowbridge_basic_channel::outbound::Config for Test {
//     type Event = Event;
//     const INDEXING_PREFIX: &'static [u8] = INDEXING_PREFIX;
//     type Hashing = Keccak256;
//     type MaxMessagePayloadSize = MaxMessagePayloadSize;
//     type MaxMessagesPerCommit = MaxMessagesPerCommit;
//     type SetPrincipalOrigin = pallet_circuit_portal::EnsureCircuitPortal<Test>;
//     type WeightInfo = ();
// }

type Blake2ValU64BridgeInstance = ();
type Blake2ValU32BridgeInstance = pallet_multi_finality_verifier::Instance1;
type Keccak256ValU64BridgeInstance = pallet_multi_finality_verifier::Instance2;
type Keccak256ValU32BridgeInstance = pallet_multi_finality_verifier::Instance3;

#[derive(Debug)]
pub struct Blake2ValU64Chain;
impl t3rn_primitives::bridges::runtime::Chain for Blake2ValU64Chain {
    type BlockNumber = <Test as frame_system::Config>::BlockNumber;
    type Hash = <Test as frame_system::Config>::Hash;
    type Hasher = <Test as frame_system::Config>::Hashing;
    type Header = <Test as frame_system::Config>::Header;
}

#[derive(Debug)]
pub struct Blake2ValU32Chain;
impl t3rn_primitives::bridges::runtime::Chain for Blake2ValU32Chain {
    type BlockNumber = u32;
    type Hash = H256;
    type Hasher = BlakeTwo256;
    type Header = sp_runtime::generic::Header<u32, BlakeTwo256>;
}

#[derive(Debug)]
pub struct Keccak256ValU64Chain;
impl t3rn_primitives::bridges::runtime::Chain for Keccak256ValU64Chain {
    type BlockNumber = u64;
    type Hash = H256;
    type Hasher = Keccak256;
    type Header = sp_runtime::generic::Header<u64, Keccak256>;
}

#[derive(Debug)]
pub struct Keccak256ValU32Chain;
impl t3rn_primitives::bridges::runtime::Chain for Keccak256ValU32Chain {
    type BlockNumber = u32;
    type Hash = H256;
    type Hasher = Keccak256;
    type Header = sp_runtime::generic::Header<u32, Keccak256>;
}

parameter_types! {
    pub const MaxRequests: u32 = 2;
    pub const HeadersToKeep: u32 = 5;
    pub const SessionLength: u64 = 5;
    pub const NumValidators: u32 = 5;
}

impl pallet_multi_finality_verifier::Config<Blake2ValU64BridgeInstance> for Test {
    type BridgedChain = Blake2ValU64Chain;
    type Escrowed = Self;
    type HeadersToKeep = HeadersToKeep;
    type MaxRequests = MaxRequests;
    type WeightInfo = ();
    type Xdns = XDNS;
}

impl pallet_multi_finality_verifier::Config<Blake2ValU32BridgeInstance> for Test {
    type BridgedChain = Blake2ValU32Chain;
    type Escrowed = Self;
    type HeadersToKeep = HeadersToKeep;
    type MaxRequests = MaxRequests;
    type WeightInfo = ();
    type Xdns = XDNS;
}

impl pallet_multi_finality_verifier::Config<Keccak256ValU64BridgeInstance> for Test {
    type BridgedChain = Keccak256ValU64Chain;
    type Escrowed = Self;
    type HeadersToKeep = HeadersToKeep;
    type MaxRequests = MaxRequests;
    type WeightInfo = ();
    type Xdns = XDNS;
}

impl pallet_multi_finality_verifier::Config<Keccak256ValU32BridgeInstance> for Test {
    type BridgedChain = Keccak256ValU32Chain;
    type Escrowed = Self;
    type HeadersToKeep = HeadersToKeep;
    type MaxRequests = MaxRequests;
    type WeightInfo = ();
    type Xdns = XDNS;
}

parameter_types! {
    pub const EpochDuration: u64 = 3;
    pub const ExpectedBlockTime: u64 = 1;
    pub const ReportLongevity: u64 =
        BondingDuration::get() as u64 * SessionsPerEra::get() as u64 * EpochDuration::get();
}

impl pallet_babe::Config for Test {
    type DisabledValidators = Session;
    type EpochChangeTrigger = ExternalTrigger;
    type EpochDuration = EpochDuration;
    type ExpectedBlockTime = ExpectedBlockTime;
    type HandleEquivocation =
        EquivocationHandler<Self::KeyOwnerIdentification, Offences, ReportLongevity>;
    type KeyOwnerIdentification = <Self::KeyOwnerProofSystem as KeyOwnerProofSystem<(
        KeyTypeId,
        AuthorityId,
    )>>::IdentificationTuple;
    type KeyOwnerProof =
        <Self::KeyOwnerProofSystem as KeyOwnerProofSystem<(KeyTypeId, AuthorityId)>>::Proof;
    type KeyOwnerProofSystem = Historical;
    type MaxAuthorities = ConstU32<10>;
    type WeightInfo = ();
}

#[derive(Default)]
pub struct ExtBuilder {
    known_xdns_records: Vec<XdnsRecord<AccountId>>,
    standard_side_effects: Vec<SideEffectInterface>,
}

parameter_types! {
    pub const CircuitPalletId: PalletId = PalletId(*b"pal/circ");
    pub const SelfGatewayId: [u8; 4] = [3, 3, 3, 3];
}

impl Config for Test {
    type Balances = Balances;
    type Call = Call;
    type CircuitPortal = CircuitPortal;
    type DeletionQueueLimit = ConstU32<100>;
    type Escrowed = Self;
    type Event = Event;
    // type FreeVM = FreeVM;
    type MultiCurrency = ORMLTokens;
    type PalletId = CircuitPalletId;
    type SelfGatewayId = SelfGatewayId;
    type WeightInfo = ();
    type Xdns = XDNS;
    type XtxTimeoutCheckInterval = ConstU64<10>;
    type XtxTimeoutDefault = ConstU64<100>;
}

impl ExtBuilder {
    pub(crate) fn with_default_xdns_records(mut self) -> ExtBuilder {
        let circuit_xdns_record = <XdnsRecord<AccountId>>::new(
            vec![],
            [3u8, 3u8, 3u8, 3u8],
            Default::default(),
            GatewayVendor::Substrate,
            GatewayType::ProgrammableExternal(0),
            Default::default(),
            GatewaySysProps {
                ss58_format: 1333,
                token_symbol: Encode::encode("T3RN"),
                token_decimals: 12,
            },
            vec![*b"tran"],
        );
        let zero_xdns_record = <XdnsRecord<AccountId>>::new(
            vec![],
            [0u8, 0u8, 0u8, 0u8],
            Default::default(),
            GatewayVendor::Substrate,
            GatewayType::ProgrammableExternal(0),
            Default::default(),
            GatewaySysProps {
                ss58_format: 1333,
                token_symbol: Encode::encode("ZERO"),
                token_decimals: 0,
            },
            vec![*b"tran", *b"swap", *b"aliq"],
        );
        let gateway_xdns_record = <XdnsRecord<AccountId>>::new(
            vec![],
            *b"gate",
            Default::default(),
            GatewayVendor::Substrate,
            GatewayType::ProgrammableExternal(0),
            Default::default(),
            GatewaySysProps {
                ss58_format: 1333,
                token_symbol: Encode::encode("T3RN"),
                token_decimals: 12,
            },
            vec![*b"tran"],
        );
        let polkadot_xdns_record = <XdnsRecord<AccountId>>::new(
            vec![],
            *b"pdot",
            Default::default(),
            GatewayVendor::Substrate,
            GatewayType::ProgrammableExternal(0),
            Default::default(),
            GatewaySysProps {
                ss58_format: 0,
                token_symbol: Encode::encode("DOT"),
                token_decimals: 10,
            },
            vec![*b"tran", *b"swap", *b"aliq"],
        );
        let kusama_xdns_record = <XdnsRecord<AccountId>>::new(
            vec![],
            *b"ksma",
            Default::default(),
            GatewayVendor::Substrate,
            GatewayType::ProgrammableExternal(0),
            Default::default(),
            GatewaySysProps {
                ss58_format: 2,
                token_symbol: Encode::encode("KSM"),
                token_decimals: 12,
            },
            vec![*b"tran"],
        );
        self.known_xdns_records = vec![
            zero_xdns_record,
            circuit_xdns_record,
            gateway_xdns_record,
            polkadot_xdns_record,
            kusama_xdns_record,
        ];
        self
    }

    pub(crate) fn with_standard_side_effects(mut self) -> ExtBuilder {
        let transfer_side_effect = SideEffectInterface {
            id: *b"tran",
            name: b"transfer".to_vec(),
            argument_abi: vec![
                Type::DynamicAddress,    // argument_0: from
                Type::DynamicAddress,    // argument_1: to
                Type::Value,             // argument_2: value
                Type::OptionalInsurance, // argument_3: insurance
            ],
            argument_to_state_mapper: vec![
                b"from".to_vec(),
                b"to".to_vec(),
                b"value".to_vec(),
                b"insurance".to_vec(),
            ],
            confirm_events: vec![b"Transfer(from,to,value)".to_vec()],
            escrowed_events: vec![b"EscrowTransfer(from,to,value)".to_vec()],
            commit_events: vec![b"Transfer(executor,to,value)".to_vec()],
            revert_events: vec![b"Transfer(executor,from,value)".to_vec()],
        };

        let swap_side_effect = SideEffectInterface {
            id: *b"swap",
            name: b"swap".to_vec(),
            argument_abi: vec![
                Type::DynamicAddress,    // argument_0: caller
                Type::DynamicAddress,    // argument_1: to
                Type::Value,             // argument_2: amount_from
                Type::Value,             // argument_3: amount_to
                Type::DynamicBytes,      // argument_4: asset_from
                Type::DynamicBytes,      // argument_5: asset_to
                Type::OptionalInsurance, // argument_6: insurance
            ],
            argument_to_state_mapper: vec![
                b"caller".to_vec(),
                b"to".to_vec(),
                b"amount_from".to_vec(),
                b"amount_to".to_vec(),
                b"asset_from".to_vec(),
                b"asset_to".to_vec(),
                b"insurance".to_vec(),
            ],
            confirm_events: vec![b"ExecuteToken(_executor,to,asset_to,amount_to)".to_vec()],
            escrowed_events: vec![b"ExecuteToken(_executor,to,asset_to,amount_to)".to_vec()],
            commit_events: vec![b"MultiTransfer(executor,to,asset_to,amount_to)".to_vec()],
            revert_events: vec![b"MultiTransfer(executor,caller,asset_from,amount_from)".to_vec()],
        };

        let add_liquidity_side_effect = SideEffectInterface {
            id: *b"aliq",
            name: b"add_liquidity".to_vec(),
            argument_abi: vec![
                Type::DynamicAddress,    // argument_0: caller
                Type::DynamicAddress,    // argument_1: to
                Type::DynamicBytes,      // argument_2: asset_left
                Type::DynamicBytes,      // argument_3: asset_right
                Type::DynamicBytes,      // argument_4: liquidity_token
                Type::Value,             // argument_5: amount_left
                Type::Value,             // argument_6: amount_right
                Type::Value,             // argument_7: amount_liquidity_token
                Type::OptionalInsurance, // argument_8: insurance
            ],
            argument_to_state_mapper: vec![
                b"caller".to_vec(),
                b"to".to_vec(),
                b"asset_left".to_vec(),
                b"assert_right".to_vec(),
                b"liquidity_token".to_vec(),
                b"amount_left".to_vec(),
                b"amount_right".to_vec(),
                b"amount_liquidity_token".to_vec(),
                b"insurance".to_vec(),
            ],
            confirm_events: vec![
                b"ExecuteToken(_executor,to,liquidity_token,amount_liquidity_token)".to_vec(),
            ],
            escrowed_events: vec![
                b"ExecuteToken(xtx_id,to,liquidity_token,amount_liquidity_token)".to_vec(),
            ],
            commit_events: vec![
                b"MultiTransfer(executor,to,liquidity_token,amount_liquidity_token)".to_vec(),
            ],
            revert_events: vec![
                b"MultiTransfer(executor,caller,asset_left,amount_left)".to_vec(),
                b"MultiTransfer(executor,caller,asset_right,amount_right)".to_vec(),
            ],
        };

        let call_evm_side_effect = SideEffectInterface {
            id: *b"call",
            name: b"call:generic".to_vec(),
            argument_abi: vec![
                Type::DynamicAddress, // argument_0: source
                Type::DynamicAddress, // argument_1: target
                Type::DynamicBytes,   // argument_2: target
                Type::Value,          // argument_3: value
                Type::Uint(64),       // argument_4: gas_limit
                Type::Value,          // argument_5: max_fee_per_gas
                Type::Value,          // argument_6: max_priority_fee_per_gas
                Type::Value,          // argument_7: nonce
                Type::DynamicBytes,   // argument_8: access_list (since HF Berlin?)
            ],
            argument_to_state_mapper: vec![
                b"source".to_vec(),
                b"target".to_vec(),
                b"input".to_vec(),
                b"value".to_vec(),
                b"gas_limit".to_vec(),
                b"max_fee_per_gas".to_vec(),
                b"max_priority_fee_per_gas".to_vec(),
                b"nonce".to_vec(),
                b"access_list".to_vec(),
            ],
            confirm_events: vec![
                b"TransactCall(Append<caller>,source,value,input,gas_limit)".to_vec()
            ],
            escrowed_events: vec![],
            commit_events: vec![],
            revert_events: vec![],
        };

        let get_data_side_effect = SideEffectInterface {
            id: *b"data",
            name: b"data:get".to_vec(),
            argument_abi: vec![
                Type::DynamicBytes, // argument_0: key
            ],
            argument_to_state_mapper: vec![b"key".to_vec()],
            confirm_events: vec![b"<InclusionOnly>".to_vec()],
            escrowed_events: vec![],
            commit_events: vec![],
            revert_events: vec![],
        };
        //
        // map side_effects to id, keeping lib.rs clean
        self.standard_side_effects = vec![
            transfer_side_effect.clone(),
            swap_side_effect.clone(),
            add_liquidity_side_effect,
            call_evm_side_effect,
            get_data_side_effect,
        ];

        self
    }

    pub(crate) fn get_transfer_protocol_box() -> Box<SideEffectInterface> {
        let transfer_side_effect = SideEffectInterface {
            id: *b"tran",
            name: b"transfer".to_vec(),
            argument_abi: vec![
                Type::DynamicAddress,    // argument_0: from
                Type::DynamicAddress,    // argument_1: to
                Type::Value,             // argument_2: value
                Type::OptionalInsurance, // argument_3: insurance
            ],
            argument_to_state_mapper: vec![
                b"from".to_vec(),
                b"to".to_vec(),
                b"value".to_vec(),
                b"insurance".to_vec(),
            ],
            confirm_events: vec![b"Transfer(from,to,value)".to_vec()],
            escrowed_events: vec![b"EscrowTransfer(from,to,value)".to_vec()],
            commit_events: vec![b"Transfer(executor,to,value)".to_vec()],
            revert_events: vec![b"Transfer(executor,from,value)".to_vec()],
        };
        Box::new(transfer_side_effect)
    }

    pub(crate) fn get_swap_protocol_box() -> Box<SideEffectInterface> {
        let swap_side_effect = SideEffectInterface {
            id: *b"swap",
            name: b"swap".to_vec(),
            argument_abi: vec![
                Type::DynamicAddress,    // argument_0: caller
                Type::DynamicAddress,    // argument_1: to
                Type::Value,             // argument_2: amount_from
                Type::Value,             // argument_3: amount_to
                Type::DynamicBytes,      // argument_4: asset_from
                Type::DynamicBytes,      // argument_5: asset_to
                Type::OptionalInsurance, // argument_6: insurance
            ],
            argument_to_state_mapper: vec![
                b"caller".to_vec(),
                b"to".to_vec(),
                b"amount_from".to_vec(),
                b"amount_to".to_vec(),
                b"asset_from".to_vec(),
                b"asset_to".to_vec(),
                b"insurance".to_vec(),
            ],
            confirm_events: vec![b"ExecuteToken(_executor,to,asset_to,amount_to)".to_vec()],
            escrowed_events: vec![b"ExecuteToken(_executor,to,asset_to,amount_to)".to_vec()],
            commit_events: vec![b"MultiTransfer(executor,to,asset_to,amount_to)".to_vec()],
            revert_events: vec![b"MultiTransfer(executor,caller,asset_from,amount_from)".to_vec()],
        };
        Box::new(swap_side_effect)
    }

    pub(crate) fn get_add_liquidity_protocol_box() -> Box<SideEffectInterface> {
        let add_liquidity_protocol = SideEffectInterface {
            id: *b"aliq",
            name: b"add_liquidity".to_vec(),
            argument_abi: vec![
                Type::DynamicAddress,    // argument_0: caller
                Type::DynamicAddress,    // argument_1: to
                Type::DynamicBytes,      // argument_2: asset_left
                Type::DynamicBytes,      // argument_3: asset_right
                Type::DynamicBytes,      // argument_4: liquidity_token
                Type::Value,             // argument_5: amount_left
                Type::Value,             // argument_6: amount_right
                Type::Value,             // argument_7: amount_liquidity_token
                Type::OptionalInsurance, // argument_8: insurance
            ],
            argument_to_state_mapper: vec![
                b"caller".to_vec(),
                b"to".to_vec(),
                b"asset_left".to_vec(),
                b"asset_right".to_vec(),
                b"liquidity_token".to_vec(),
                b"amount_left".to_vec(),
                b"amount_right".to_vec(),
                b"amount_liquidity_token".to_vec(),
                b"insurance".to_vec(),
            ],
            confirm_events: vec![
                b"ExecuteToken(executor,to,liquidity_token,amount_liquidity_token)".to_vec(),
            ],
            escrowed_events: vec![
                b"ExecuteToken(xtx_id,to,liquidity_token,amount_liquidity_token)".to_vec(),
            ],
            commit_events: vec![
                b"MultiTransfer(executor,to,liquidity_token,amount_liquidity_token)".to_vec(),
            ],
            revert_events: vec![
                b"MultiTransfer(executor,caller,asset_left,amount_left)".to_vec(),
                b"MultiTransfer(executor,caller,asset_right,amount_right)".to_vec(),
            ],
        };
        Box::new(add_liquidity_protocol)
    }

    pub(crate) fn build(self) -> sp_io::TestExternalities {
        let mut t = frame_system::GenesisConfig::default()
            .build_storage::<Test>()
            .expect("Frame system builds valid default genesis config");

        pallet_balances::GenesisConfig::<Test> { balances: vec![] }
            .assimilate_storage(&mut t)
            .expect("Pallet balances storage can be assimilated");

        pallet_xdns::GenesisConfig::<Test> {
            known_xdns_records: self.known_xdns_records,
            standard_side_effects: self.standard_side_effects,
        }
        .assimilate_storage(&mut t)
        .expect("Pallet xdns can be assimilated");

        let mut ext = sp_io::TestExternalities::new(t);
        ext.execute_with(|| System::set_block_number(1));
        ext
    }
}

pub const ALICE: AccountId = AccountId::new([1u8; 32]);
pub const BOB_RELAYER: AccountId = AccountId::new([2u8; 32]);
pub const CHARLIE: AccountId = AccountId::new([3u8; 32]);
pub const DJANGO: AccountId = AccountId::new([4u8; 32]);<|MERGE_RESOLUTION|>--- conflicted
+++ resolved
@@ -6,13 +6,7 @@
 use frame_support::{
     pallet_prelude::GenesisBuild,
     parameter_types,
-<<<<<<< HEAD
-    traits::{ConstU32, Everything, KeyOwnerProofSystem, Nothing},
-    weights::Weight,
-    PalletId,
-=======
     traits::{ConstU32, ConstU64, Everything, KeyOwnerProofSystem, Nothing},
->>>>>>> 03ecca16
 };
 use pallet_babe::{EquivocationHandler, ExternalTrigger};
 use pallet_session::historical as pallet_session_historical;
