--- conflicted
+++ resolved
@@ -631,6 +631,7 @@
     type SignalQueueDepth = ConstU32<5>;
     type WeightInfo = ();
     type XBIPortal = XBIPortalRuntimeEntry;
+    type XBIPromise = XBIPortal;
     type Xdns = XDNS;
     type XtxTimeoutCheckInterval = ConstU64<10>;
     type XtxTimeoutDefault = ConstU64<100>;
@@ -732,14 +733,7 @@
                 token_decimals: 10,
             },
             vec![],
-<<<<<<< HEAD
             t3rn_protocol::side_effects::standards::standard_side_effects_ids(),
-=======
-            t3rn_protocol::side_effects::standards::standard_side_effects()
-                .iter()
-                .map(|s| s.id)
-                .collect(),
->>>>>>> fbe40ebb
         );
         let kusama_xdns_record = <XdnsRecord<AccountId>>::new(
             vec![],
