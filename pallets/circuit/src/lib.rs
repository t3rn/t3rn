--- conflicted
+++ resolved
@@ -110,7 +110,6 @@
     use t3rn_primitives::{
         circuit::{LocalStateExecutionView, LocalTrigger, OnLocalTrigger},
         circuit_portal::CircuitPortal,
-        transfers::BalanceOf,
         xdns::Xdns,
     };
 
@@ -358,7 +357,6 @@
     }
 
     impl<T: Config> OnLocalTrigger<T> for Pallet<T> {
-<<<<<<< HEAD
         fn load_local_state(
             origin: &OriginFor<T>,
             maybe_xtx_id: Option<T::Hash>,
@@ -370,7 +368,7 @@
                 None => CircuitStatus::Requested,
             };
             // Setup: new xtx context
-            let mut local_xtx_ctx: LocalXtxCtx<T> = Self::setup(
+            let local_xtx_ctx: LocalXtxCtx<T> = Self::setup(
                 fresh_or_revoked_exec.clone(),
                 &requester,
                 Zero::zero(),
@@ -386,22 +384,10 @@
             ))
         }
 
-        fn on_local_trigger(_origin: &OriginFor<T>, trigger: LocalTrigger<T>) -> DispatchResult {
+        fn on_local_trigger(origin: &OriginFor<T>, trigger: LocalTrigger<T>) -> DispatchResult {
             log::debug!(target: "runtime::circuit", "Handling on_local_trigger {:?}", trigger.maybe_xtx_id);
-            // ToDo: pallet-circuit x-t3rn# : Authorize : Check TriggerAuthRights for local triggers
-
-            // ToDo: pallet-circuit x-t3rn# : Validate : insurance for reversible side effects if necessary
-
-            // ToDo: pallet-circuit x-t3rn# : Charge : fees
-
-            // ToDo: pallet-circuit x-t3rn# : Design Storage - Propose and organise the state of Circuit. Specifically inspect the state updates in between CircuitPortal + Circuit
-
-            // ToDo: pallet-circuit x-t3rn# : Setup : Create new Xtx and modify state - get LocalState (for Xtx) + GlobalState (for Circuit) for exec
-=======
-        fn on_local_trigger(origin: OriginFor<T>, trigger: LocalTrigger<T>) -> DispatchResult {
             // Authorize: Retrieve sender of the transaction.
-            let requester = Self::authorize(origin, CircuitRole::ContractAuthor)?;
->>>>>>> f8f97bd4
+            let requester = Self::authorize(origin.to_owned(), CircuitRole::ContractAuthor)?;
 
             let fresh_or_revoked_exec = match trigger.maybe_xtx_id {
                 Some(_xtx_id) => CircuitStatus::Ready,
@@ -466,7 +452,7 @@
         #[pallet::weight(<T as pallet::Config>::WeightInfo::on_local_trigger())]
         pub fn on_local_trigger(origin: OriginFor<T>, trigger: Vec<u8>) -> DispatchResult {
             <Self as OnLocalTrigger<T>>::on_local_trigger(
-                origin,
+                &origin,
                 LocalTrigger::<T>::decode(&mut &trigger[..])
                     .map_err(|_| Error::<T>::InsuranceBondNotRequired)?,
             )
@@ -1544,7 +1530,6 @@
             CircuitRole::Requester | CircuitRole::ContractAuthor => ensure_signed(origin),
             // ToDo: Handle active Relayer authorisation
             CircuitRole::Relayer => ensure_signed(origin),
-            CircuitRole::ContractAuthor => ensure_signed(origin),
             // ToDo: Handle other CircuitRoles
             _ => unimplemented!(),
         }
