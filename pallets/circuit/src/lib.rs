// This file is part of Substrate.

// Copyright (C) 2020-2021 Parity Technologies (UK) Ltd.
// SPDX-License-Identifier: Apache-2.0

// Licensed under the Apache License, Version 2.0 (the "License")
// you may not use this file except in compliance with the License.
// You may obtain a copy of the License at
//
// 	http://www.apache.org/licenses/LICENSE-2.0
//
// Unless required by applicable law or agreed to in writing, software
// distributed under the License is distributed on an "AS IS" BASIS,
// WITHOUT WARRANTIES OR CONDITIONS OF ANY KIND, either express or implied.
// See the License for the specific language governing permissions and
// limitations under the License.

//! <!-- markdown-link-check-disable -->
//!
//! ## Overview
//!
//! Circuit MVP
#![cfg_attr(not(feature = "std"), no_std)]
#![allow(clippy::type_complexity)]
#![allow(clippy::too_many_arguments)]

pub use crate::pallet::*;
use crate::{escrow::Escrow, sdk_primitives::signal::SignalKind};
use codec::{Decode, Encode};
use frame_support::{
    dispatch::{Dispatchable, GetDispatchInfo},
    traits::{Currency, ExistenceRequirement::AllowDeath, Get},
    weights::Weight,
    RuntimeDebug,
};
use frame_system::{
    ensure_signed,
    offchain::{SignedPayload, SigningTypes},
    pallet_prelude::OriginFor,
};
use sp_runtime::{
    traits::{AccountIdConversion, Saturating, Zero},
    KeyTypeId,
};
use sp_std::{boxed::Box, convert::TryInto, vec, vec::Vec};
pub use t3rn_primitives::{
    abi::{GatewayABIConfig, HasherAlgo as HA, Type},
    side_effect::{ConfirmedSideEffect, FullSideEffect, SideEffect, SideEffectId},
    volatile::LocalState,
    xtx::{Xtx, XtxId},
    GatewayType, *,
};
use t3rn_primitives::{
    circuit_portal::CircuitPortal,
    side_effect::{ConfirmationOutcome, HardenedSideEffect, SecurityLvl},
    transfers::EscrowedBalanceOf,
    xdns::Xdns,
};
use t3rn_protocol::side_effects::{
    confirm::{
        ethereum::EthereumSideEffectsParser, protocol::*, substrate::SubstrateSideEffectsParser,
    },
    loader::{SideEffectsLazyLoader, UniversalSideEffectsProtocol},
};
pub use t3rn_protocol::{circuit_inbound::StepConfirmation, merklize::*};

#[cfg(test)]
pub mod tests;

#[cfg(feature = "runtime-benchmarks")]
mod benchmarking;
#[cfg(test)]
pub mod mock;

pub mod weights;

pub mod state;

pub mod escrow;

/// Defines application identifier for crypto keys of this module.
/// Every module that deals with signatures needs to declare its unique identifier for
/// its crypto keys.
/// When offchain worker is signing transactions it's going to request keys of type
/// `KeyTypeId` from the keystore and use the ones it finds to sign the transaction.
/// The keys can be inserted manually via RPC (see `author_insertKey`).
pub const KEY_TYPE: KeyTypeId = KeyTypeId(*b"circ");

pub type SystemHashing<T> = <T as frame_system::Config>::Hashing;
pub type EscrowCurrencyOf<T> = <<T as pallet::Config>::Escrowed as EscrowTrait<T>>::Currency;
use crate::state::*;

#[frame_support::pallet]
pub mod pallet {
    use super::*;
    use crate::{escrow::Escrow, sdk_primitives::signal::ExecutionSignal};
    use frame_support::{
        pallet_prelude::*,
        traits::{
            fungible::{Inspect, Mutate},
            Get,
        },
        PalletId,
    };
    use frame_system::pallet_prelude::*;
    use orml_traits::MultiCurrency;
    use sp_std::borrow::ToOwned;
    use t3rn_primitives::{
        circuit::{LocalStateExecutionView, LocalTrigger, OnLocalTrigger},
        circuit_portal::CircuitPortal,
        xdns::Xdns,
    };

    pub use crate::weights::WeightInfo;

    /// Current Circuit's context of active insurance deposits
    ///
    #[pallet::storage]
    #[pallet::getter(fn get_insurance_deposits)]
    pub type InsuranceDeposits<T> = StorageDoubleMap<
        _,
        Identity,
        XExecSignalId<T>,
        Identity,
        SideEffectId<T>,
        InsuranceDeposit<
            <T as frame_system::Config>::AccountId,
            <T as frame_system::Config>::BlockNumber,
            EscrowedBalanceOf<T, <T as Config>::Escrowed>,
        >,
        OptionQuery,
    >;

    /// Current Circuit's context of active insurance deposits
    ///
    #[pallet::storage]
    #[pallet::getter(fn get_active_timing_links)]
    pub type ActiveXExecSignalsTimingLinks<T> = StorageMap<
        _,
        Identity,
        XExecSignalId<T>,
        <T as frame_system::Config>::BlockNumber,
        OptionQuery,
    >;

    /// Current Circuit's context of active insurance deposits
    ///
    #[pallet::storage]
    #[pallet::getter(fn local_side_effects)]
    pub type LocalSideEffects<T> = StorageDoubleMap<
        _,
        Identity,
        XExecSignalId<T>,
        Identity,
        XExecStepSideEffectId<T>,
        (u32, Option<<T as frame_system::Config>::AccountId>),
        OptionQuery, // Vec<(usize, Vec<SideEffectId<T>>)>
    >;
    /// Current Circuit's context of active insurance deposits
    ///
    #[pallet::storage]
    #[pallet::getter(fn local_side_effects_links)]
    pub type LocalSideEffectsLinks<T> = StorageDoubleMap<
        _,
        Identity,
        XExecSignalId<T>,
        Identity,
        SideEffectId<T>,
        XExecStepSideEffectId<T>,
        OptionQuery,
    >;
    /// Current Circuit's context of active transactions
    ///
    #[pallet::storage]
    #[pallet::getter(fn get_x_exec_signals)]
    pub type XExecSignals<T> = StorageMap<
        _,
        Identity,
        XExecSignalId<T>,
        XExecSignal<
            <T as frame_system::Config>::AccountId,
            <T as frame_system::Config>::BlockNumber,
            EscrowedBalanceOf<T, <T as Config>::Escrowed>,
        >,
        OptionQuery,
    >;

    /// Current Circuit's context of active full side effects (requested + confirmation proofs)
    #[pallet::storage]
    #[pallet::getter(fn get_xtx_insurance_links)]
    pub type XtxInsuranceLinks<T> =
        StorageMap<_, Identity, XExecSignalId<T>, Vec<SideEffectId<T>>, ValueQuery>;

    /// Current Circuit's context of active full side effects (requested + confirmation proofs)
    #[pallet::storage]
    #[pallet::getter(fn get_local_xtx_state)]
    pub type LocalXtxStates<T> = StorageMap<_, Identity, XExecSignalId<T>, LocalState, OptionQuery>;

    /// Current Circuit's context of active full side effects (requested + confirmation proofs)
    #[pallet::storage]
    #[pallet::getter(fn get_full_side_effects)]
    pub type FullSideEffects<T> = StorageMap<
        _,
        Identity,
        XExecSignalId<T>,
        Vec<
            Vec<
                FullSideEffect<
                    <T as frame_system::Config>::AccountId,
                    <T as frame_system::Config>::BlockNumber,
                    EscrowedBalanceOf<T, <T as Config>::Escrowed>,
                >,
            >,
        >,
        OptionQuery,
    >;

    /// Current Circuit's context of active full side effects (requested + confirmation proofs)
    #[pallet::storage]
    #[pallet::getter(fn get_escrow_side_effects_pending_relay)]
    pub type EscrowedSideEffectsPendingRelay<T> = StorageMap<
        _,
        Identity,
        XExecSignalId<T>,
        Vec<
            FullSideEffect<
                <T as frame_system::Config>::AccountId,
                <T as frame_system::Config>::BlockNumber,
                EscrowedBalanceOf<T, <T as Config>::Escrowed>,
            >,
        >,
        OptionQuery,
    >;

    /// Handles queued signals
    ///
    /// This operation is performed lazily in `on_initialize`.
    #[pallet::storage]
    #[pallet::getter(fn get_signal_queue)]
    pub(crate) type SignalQueue<T: Config> = StorageValue<
        _,
        BoundedVec<(T::AccountId, ExecutionSignal<T::Hash>), T::SignalQueueDepth>,
        ValueQuery,
    >;

    /// This pallet's configuration trait
    #[pallet::config]
    pub trait Config: frame_system::Config {
        /// The Circuit's pallet id
        #[pallet::constant]
        type PalletId: Get<PalletId>;

        /// The Circuit's self gateway id
        #[pallet::constant]
        type SelfGatewayId: Get<[u8; 4]>;

        /// The Circuit's Default Xtx timeout
        #[pallet::constant]
        type XtxTimeoutDefault: Get<Self::BlockNumber>;

        /// The Circuit's Xtx timeout check interval
        #[pallet::constant]
        type XtxTimeoutCheckInterval: Get<Self::BlockNumber>;

        /// The Circuit's deletion queue limit - preventing potential
        ///     delay when queue is too long in on_initialize
        #[pallet::constant]
        type DeletionQueueLimit: Get<u32>;

        /// The overarching event type.
        type Event: From<Event<Self>> + IsType<<Self as frame_system::Config>::Event>;

        /// A dispatchable call.
        type Call: Parameter
            + Dispatchable<Origin = Self::Origin>
            + GetDispatchInfo
            + From<frame_system::Call<Self>>;

        /// Weight information for extrinsics in this pallet.
        type WeightInfo: weights::WeightInfo;

        /// A type that provides MultiCurrency support
        type MultiCurrency: MultiCurrency<Self::AccountId>;

        /// A type that provides inspection and mutation to some fungible assets
        type Balances: Inspect<Self::AccountId> + Mutate<Self::AccountId>;

        /// A type that provides access to Xdns
        type Xdns: Xdns<Self>;

        // type FreeVM: FreeVM<Self>;

        /// A type that manages escrow, and therefore balances
        type Escrowed: EscrowTrait<Self>;

        /// A type that provides portal functionality
        type CircuitPortal: CircuitPortal<Self>;

        /// The maximum number of signals that can be queued for handling.
        ///
        /// When a signal from 3vm is requested, we add it to the queue to be handled by on_initialize
        ///
        /// This allows us to process the highest priority and mitigate any race conditions from additional steps.
        ///
        /// The reasons for limiting the queue depth are:
        ///
        /// 1. The queue is in storage in order to be persistent between blocks. We want to limit
        /// 	the amount of storage that can be consumed.
        /// 2. The queue is stored in a vector and needs to be decoded as a whole when reading
        ///		it at the end of each block. Longer queues take more weight to decode and hence
        ///		limit the amount of items that can be deleted per block.
        #[pallet::constant]
        type SignalQueueDepth: Get<u32>;
    }

    #[pallet::pallet]
    #[pallet::generate_store(pub (super) trait Store)]
    #[pallet::without_storage_info]
    pub struct Pallet<T>(_);

    #[pallet::hooks]
    impl<T: Config> Hooks<BlockNumberFor<T>> for Pallet<T> {
        // `on_initialize` is executed at the beginning of the block before any extrinsic are
        // dispatched.
        //
        // This function must return the weight consumed by `on_initialize` and `on_finalize`.
        fn on_initialize(n: T::BlockNumber) -> Weight {
            let weight = Self::process_signal_queue();

            // Check every XtxTimeoutCheckInterval blocks

            // what happens if the weight for the block is consumed, do these timeouts need to wait
            // for the next check interval to handle them? maybe we need an immediate queue
            //
            // Scenario 1: all the timeouts can be handled in the block space
            // Scenario 2: all but 5 timeouts can be handled
            //     - add the 5 timeouts to an immediate queue for the next block
            if n % T::XtxTimeoutCheckInterval::get() == T::BlockNumber::from(0u8) {
                let mut deletion_counter: u32 = 0;
                // Go over all unfinished Xtx to find those that timed out
                <ActiveXExecSignalsTimingLinks<T>>::iter()
                    .find(|(_xtx_id, timeout_at)| {
                        timeout_at <= &frame_system::Pallet::<T>::block_number()
                    })
                    .map(|(xtx_id, _timeout_at)| {
                        if deletion_counter > T::DeletionQueueLimit::get() {
                            return
                        }
                        let mut local_xtx_ctx = Self::setup(
                            CircuitStatus::RevertTimedOut,
                            &Self::account_id(),
                            Zero::zero(),
                            Some(xtx_id),
                        )
                        .unwrap();

                        Self::kill(&mut local_xtx_ctx, CircuitStatus::RevertTimedOut);

                        Self::emit(
                            local_xtx_ctx.xtx_id,
                            Some(local_xtx_ctx.xtx),
                            &Self::account_id(),
                            &vec![],
                            None,
                        );
                        deletion_counter += 1;
                    });
            }

            // Anything that needs to be done at the start of the block.
            // We don't do anything here.
            // ToDo: Do active xtx signals overview and Cancel if time elapsed
            weight
        }

        fn on_finalize(_n: T::BlockNumber) {
            // We don't do anything here.

            // if module block number
            // x-t3rn#4: Go over open Xtx and cancel if necessary
        }

        // A runtime code run after every block and have access to extended set of APIs.
        //
        // For instance you can generate extrinsics for the upcoming produced block.
        fn offchain_worker(_n: T::BlockNumber) {
            // We don't do anything here.
            // but we could dispatch extrinsic (transaction/unsigned/inherent) using
            // sp_io::submit_extrinsic
        }
    }

    impl<T: Config> OnLocalTrigger<T> for Pallet<T> {
        fn load_local_state(
            origin: &OriginFor<T>,
            maybe_xtx_id: Option<T::Hash>,
        ) -> Result<LocalStateExecutionView<T>, DispatchError> {
            let requester = Self::authorize(origin.to_owned(), CircuitRole::ContractAuthor)?;

            let fresh_or_revoked_exec = match maybe_xtx_id {
                Some(_xtx_id) => CircuitStatus::Ready,
                None => CircuitStatus::Requested,
            };

            let local_xtx_ctx: LocalXtxCtx<T> = Self::setup(
                fresh_or_revoked_exec,
                &requester,
                Zero::zero(),
                maybe_xtx_id,
            )?;
<<<<<<< HEAD
            log::debug!(
                target: "runtime::circuit",
                "load_local_state with status: {:?}",
                local_xtx_ctx.xtx.status
            );

            if maybe_xtx_id.is_none() {
                Self::apply(&mut local_xtx_ctx, None, None)?;
            }
=======
>>>>>>> 69bfb7d3

            // There should be no apply step since no change could have happen during the state access
            let hardened_side_effects = local_xtx_ctx
                .full_side_effects
                .iter()
                .map(|step| {
                    step.iter()
                        .map(|fsx| {
                            Ok(fsx
                                .clone()
                                .harden()
                                .map_err(|_e| Error::<T>::FailedToHardenFullSideEffect)?
                                .into())
                        })
                        .collect::<Result<Vec<HardenedSideEffect>, Error<T>>>()
                })
                .collect::<Result<Vec<Vec<HardenedSideEffect>>, Error<T>>>()?;

            // There should be no apply step since no change could have happen during the state access
            Ok(LocalStateExecutionView::<T>::new(
                local_xtx_ctx.xtx_id,
                local_xtx_ctx.local_state.clone(),
                hardened_side_effects,
                local_xtx_ctx.xtx.steps_cnt,
            ))
        }

        fn on_local_trigger(origin: &OriginFor<T>, trigger: LocalTrigger<T>) -> DispatchResult {
            log::debug!(
                target: "runtime::circuit",
                "Handling on_local_trigger xtx: {:?}, contract: {:?}, side_effects: {:?}",
                trigger.maybe_xtx_id,
                trigger.contract,
                trigger.submitted_side_effects
            );
            // Authorize: Retrieve sender of the transaction.
            let requester = Self::authorize(origin.to_owned(), CircuitRole::ContractAuthor)?;

            let fresh_or_revoked_exec = match trigger.maybe_xtx_id {
                Some(_xtx_id) => CircuitStatus::Ready,
                None => CircuitStatus::Requested,
            };
            // Setup: new xtx context
            let mut local_xtx_ctx: LocalXtxCtx<T> = Self::setup(
                fresh_or_revoked_exec.clone(),
                &requester,
                Zero::zero(),
                trigger.maybe_xtx_id,
            )?;

            log::debug!(
                target: "runtime::circuit",
                "submit_side_effects xtx state with status: {:?}",
                local_xtx_ctx.xtx.status
            );

            // Charge: Ensure can afford
            // ToDo: Charge requester for contract with gas_estimation
            Self::charge(&requester, Zero::zero()).map_err(|_e| {
                if fresh_or_revoked_exec == CircuitStatus::Ready {
                    Self::kill(&mut local_xtx_ctx, CircuitStatus::RevertKill)
                }
                Error::<T>::ContractXtxKilledRunOutOfFunds
            })?;

            // ToDo: This should be converting the side effect from local trigger to FSE
            let side_effects = Self::exec_in_xtx_ctx(
                local_xtx_ctx.xtx_id,
                local_xtx_ctx.local_state.clone(),
                local_xtx_ctx.full_side_effects.clone(),
                local_xtx_ctx.xtx.steps_cnt,
            )
            .map_err(|_e| {
                if fresh_or_revoked_exec == CircuitStatus::Ready {
                    Self::kill(&mut local_xtx_ctx, CircuitStatus::RevertKill)
                }
                Error::<T>::ContractXtxKilledRunOutOfFunds
            })?;

            // ToDo: Align whether 3vm wants enfore side effects sequence into steps
            let sequential = false;
            // Validate: Side Effects
            Self::validate(&side_effects, &mut local_xtx_ctx, &requester, sequential)?;

            // Apply: all necessary changes to state in 1 go
            let (_, added_full_side_effects) = Self::apply(&mut local_xtx_ctx, None, None)?;

            // Emit: From Circuit events
            Self::emit(
                local_xtx_ctx.xtx_id,
                Some(local_xtx_ctx.xtx),
                &requester,
                &side_effects,
                added_full_side_effects,
            );

            Ok(())
        }

        fn on_signal(origin: &OriginFor<T>, signal: ExecutionSignal<T::Hash>) -> DispatchResult {
            log::debug!(target: "runtime::circuit", "Handling on_signal {:?}", signal);
            let requester = Self::authorize(origin.to_owned(), CircuitRole::ContractAuthor)?;

            <SignalQueue<T>>::mutate(|q| {
                q.try_push((requester, signal))
                    .map_err(|_| Error::<T>::SignalQueueFull)
            })?;
            Ok(())
        }
    }

    #[pallet::call]
    impl<T: Config> Pallet<T> {
        /// Used by other pallets that want to create the exec order
        #[pallet::weight(<T as pallet::Config>::WeightInfo::on_local_trigger())]
        pub fn on_local_trigger(origin: OriginFor<T>, trigger: Vec<u8>) -> DispatchResult {
            <Self as OnLocalTrigger<T>>::on_local_trigger(
                &origin,
                LocalTrigger::<T>::decode(&mut &trigger[..])
                    .map_err(|_| Error::<T>::InsuranceBondNotRequired)?,
            )
        }

        #[pallet::weight(<T as pallet::Config>::WeightInfo::on_local_trigger())]
        pub fn on_xcm_trigger(_origin: OriginFor<T>) -> DispatchResultWithPostInfo {
            // ToDo: Check TriggerAuthRights for local triggers
            unimplemented!();
        }

        #[pallet::weight(<T as pallet::Config>::WeightInfo::on_local_trigger())]
        pub fn on_remote_gateway_trigger(_origin: OriginFor<T>) -> DispatchResultWithPostInfo {
            unimplemented!();
        }

        #[pallet::weight(<T as pallet::Config>::WeightInfo::on_extrinsic_trigger())]
        pub fn on_extrinsic_trigger(
            origin: OriginFor<T>,
            side_effects: Vec<
                SideEffect<T::AccountId, T::BlockNumber, EscrowedBalanceOf<T, T::Escrowed>>,
            >,
            fee: EscrowedBalanceOf<T, T::Escrowed>,
            sequential: bool,
        ) -> DispatchResultWithPostInfo {
            // Authorize: Retrieve sender of the transaction.
            let requester = Self::authorize(origin, CircuitRole::Requester)?;
            // Charge: Ensure can afford
            Self::charge(&requester, fee)?;
            log::info!("on_extrinsic_trigger -- finished charged");

            // Setup: new xtx context
            let mut local_xtx_ctx: LocalXtxCtx<T> =
                Self::setup(CircuitStatus::Requested, &requester, fee, None)?;
            log::info!(
                "on_extrinsic_trigger -- finished setup -- xtx id {:?}",
                local_xtx_ctx.xtx_id
            );
            // Validate: Side Effects
            Self::validate(&side_effects, &mut local_xtx_ctx, &requester, sequential).map_err(
                |e| {
                    log::info!("Self::validate hit an error -- {:?}", e);
                    Error::<T>::SideEffectsValidationFailed
                },
            )?;
            log::info!("on_extrinsic_trigger -- finished validate");

            // Apply: all necessary changes to state in 1 go
            let (_, added_full_side_effects) = Self::apply(&mut local_xtx_ctx, None, None)?;
            log::info!("on_extrinsic_trigger -- finished apply");

            // Emit: From Circuit events
            Self::emit(
                local_xtx_ctx.xtx_id,
                Some(local_xtx_ctx.xtx),
                &requester,
                &side_effects,
                added_full_side_effects,
            );

            Ok(().into())
        }

        #[pallet::weight(<T as pallet::Config>::WeightInfo::bond_insurance_deposit())]
        pub fn bond_insurance_deposit(
            origin: OriginFor<T>, // Active relayer
            xtx_id: XExecSignalId<T>,
            side_effect_id: SideEffectId<T>,
        ) -> DispatchResultWithPostInfo {
            log::info!(
                "bond insurance deposit -- start -- xtx id {:?} + se id {:?}",
                xtx_id,
                side_effect_id
            );

            // Authorize: Retrieve sender of the transaction.
            let relayer = Self::authorize(origin, CircuitRole::Relayer)?;

            log::info!(
                "bond insurance deposit -- authorized -- xtx id {:?} + se id {:?}",
                xtx_id,
                side_effect_id
            );
            // Setup: retrieve local xtx context
            let mut local_xtx_ctx: LocalXtxCtx<T> = Self::setup(
                CircuitStatus::PendingInsurance,
                &relayer,
                Zero::zero(),
                Some(xtx_id),
            )?;

            log::info!("bond insurance deposit -- setup finished");
            let (maybe_xtx_changed, _) = if let Some((_id, insurance_deposit)) = local_xtx_ctx
                .insurance_deposits
                .iter_mut()
                .find(|(id, _)| *id == side_effect_id)
            {
                Self::charge(&relayer, insurance_deposit.insurance)?;

                log::info!("bond insurance deposit -- charged");
                insurance_deposit.bonded_relayer = Some(relayer.clone());
                // ToDo: Consider removing status from insurance_deposit since redundant with relayer: Option<Relayer>
                insurance_deposit.status = CircuitStatus::Bonded;

                let insurance_deposit_copy = insurance_deposit.clone();
                // Apply: all necessary changes to state in 1 go
                Self::apply(
                    &mut local_xtx_ctx,
                    Some((side_effect_id, insurance_deposit_copy)),
                    None,
                )
            } else {
                Err(Error::<T>::InsuranceBondNotRequired)
            }?;

            log::info!("bond insurance deposit -- applied");
            // Emit: From Circuit events
            Self::emit(
                local_xtx_ctx.xtx_id,
                maybe_xtx_changed,
                &relayer,
                &vec![],
                None,
            );

            Ok(().into())
        }

        #[pallet::weight(<T as pallet::Config>::WeightInfo::execute_side_effects_via_circuit())]
        pub fn execute_side_effects_via_circuit(
            origin: OriginFor<T>, // Active relayer
            xtx_id: XExecSignalId<T>,
            side_effect: SideEffect<
                <T as frame_system::Config>::AccountId,
                <T as frame_system::Config>::BlockNumber,
                EscrowedBalanceOf<T, <T as Config>::Escrowed>,
            >,
        ) -> DispatchResultWithPostInfo {
            // Authorize: Retrieve sender of the transaction.
            let relayer = Self::authorize(origin, CircuitRole::Relayer)?;

            // Setup: retrieve local xtx context
            let local_xtx_ctx: LocalXtxCtx<T> = Self::setup(
                CircuitStatus::PendingExecution,
                &relayer,
                Zero::zero(),
                Some(xtx_id),
            )?;

            let side_effect_id = side_effect.generate_id::<SystemHashing<T>>();
            // Verify allowance for local execution
            let side_effect_link =
                <Self as Store>::LocalSideEffectsLinks::get(local_xtx_ctx.xtx_id, side_effect_id)
                    .ok_or(Error::<T>::LocalSideEffectExecutionNotApplicable)?;
            let (step_no, maybe_assignee) =
                <Self as Store>::LocalSideEffects::get(local_xtx_ctx.xtx_id, side_effect_link)
                    .ok_or(Error::<T>::LocalSideEffectExecutionNotApplicable)?;

            if local_xtx_ctx.xtx.steps_cnt.0 != step_no || maybe_assignee.is_some() {
                return Err(Error::<T>::LocalSideEffectExecutionNotApplicable.into())
            }

            let encoded_4b_action: [u8; 4] =
                Decode::decode(&mut side_effect.encoded_action.encode().as_ref())
                    .expect("Encoded Type was already validated before saving");

            Escrow::<T>::exec(
                &encoded_4b_action,
                side_effect.encoded_args,
                Self::account_id(),
                relayer,
            )?;

            Ok(().into())
        }

        /// Blind version should only be used for testing - unsafe since skips inclusion proof check.
        #[pallet::weight(< T as Config >::WeightInfo::confirm_side_effect())]
        pub fn confirm_commit_revert_relay(
            origin: OriginFor<T>,
            xtx_id: XtxId<T>,
            side_effect: SideEffect<
                <T as frame_system::Config>::AccountId,
                <T as frame_system::Config>::BlockNumber,
                EscrowedBalanceOf<T, T::Escrowed>,
            >,
            confirmation: ConfirmedSideEffect<
                <T as frame_system::Config>::AccountId,
                <T as frame_system::Config>::BlockNumber,
                EscrowedBalanceOf<T, T::Escrowed>,
            >,
            inclusion_proof: Option<Vec<Vec<u8>>>,
            block_hash: Option<Vec<u8>>,
        ) -> DispatchResultWithPostInfo {
            // Authorize: Retrieve sender of the transaction.
            let relayer = Self::authorize(origin, CircuitRole::Relayer)?;

            // Setup: retrieve local xtx context
            let mut local_xtx_ctx: LocalXtxCtx<T> = Self::setup(
                CircuitStatus::Finished,
                &relayer,
                Zero::zero(),
                Some(xtx_id),
            )?;

            let mut updated_list: Vec<
                FullSideEffect<
                    <T as frame_system::Config>::AccountId,
                    <T as frame_system::Config>::BlockNumber,
                    EscrowedBalanceOf<T, T::Escrowed>,
                >,
            > = vec![];

            if let Some(to_confirm_list) =
                <Self as Store>::EscrowedSideEffectsPendingRelay::get(local_xtx_ctx.xtx_id)
            {
                let side_effect_id = side_effect.generate_id::<SystemHashing<T>>();
                let mut found: Option<
                    FullSideEffect<
                        <T as frame_system::Config>::AccountId,
                        <T as frame_system::Config>::BlockNumber,
                        EscrowedBalanceOf<T, T::Escrowed>,
                    >,
                > = None;

                for to_confirm in to_confirm_list {
                    if to_confirm.input.generate_id::<SystemHashing<T>>() == side_effect_id {
                        found = Some(to_confirm);
                    } else {
                        updated_list.push(to_confirm);
                    }
                }
                if found.is_none() {
                    return Err(Error::<T>::RelayEscrowedFailedNothingToConfirm.into())
                }
            } else {
                return Err(Error::<T>::RelayEscrowedFailedNothingToConfirm.into())
            };

            let _status = Self::confirm(
                &mut local_xtx_ctx,
                &relayer,
                &side_effect,
                &confirmation,
                inclusion_proof,
                block_hash,
            )?;

            // Apply: all necessary changes to state in 1 go
            let (maybe_xtx_changed, assert_full_side_effects_changed) = Self::apply(
                &mut local_xtx_ctx,
                None,
                Some((
                    updated_list,
                    &side_effect,
                    &relayer,
                    CircuitStatus::Committed,
                )),
            )?;

            // Emit: From Circuit events
            Self::emit(
                local_xtx_ctx.xtx_id,
                maybe_xtx_changed,
                &relayer,
                &vec![],
                assert_full_side_effects_changed,
            );

            Ok(().into())
        }

        /// Blind version should only be used for testing - unsafe since skips inclusion proof check.
        #[pallet::weight(< T as Config >::WeightInfo::confirm_side_effect())]
        pub fn confirm_side_effect(
            origin: OriginFor<T>,
            xtx_id: XtxId<T>,
            side_effect: SideEffect<
                <T as frame_system::Config>::AccountId,
                <T as frame_system::Config>::BlockNumber,
                EscrowedBalanceOf<T, T::Escrowed>,
            >,
            confirmation: ConfirmedSideEffect<
                <T as frame_system::Config>::AccountId,
                <T as frame_system::Config>::BlockNumber,
                EscrowedBalanceOf<T, T::Escrowed>,
            >,
            inclusion_proof: Option<Vec<Vec<u8>>>,
            block_hash: Option<Vec<u8>>,
        ) -> DispatchResultWithPostInfo {
            // Authorize: Retrieve sender of the transaction.
            let relayer = Self::authorize(origin, CircuitRole::Relayer)?;

            log::info!(
                "confirm side effect -- start -- xtx id {:?} + se id {:?}",
                xtx_id,
                side_effect.generate_id::<SystemHashing<T>>()
            );

            // Setup: retrieve local xtx context
            let mut local_xtx_ctx: LocalXtxCtx<T> = Self::setup(
                CircuitStatus::PendingExecution,
                &relayer,
                Zero::zero(),
                Some(xtx_id),
            )?;

            log::info!(
                "confirm side effect -- start -- xtx id {:?} + se id {:?}",
                xtx_id,
                side_effect.generate_id::<SystemHashing<T>>()
            );

            Self::confirm(
                &mut local_xtx_ctx,
                &relayer,
                &side_effect,
                &confirmation,
                inclusion_proof,
                block_hash,
            )?;
            log::info!(
                "confirm side effect -- confirmed -- xtx id {:?} + se id {:?}",
                xtx_id,
                side_effect.generate_id::<SystemHashing<T>>()
            );

            // Apply: all necessary changes to state in 1 go
            let (maybe_xtx_changed, assert_full_side_effects_changed) =
                Self::apply(&mut local_xtx_ctx, None, None)?;

            log::info!(
                "confirm side effect -- applied -- xtx id {:?} + se id {:?}",
                xtx_id,
                side_effect.generate_id::<SystemHashing<T>>()
            );

            // Emit: From Circuit events
            Self::emit(
                local_xtx_ctx.xtx_id,
                maybe_xtx_changed,
                &relayer,
                &vec![],
                assert_full_side_effects_changed,
            );

            Ok(().into())
        }
    }

    /// Events for the pallet.
    #[pallet::event]
    #[pallet::generate_deposit(pub (super) fn deposit_event)]
    pub enum Event<T: Config> {
        // Listeners - users + SDK + UI to know whether their request is accepted for exec and pending
        XTransactionReceivedForExec(XExecSignalId<T>),
        // Listeners - users + SDK + UI to know whether their request is accepted for exec and ready
        XTransactionReadyForExec(XExecSignalId<T>),
        // Listeners - users + SDK + UI to know whether their request is accepted for exec and finished
        XTransactionStepFinishedExec(XExecSignalId<T>),
        // Listeners - users + SDK + UI to know whether their request is accepted for exec and finished
        XTransactionXtxFinishedExecAllSteps(XExecSignalId<T>),
        // Listeners - users + SDK + UI to know whether their request is accepted for exec and finished
        XTransactionXtxRevertedAfterTimeOut(XExecSignalId<T>),
        // Listeners - executioners/relayers to know new challenges and perform offline risk/reward calc
        //  of whether side effect is worth picking up
        NewSideEffectsAvailable(
            <T as frame_system::Config>::AccountId,
            XExecSignalId<T>,
            Vec<
                SideEffect<
                    <T as frame_system::Config>::AccountId,
                    <T as frame_system::Config>::BlockNumber,
                    EscrowedBalanceOf<T, T::Escrowed>,
                >,
            >,
            Vec<SideEffectId<T>>,
        ),
        // Listeners - executioners/relayers to know that certain SideEffects are no longer valid
        // ToDo: Implement Xtx timeout!
        CancelledSideEffects(
            <T as frame_system::Config>::AccountId,
            XtxId<T>,
            Vec<
                SideEffect<
                    <T as frame_system::Config>::AccountId,
                    <T as frame_system::Config>::BlockNumber,
                    EscrowedBalanceOf<T, T::Escrowed>,
                >,
            >,
        ),
        // Listeners - executioners/relayers to know whether they won the confirmation challenge
        SideEffectsConfirmed(
            XtxId<T>,
            Vec<
                Vec<
                    FullSideEffect<
                        <T as frame_system::Config>::AccountId,
                        <T as frame_system::Config>::BlockNumber,
                        EscrowedBalanceOf<T, T::Escrowed>,
                    >,
                >,
            >,
        ),
        EscrowTransfer(
            // ToDo: Inspect if Xtx needs to be here and how to process from protocol
            T::AccountId,                                  // from
            T::AccountId,                                  // to
            EscrowedBalanceOf<T, <T as Config>::Escrowed>, // value
        ),
    }

    #[pallet::error]
    pub enum Error<T> {
        ApplyTriggeredWithUnexpectedStatus,
        RequesterNotEnoughBalance,
        ContractXtxKilledRunOutOfFunds,
        ChargingTransferFailed,
        RewardTransferFailed,
        RefundTransferFailed,
        SideEffectsValidationFailed,
        InsuranceBondNotRequired,
        InsuranceBondAlreadyDeposited,
        SetupFailed,
        SetupFailedXtxNotFound,
        SetupFailedXtxStorageArtifactsNotFound,
        SetupFailedIncorrectXtxStatus,
        EnactSideEffectsCanOnlyBeCalledWithMin1StepFinished,
        FatalXtxTimeoutXtxIdNotMatched,
        RelayEscrowedFailedNothingToConfirm,
        FatalCommitSideEffectWithoutConfirmationAttempt,
        FatalErroredCommitSideEffectConfirmationAttempt,
        FatalErroredRevertSideEffectConfirmationAttempt,
        SetupFailedUnknownXtx,
        FailedToHardenFullSideEffect,
        SetupFailedDuplicatedXtx,
        SetupFailedEmptyXtx,
        ApplyFailed,
        DeterminedForbiddenXtxStatus,
        LocalSideEffectExecutionNotApplicable,
        UnsupportedRole,
        InvalidLocalTrigger,
        SignalQueueFull,
    }
}

pub fn get_xtx_status() {}

/// Payload used by this example crate to hold price
/// data required to submit a transaction.
#[derive(Encode, Decode, Clone, PartialEq, Eq, RuntimeDebug)]
pub struct Payload<Public, BlockNumber> {
    block_number: BlockNumber,
    public: Public,
}

impl<T: SigningTypes> SignedPayload<T> for Payload<T::Public, T::BlockNumber> {
    fn public(&self) -> T::Public {
        self.public.clone()
    }
}

impl<T: Config> Pallet<T> {
    fn setup(
        current_status: CircuitStatus,
        requester: &T::AccountId,
        reward: EscrowedBalanceOf<T, T::Escrowed>,
        xtx_id: Option<XExecSignalId<T>>,
    ) -> Result<LocalXtxCtx<T>, Error<T>> {
        match current_status {
            CircuitStatus::Requested => {
                if let Some(id) = xtx_id {
                    if <Self as Store>::XExecSignals::contains_key(id) {
                        return Err(Error::<T>::SetupFailedDuplicatedXtx)
                    }
                }
                // ToDo: Introduce default delay
                let (timeouts_at, delay_steps_at): (T::BlockNumber, Option<Vec<T::BlockNumber>>) = (
                    T::XtxTimeoutDefault::get() + frame_system::Pallet::<T>::block_number(),
                    None,
                );

                log::info!(
                    "New Xtx will timeout at: {:?} vs current block = {:?}",
                    timeouts_at,
                    frame_system::Pallet::<T>::block_number()
                );

                let (x_exec_signal_id, x_exec_signal) = XExecSignal::<
                    T::AccountId,
                    T::BlockNumber,
                    EscrowedBalanceOf<T, T::Escrowed>,
                >::setup_fresh::<T>(
                    requester,
                    timeouts_at,
                    delay_steps_at,
                    Some(reward),
                );

                Ok(LocalXtxCtx {
                    local_state: LocalState::new(),
                    use_protocol: UniversalSideEffectsProtocol::new(),
                    xtx_id: x_exec_signal_id,
                    xtx: x_exec_signal,
                    insurance_deposits: vec![],
                    full_side_effects: vec![],
                })
            },
            CircuitStatus::PendingInsurance => {
                if let Some(id) = xtx_id {
                    if !<Self as Store>::XExecSignals::contains_key(id) {
                        return Err(Error::<T>::SetupFailedUnknownXtx)
                    }
                    let xtx = <Self as Store>::XExecSignals::get(id)
                        .ok_or(Error::<T>::SetupFailedXtxStorageArtifactsNotFound)?;
                    // if xtx.status != CircuitStatus::PendingInsurance {
                    //     return Err(Error::<T>::SetupFailedIncorrectXtxStatus)
                    // }
                    let insurance_deposits = <Self as Store>::XtxInsuranceLinks::get(id)
                        .iter()
                        .map(|&se_id| {
                            (
                                se_id,
                                <Self as Store>::InsuranceDeposits::get(id, se_id)
                                    .expect("Should not be state inconsistency"),
                            )
                        })
                        .collect::<Vec<(
                            SideEffectId<T>,
                            InsuranceDeposit<
                                T::AccountId,
                                T::BlockNumber,
                                EscrowedBalanceOf<T, T::Escrowed>,
                            >,
                        )>>();

                    Ok(LocalXtxCtx {
                        local_state: LocalState::new(),
                        use_protocol: UniversalSideEffectsProtocol::new(),
                        xtx_id: id,
                        xtx,
                        insurance_deposits,
                        full_side_effects: vec![], // Update of full side effects won't be needed to update the insurance info
                    })
                } else {
                    Err(Error::<T>::SetupFailedEmptyXtx)
                }
            },
            CircuitStatus::Ready
            | CircuitStatus::PendingExecution
            | CircuitStatus::Finished
            | CircuitStatus::RevertTimedOut => {
                if let Some(id) = xtx_id {
                    let xtx = <Self as Store>::XExecSignals::get(id)
                        .ok_or(Error::<T>::SetupFailedUnknownXtx)?;
                    // Make sure in case of commit_relay to only check finished Xtx
                    if current_status == CircuitStatus::Finished
                        && xtx.status < CircuitStatus::Finished
                    {
                        log::debug!(
                            "Incorrect status current_status: {:?} xtx_status {:?}",
                            current_status,
                            xtx.status
                        );
                        return Err(Error::<T>::SetupFailedIncorrectXtxStatus)
                    }
                    let insurance_deposits = <Self as Store>::XtxInsuranceLinks::get(id)
                        .iter()
                        .map(|&se_id| {
                            (
                                se_id,
                                <Self as Store>::InsuranceDeposits::get(id, se_id)
                                    .expect("Should not be state inconsistency"),
                            )
                        })
                        .collect::<Vec<(
                            SideEffectId<T>,
                            InsuranceDeposit<
                                T::AccountId,
                                T::BlockNumber,
                                EscrowedBalanceOf<T, T::Escrowed>,
                            >,
                        )>>();

                    let full_side_effects = <Self as Store>::FullSideEffects::get(id)
                        .ok_or(Error::<T>::SetupFailedXtxStorageArtifactsNotFound)?;
                    let local_state = <Self as Store>::LocalXtxStates::get(id)
                        .ok_or(Error::<T>::SetupFailedXtxStorageArtifactsNotFound)?;

                    Ok(LocalXtxCtx {
                        local_state,
                        use_protocol: UniversalSideEffectsProtocol::new(),
                        xtx_id: id,
                        xtx,
                        insurance_deposits,
                        // We need to retrieve full side effects to validate the confirmation order
                        full_side_effects,
                    })
                } else {
                    Err(Error::<T>::SetupFailedEmptyXtx)
                }
            },
            _ => unimplemented!(),
        }
    }

    /// Returns: Returns changes written to the state if there are any.
    ///     For now only returns Xtx and FullSideEffects that changed.
    fn apply(
        local_ctx: &mut LocalXtxCtx<T>,
        maybe_insurance_tuple: Option<(
            SideEffectId<T>,
            InsuranceDeposit<T::AccountId, T::BlockNumber, EscrowedBalanceOf<T, T::Escrowed>>,
        )>,
        maybe_escrowed_confirmation: Option<(
            Vec<FullSideEffect<T::AccountId, T::BlockNumber, EscrowedBalanceOf<T, T::Escrowed>>>,
            &SideEffect<T::AccountId, T::BlockNumber, EscrowedBalanceOf<T, T::Escrowed>>,
            &T::AccountId,
            CircuitStatus,
        )>,
    ) -> Result<
        (
            Option<XExecSignal<T::AccountId, T::BlockNumber, EscrowedBalanceOf<T, T::Escrowed>>>,
            Option<
                Vec<
                    Vec<
                        FullSideEffect<
                            T::AccountId,
                            T::BlockNumber,
                            EscrowedBalanceOf<T, T::Escrowed>,
                        >,
                    >,
                >,
            >,
        ),
        Error<T>,
    > {
        // Apply will try to move the status of Xtx from the current to the closest valid one.
        let current_status = local_ctx.xtx.status.clone();

        match current_status {
            CircuitStatus::Requested => {
                <FullSideEffects<T>>::insert::<
                    XExecSignalId<T>,
                    Vec<
                        Vec<
                            FullSideEffect<
                                T::AccountId,
                                T::BlockNumber,
                                EscrowedBalanceOf<T, T::Escrowed>,
                            >,
                        >,
                    >,
                >(local_ctx.xtx_id, local_ctx.full_side_effects.clone());

                // Iterate over full side effects to detect ones to execute locally.
                fn is_local<T: Config>(gateway_id: &[u8; 4]) -> bool {
                    if *gateway_id == T::SelfGatewayId::get() {
                        return true
                    }
                    let gateway_type = <T as Config>::Xdns::get_gateway_type_unsafe(gateway_id);
                    gateway_type == GatewayType::ProgrammableInternal(0)
                }

                let steps_side_effects_ids: Vec<(
                    usize,
                    SideEffectId<T>,
                    XExecStepSideEffectId<T>,
                )> = local_ctx
                    .full_side_effects
                    .clone()
                    .iter()
                    .enumerate()
                    .flat_map(|(cnt, fse)| {
                        fse.iter()
                            .map(|full_side_effect| full_side_effect.input.clone())
                            .filter(|side_effect| is_local::<T>(&side_effect.target))
                            .map(|side_effect| side_effect.generate_id::<SystemHashing<T>>())
                            .map(|side_effect_hash| {
                                (
                                    cnt,
                                    side_effect_hash,
                                    XExecSignal::<
                                        T::AccountId,
                                        T::BlockNumber,
                                        EscrowedBalanceOf<T, <T as Config>::Escrowed>,
                                    >::generate_step_id::<T>(
                                        side_effect_hash, cnt
                                    ),
                                )
                            })
                            .collect::<Vec<(usize, SideEffectId<T>, XExecStepSideEffectId<T>)>>()
                    })
                    .collect();

                for (step_cnt, side_effect_id, step_side_effect_id) in steps_side_effects_ids {
                    <LocalSideEffects<T>>::insert::<
                        XExecSignalId<T>,
                        XExecStepSideEffectId<T>,
                        (u32, Option<T::AccountId>),
                    >(
                        local_ctx.xtx_id,
                        step_side_effect_id,
                        (step_cnt as u32, None),
                    );
                    <LocalSideEffectsLinks<T>>::insert::<
                        XExecSignalId<T>,
                        SideEffectId<T>,
                        XExecStepSideEffectId<T>,
                    >(local_ctx.xtx_id, side_effect_id, step_side_effect_id);
                }

                let mut ids_with_insurance: Vec<SideEffectId<T>> = vec![];
                for (side_effect_id, insurance_deposit) in &local_ctx.insurance_deposits {
                    <InsuranceDeposits<T>>::insert::<
                        XExecSignalId<T>,
                        SideEffectId<T>,
                        InsuranceDeposit<
                            T::AccountId,
                            T::BlockNumber,
                            EscrowedBalanceOf<T, T::Escrowed>,
                        >,
                    >(
                        local_ctx.xtx_id, *side_effect_id, insurance_deposit.clone()
                    );
                    ids_with_insurance.push(*side_effect_id);
                }
                <XtxInsuranceLinks<T>>::insert::<XExecSignalId<T>, Vec<SideEffectId<T>>>(
                    local_ctx.xtx_id,
                    ids_with_insurance,
                );
                <LocalXtxStates<T>>::insert::<XExecSignalId<T>, LocalState>(
                    local_ctx.xtx_id,
                    local_ctx.local_state.clone(),
                );
                local_ctx.xtx.status = CircuitStatus::determine_xtx_status(
                    &local_ctx.full_side_effects,
                    &local_ctx.insurance_deposits,
                )?;
                local_ctx.xtx.steps_cnt = (0, local_ctx.full_side_effects.len() as u32);

                <ActiveXExecSignalsTimingLinks<T>>::insert::<XExecSignalId<T>, T::BlockNumber>(
                    local_ctx.xtx_id,
                    local_ctx.xtx.timeouts_at,
                );

                <XExecSignals<T>>::insert::<
                    XExecSignalId<T>,
                    XExecSignal<T::AccountId, T::BlockNumber, EscrowedBalanceOf<T, T::Escrowed>>,
                >(local_ctx.xtx_id, local_ctx.xtx.clone());

                Ok((
                    Some(local_ctx.xtx.clone()),
                    Some(local_ctx.full_side_effects.to_vec()),
                ))
            },
            CircuitStatus::PendingInsurance => {
                if let Some((side_effect_id, insurance_deposit)) = maybe_insurance_tuple {
                    <Self as Store>::InsuranceDeposits::mutate(
                        local_ctx.xtx_id,
                        side_effect_id,
                        |x| *x = Some(insurance_deposit),
                    );
                    let new_status = CircuitStatus::determine_effects_insurance_status::<T>(
                        &local_ctx.insurance_deposits,
                    );

                    if new_status != local_ctx.xtx.status {
                        local_ctx.xtx.status = new_status;

                        <Self as Store>::XExecSignals::mutate(local_ctx.xtx_id, |x| {
                            *x = Some(local_ctx.xtx.clone())
                        });
                        Ok((Some(local_ctx.xtx.clone()), None))
                    } else {
                        Ok((None, None))
                    }
                } else {
                    Err(Error::<T>::ApplyFailed)
                }
            },
            CircuitStatus::RevertTimedOut => {
                <Self as Store>::XExecSignals::mutate(local_ctx.xtx_id, |x| {
                    *x = Some(local_ctx.xtx.clone())
                });

                <Self as Store>::ActiveXExecSignalsTimingLinks::remove(local_ctx.xtx_id);

                Self::enact_step_side_effects(local_ctx)?;

                Ok((
                    Some(local_ctx.xtx.clone()),
                    Some(local_ctx.full_side_effects.clone()),
                ))
            },
            CircuitStatus::Ready
            | CircuitStatus::Bonded
            | CircuitStatus::PendingExecution
            | CircuitStatus::Finished => {
                // Update set of full side effects assuming the new confirmed has appeared
                <Self as Store>::FullSideEffects::mutate(local_ctx.xtx_id, |x| {
                    *x = Some(local_ctx.full_side_effects.clone())
                });

                let new_status = CircuitStatus::determine_xtx_status::<T>(
                    &local_ctx.full_side_effects,
                    &local_ctx.insurance_deposits,
                )?;

                local_ctx.xtx.status = new_status;
                // Check whether all of the side effects in this steps are confirmed - the status now changes to CircuitStatus::Finished
                if local_ctx.full_side_effects[local_ctx.xtx.steps_cnt.0 as usize]
                    .clone()
                    .iter()
                    .filter(|&fse| fse.confirmed.is_none())
                    .next()
                    .is_none()
                {
                    local_ctx.xtx.steps_cnt =
                        (local_ctx.xtx.steps_cnt.0 + 1, local_ctx.xtx.steps_cnt.1);

                    local_ctx.xtx.status = CircuitStatus::Finished;

                    // All of the steps are completed - the xtx has been finalized
                    if local_ctx.xtx.steps_cnt.0 == local_ctx.xtx.steps_cnt.1 {
                        local_ctx.xtx.status = CircuitStatus::FinishedAllSteps;
                        <Self as Store>::ActiveXExecSignalsTimingLinks::remove(local_ctx.xtx_id);
                        Self::enact_step_side_effects(local_ctx)?
                    }
                }
                <Self as Store>::XExecSignals::mutate(local_ctx.xtx_id, |x| {
                    *x = Some(local_ctx.xtx.clone())
                });

                if local_ctx.xtx.status.clone() > CircuitStatus::Ready {
                    Ok((
                        Some(local_ctx.xtx.clone()),
                        Some(local_ctx.full_side_effects.clone()),
                    ))
                } else {
                    Ok((None, Some(local_ctx.full_side_effects.to_vec())))
                }
            },
            // Fires only for confirmation of escrowed execution on remote targets
            CircuitStatus::FinishedAllSteps => {
                if let Some((side_effects, side_effect, relayer, completion_status)) =
                    maybe_escrowed_confirmation
                {
                    <Self as Store>::EscrowedSideEffectsPendingRelay::mutate(
                        local_ctx.xtx_id,
                        |s| *s = Some(side_effects.clone()),
                    );

                    Self::reward_escrow_relayer(relayer, side_effect)?;

                    if side_effects.is_empty() {
                        local_ctx.xtx.status = completion_status;
                        <Self as Store>::XExecSignals::mutate(local_ctx.xtx_id, |x| {
                            *x = Some(local_ctx.xtx.clone())
                        });
                        Ok((
                            Some(local_ctx.xtx.clone()),
                            Some(local_ctx.full_side_effects.clone()),
                        ))
                    } else {
                        Ok((None, Some(local_ctx.full_side_effects.to_vec())))
                    }
                } else {
                    Err(Error::<T>::ApplyTriggeredWithUnexpectedStatus)
                }
            },
            _ => Err(Error::<T>::ApplyTriggeredWithUnexpectedStatus),
        }
    }

    fn emit(
        xtx_id: XExecSignalId<T>,
        maybe_xtx: Option<
            XExecSignal<T::AccountId, T::BlockNumber, EscrowedBalanceOf<T, T::Escrowed>>,
        >,
        subjected_account: &T::AccountId,
        side_effects: &Vec<
            SideEffect<T::AccountId, T::BlockNumber, EscrowedBalanceOf<T, T::Escrowed>>,
        >,
        maybe_full_side_effects: Option<
            Vec<
                Vec<
                    FullSideEffect<T::AccountId, T::BlockNumber, EscrowedBalanceOf<T, T::Escrowed>>,
                >,
            >,
        >,
    ) {
        if !side_effects.is_empty() {
            Self::deposit_event(Event::NewSideEffectsAvailable(
                subjected_account.clone(),
                xtx_id,
                // ToDo: Emit circuit outbound messages -> side effects
                side_effects.to_vec(),
                side_effects
                    .iter()
                    .map(|se| se.generate_id::<SystemHashing<T>>())
                    .collect::<Vec<SideEffectId<T>>>(),
            ));
        }
        if let Some(xtx) = maybe_xtx {
            match xtx.status {
                CircuitStatus::PendingInsurance =>
                    Self::deposit_event(Event::XTransactionReceivedForExec(xtx_id)),
                CircuitStatus::Ready =>
                    Self::deposit_event(Event::XTransactionReadyForExec(xtx_id)),
                CircuitStatus::Finished =>
                    Self::deposit_event(Event::XTransactionStepFinishedExec(xtx_id)),
                CircuitStatus::FinishedAllSteps =>
                    Self::deposit_event(Event::XTransactionXtxFinishedExecAllSteps(xtx_id)),
                CircuitStatus::RevertTimedOut =>
                    Self::deposit_event(Event::XTransactionXtxRevertedAfterTimeOut(xtx_id)),
                _ => {},
            }
            if xtx.status >= CircuitStatus::PendingExecution {
                if let Some(full_side_effects) = maybe_full_side_effects {
                    Self::deposit_event(Event::SideEffectsConfirmed(xtx_id, full_side_effects));
                }
            }
        }
    }

    fn kill(local_ctx: &mut LocalXtxCtx<T>, cause: CircuitStatus) {
        local_ctx.xtx.status = cause;
        Self::apply(local_ctx, None, None)
            .expect("Panic: apply triggered by panic should never fail");
    }

    fn charge(
        requester: &T::AccountId,
        fee: EscrowedBalanceOf<T, T::Escrowed>,
    ) -> Result<EscrowedBalanceOf<T, T::Escrowed>, Error<T>> {
        let available_trn_balance = EscrowCurrencyOf::<T>::free_balance(requester);
        let new_balance = available_trn_balance.saturating_sub(fee);
        let vault: T::AccountId = Self::account_id();
        EscrowCurrencyOf::<T>::transfer(requester, &vault, fee, AllowDeath)
            .map_err(|_| Error::<T>::ChargingTransferFailed)?; // should not fail
        Ok(new_balance)
    }

    fn enact_step_side_effects(local_ctx: &mut LocalXtxCtx<T>) -> Result<(), Error<T>> {
        let current_step = local_ctx.xtx.steps_cnt.0;
        let mut escrowed_to_confirm: Vec<
            FullSideEffect<
                <T as frame_system::Config>::AccountId,
                <T as frame_system::Config>::BlockNumber,
                EscrowedBalanceOf<T, T::Escrowed>,
            >,
        > = vec![];

        match local_ctx.xtx.status {
            CircuitStatus::RevertTimedOut | CircuitStatus::Reverted => {
                if let Some(outer) = local_ctx.full_side_effects.get(current_step as usize) {
                    for fse in outer {
                        let encoded_4b_action: [u8; 4] =
                            Decode::decode(&mut fse.input.encoded_action.encode().as_ref())
                                .expect("Encoded Type was already validated before saving");

                        let confirmed = fse.confirmed.clone().unwrap_or(ConfirmedSideEffect {
                            err: Some(ConfirmationOutcome::TimedOut),
                            output: None,
                            encoded_effect: vec![0],
                            inclusion_proof: None,
                            executioner: Self::account_id(),
                            received_at: <frame_system::Pallet<T>>::block_number(),
                            cost: None,
                        });
                        match fse.security_lvl {
                            SecurityLvl::Optimistic => {
                                let _ = Self::enact_insurance(
                                    local_ctx,
                                    &fse.input,
                                    InsuranceEnact::RefundBoth,
                                )?;
                            },
                            SecurityLvl::Escrowed => {
                                if fse.input.target == T::SelfGatewayId::get() {
                                    Escrow::<T>::revert(
                                        &encoded_4b_action,
                                        fse.input.encoded_args.clone(),
                                        Self::account_id(),
                                        confirmed.executioner.clone(),
                                    )
                                    .map_err(|_| {
                                        Error::<T>::FatalErroredRevertSideEffectConfirmationAttempt
                                    })?
                                }
                                escrowed_to_confirm.push(fse.clone());
                            },
                            SecurityLvl::Dirty => {},
                        }
                    }
                }
            },
            CircuitStatus::Finished | CircuitStatus::FinishedAllSteps => {
                if current_step == 0 {
                    return Err(Error::<T>::EnactSideEffectsCanOnlyBeCalledWithMin1StepFinished)
                }
                for fse in &local_ctx.full_side_effects[(current_step - 1) as usize] {
                    let encoded_4b_action: [u8; 4] =
                        Decode::decode(&mut fse.input.encoded_action.encode().as_ref())
                            .expect("Encoded Type was already validated before saving");
                    // Perhaps redundant check for data integrity - make sure the confirmation is there & not an error
                    let confirmation = if let Some(ref confirmed) = fse.confirmed {
                        if confirmed.err.is_some() {
                            return Err(Error::<T>::FatalErroredCommitSideEffectConfirmationAttempt)
                        }
                        confirmed.clone()
                    } else {
                        return Err(Error::<T>::FatalCommitSideEffectWithoutConfirmationAttempt)
                    };
                    match fse.security_lvl {
                        SecurityLvl::Optimistic => {
                            let _ = Self::enact_insurance(
                                local_ctx,
                                &fse.input,
                                InsuranceEnact::Reward,
                            )?;
                        },
                        SecurityLvl::Escrowed => {
                            if fse.input.target == T::SelfGatewayId::get() {
                                Escrow::<T>::commit(
                                    &encoded_4b_action,
                                    fse.input.encoded_args.clone(),
                                    Self::account_id(),
                                    confirmation.executioner.clone(),
                                )
                                .map_err(|_| {
                                    Error::<T>::FatalErroredCommitSideEffectConfirmationAttempt
                                })?
                            }
                            escrowed_to_confirm.push(fse.clone());
                        },
                        SecurityLvl::Dirty => {},
                    }
                }
            },
            _ => {},
        }

        if !escrowed_to_confirm.is_empty() {
            <Self as Store>::EscrowedSideEffectsPendingRelay::insert(
                local_ctx.xtx_id,
                escrowed_to_confirm,
            );
        }

        Ok(())
    }

    fn reward_escrow_relayer(
        relayer: &T::AccountId,
        side_effect: &SideEffect<T::AccountId, T::BlockNumber, EscrowedBalanceOf<T, T::Escrowed>>,
    ) -> Result<(), Error<T>> {
        // Reward insurance
        EscrowCurrencyOf::<T>::transfer(&Self::account_id(), relayer, side_effect.prize, AllowDeath)
            .map_err(|_| Error::<T>::RewardTransferFailed) // should not fail
    }

    fn enact_insurance(
        local_ctx: &LocalXtxCtx<T>,
        side_effect: &SideEffect<T::AccountId, T::BlockNumber, EscrowedBalanceOf<T, T::Escrowed>>,
        enact_status: InsuranceEnact,
    ) -> Result<bool, Error<T>> {
        let side_effect_id = side_effect.generate_id::<SystemHashing<T>>();
        // Reward insurance
        // Check if the side effect was insured and if the relayer matches the bonded one
        return if let Some((_id, insurance_request)) = local_ctx
            .insurance_deposits
            .iter()
            .find(|(id, _)| *id == side_effect_id)
        {
            if let Some(bonded_relayer) = &insurance_request.bonded_relayer {
                match enact_status {
                    InsuranceEnact::Reward => {
                        // Reward relayer with and give back his insurance from Vault
                        EscrowCurrencyOf::<T>::transfer(
                            &Self::account_id(),
                            bonded_relayer,
                            insurance_request.insurance + insurance_request.reward,
                            AllowDeath,
                        )
                        .map_err(|_| Error::<T>::RewardTransferFailed)?; // should not fail
                    },
                    InsuranceEnact::RefundBoth => {
                        EscrowCurrencyOf::<T>::transfer(
                            &Self::account_id(),
                            &insurance_request.requester,
                            insurance_request.reward,
                            AllowDeath,
                        )
                        .map_err(|_| Error::<T>::RefundTransferFailed)?; // should not fail

                        EscrowCurrencyOf::<T>::transfer(
                            &Self::account_id(),
                            bonded_relayer,
                            insurance_request.insurance,
                            AllowDeath,
                        )
                        .map_err(|_| Error::<T>::RefundTransferFailed)?; // should not fail
                    },
                    InsuranceEnact::RefundAndPunish => {
                        EscrowCurrencyOf::<T>::transfer(
                            &Self::account_id(),
                            &insurance_request.requester,
                            insurance_request.reward,
                            AllowDeath,
                        )
                        .map_err(|_| Error::<T>::RefundTransferFailed)?; // should not fail
                    },
                }
            } else {
                // This is a forbidden state which should have not happened -
                //  at this point all of the insurances should have a bonded relayer assigned
                return Err(Error::<T>::RefundTransferFailed)
            }
            Ok(true)
        } else {
            Ok(false)
        }
    }

    fn authorize(
        origin: OriginFor<T>,
        role: CircuitRole,
    ) -> Result<T::AccountId, sp_runtime::traits::BadOrigin> {
        match role {
            CircuitRole::Requester | CircuitRole::ContractAuthor => ensure_signed(origin),
            // ToDo: Handle active Relayer authorisation
            CircuitRole::Relayer => ensure_signed(origin),
            // ToDo: Handle other CircuitRoles
            _ => unimplemented!(),
        }
    }

    fn validate(
        side_effects: &[SideEffect<
            T::AccountId,
            T::BlockNumber,
            EscrowedBalanceOf<T, T::Escrowed>,
        >],
        local_ctx: &mut LocalXtxCtx<T>,
        requester: &T::AccountId,
        _sequential: bool,
    ) -> Result<(), &'static str> {
        let mut full_side_effects: Vec<
            FullSideEffect<T::AccountId, T::BlockNumber, EscrowedBalanceOf<T, T::Escrowed>>,
        > = vec![];

        for side_effect in side_effects.iter() {
            let gateway_abi = <T as Config>::Xdns::get_abi(side_effect.target)?;
            let allowed_side_effects =
                <T as Config>::Xdns::allowed_side_effects(&side_effect.target);

            log::info!("validate -- prize decoded {:?}", side_effect.prize.clone());
            log::info!("validate -- prize encode {:?}", side_effect.prize.encode());

            local_ctx
                .use_protocol
                .notice_gateway(side_effect.target, allowed_side_effects);
            local_ctx
                .use_protocol
                .validate_args::<T::AccountId, T::BlockNumber, EscrowedBalanceOf<T, T::Escrowed>, SystemHashing<T>>(
                    side_effect.clone(),
                    gateway_abi,
                    &mut local_ctx.local_state,
                )?;

            if let Some(insurance_and_reward) =
                UniversalSideEffectsProtocol::check_if_insurance_required::<
                    T::AccountId,
                    T::BlockNumber,
                    EscrowedBalanceOf<T, T::Escrowed>,
                    SystemHashing<T>,
                >(side_effect.clone(), &mut local_ctx.local_state)?
            {
                let (insurance, reward) = (insurance_and_reward[0], insurance_and_reward[1]);
                log::info!(
                    "circuit -- validation passed and discovered opt insurance {:?} reward {:?}",
                    insurance,
                    reward
                );

                log::info!(
                    "circuit -- for side effect id {:?}",
                    side_effect.generate_id::<SystemHashing<T>>()
                );
                Self::charge(requester, reward)?;

                local_ctx.insurance_deposits.push((
                    side_effect.generate_id::<SystemHashing<T>>(),
                    InsuranceDeposit::new(
                        insurance,
                        reward,
                        requester.clone(),
                        <frame_system::Pallet<T>>::block_number(),
                    ),
                ));

                full_side_effects.push(FullSideEffect {
                    input: side_effect.clone(),
                    confirmed: None,
                    security_lvl: SecurityLvl::Optimistic,
                })
            } else {
                fn determine_dirty_vs_escrowed_lvl<T: Config>(
                    side_effect: &SideEffect<
                        <T as frame_system::Config>::AccountId,
                        <T as frame_system::Config>::BlockNumber,
                        EscrowedBalanceOf<T, T::Escrowed>,
                    >,
                ) -> SecurityLvl {
                    fn is_escrowed<T: Config>(chain_id: &ChainId) -> bool {
                        let gateway_type = <T as Config>::Xdns::get_gateway_type_unsafe(chain_id);
                        gateway_type == GatewayType::ProgrammableInternal(0)
                            || gateway_type == GatewayType::OnCircuit(0)
                    }
                    if is_escrowed::<T>(&side_effect.target) {
                        return SecurityLvl::Escrowed
                    }
                    SecurityLvl::Dirty
                }
                full_side_effects.push(FullSideEffect {
                    input: side_effect.clone(),
                    confirmed: None,
                    security_lvl: determine_dirty_vs_escrowed_lvl::<T>(side_effect),
                });
            }
        }

        // Circuit's automatic side effect ordering: execute escrowed asap, then line up optimistic ones
        full_side_effects.sort_by(|a, b| b.security_lvl.partial_cmp(&a.security_lvl).unwrap());

        let mut full_side_effects_steps: Vec<
            Vec<FullSideEffect<T::AccountId, T::BlockNumber, EscrowedBalanceOf<T, T::Escrowed>>>,
        > = vec![vec![]];

        for sorted_fse in full_side_effects {
            let current_step = full_side_effects_steps
                .last_mut()
                .expect("Vector initialized at declaration");

            // Push to the single step as long as there's no Dirty side effect
            if sorted_fse.security_lvl != SecurityLvl::Dirty
                // Or if there was no Optimistic/Escrow side effects before
                || sorted_fse.security_lvl == SecurityLvl::Dirty && current_step.is_empty()
            {
                current_step.push(sorted_fse);
            } else if sorted_fse.security_lvl == SecurityLvl::Dirty {
                // R#1: there only can be max 1 dirty side effect at each step.
                full_side_effects_steps.push(vec![sorted_fse])
            }
        }

        local_ctx.full_side_effects = full_side_effects_steps;

        Ok(())
    }

    fn confirm(
        local_ctx: &mut LocalXtxCtx<T>,
        _relayer: &T::AccountId,
        side_effect: &SideEffect<
            <T as frame_system::Config>::AccountId,
            <T as frame_system::Config>::BlockNumber,
            EscrowedBalanceOf<T, T::Escrowed>,
        >,
        confirmation: &ConfirmedSideEffect<
            <T as frame_system::Config>::AccountId,
            <T as frame_system::Config>::BlockNumber,
            EscrowedBalanceOf<T, <T as Config>::Escrowed>,
        >,
        inclusion_proof: Option<Vec<Vec<u8>>>,
        block_hash: Option<Vec<u8>>,
    ) -> Result<(), &'static str> {
        let confirm_inclusion = || {
            // ToDo: Remove below after testing inclusion
            // Temporarily allow skip inclusion if proofs aren't provided
            if !(block_hash.is_none() && inclusion_proof.is_none()) {
                <T as Config>::CircuitPortal::confirm_event_inclusion(
                    side_effect.target,
                    confirmation.encoded_effect.clone(),
                    inclusion_proof,
                    block_hash,
                )
            } else {
                Ok(())
            }
        };

        let confirm_execution = |gateway_vendor, value_abi_unsigned_type, state_copy| {
            let mut side_effect_id: [u8; 4] = [0, 0, 0, 0];
            side_effect_id.copy_from_slice(&side_effect.encoded_action[0..4]);
            let side_effect_interface =
                <T as Config>::Xdns::fetch_side_effect_interface(side_effect_id);

            // I guess this could be omitted, as SE submission would prevent this?
            if let Err(msg) = side_effect_interface {
                return Err(msg)
            }

            confirm_with_vendor::<
                T,
                SubstrateSideEffectsParser,
                EthereumSideEffectsParser<
                    <<T as Config>::CircuitPortal as CircuitPortal<T>>::EthVerifier,
                >,
            >(
                gateway_vendor,
                value_abi_unsigned_type,
                &Box::new(side_effect_interface.unwrap()),
                confirmation.encoded_effect.clone().into(),
                state_copy,
                Some(
                    side_effect
                        .generate_id::<SystemHashing<T>>()
                        .as_ref()
                        .to_vec()
                        .into(),
                ),
            )
        };

        fn confirm_order<T: Config>(
            side_effect: &SideEffect<
                <T as frame_system::Config>::AccountId,
                <T as frame_system::Config>::BlockNumber,
                EscrowedBalanceOf<T, T::Escrowed>,
            >,
            confirmation: &ConfirmedSideEffect<
                <T as frame_system::Config>::AccountId,
                <T as frame_system::Config>::BlockNumber,
                EscrowedBalanceOf<T, T::Escrowed>,
            >,
            full_side_effects: &mut [Vec<
                FullSideEffect<
                    <T as frame_system::Config>::AccountId,
                    <T as frame_system::Config>::BlockNumber,
                    EscrowedBalanceOf<T, T::Escrowed>,
                >,
            >],
        ) -> Result<bool, &'static str> {
            // ToDo: Extract as a separate function and migrate tests from Xtx
            let input_side_effect_id = side_effect.generate_id::<SystemHashing<T>>();
            let mut unconfirmed_step_no: Option<usize> = None;

            for (i, step) in full_side_effects.iter_mut().enumerate() {
                // Double check there are some side effects for that Xtx - should have been checked at API level tho already
                if step.is_empty() {
                    return Err("Xtx has an empty single step.")
                }
                for mut full_side_effect in step.iter_mut() {
                    if full_side_effect.confirmed.is_none() {
                        // Mark the first step no with encountered unconfirmed side effect
                        if unconfirmed_step_no.is_none() {
                            unconfirmed_step_no = Some(i);
                        }
                        // Recalculate the ID for each input side effect and compare with the input one.
                        // Check the current unconfirmed step before attempt to confirm the full side effect.
                        return if full_side_effect.input.generate_id::<SystemHashing<T>>()
                            == input_side_effect_id
                            && unconfirmed_step_no == Some(i)
                        {
                            // We found the side effect to confirm from inside the unconfirmed step.
                            full_side_effect.confirmed = Some(confirmation.clone());
                            Ok(true)
                        } else {
                            Err("Attempt to confirm side effect from the next step, \
                                    but there still is at least one unfinished step")
                        }
                    }
                }
            }

            Ok(false)
        }

        if !confirm_order::<T>(side_effect, confirmation, &mut local_ctx.full_side_effects)? {
            return Err(
                "Side effect confirmation wasn't matched with full side effects order from state",
            )
        }
        confirm_inclusion()?;
        confirm_execution(
            <T as Config>::Xdns::best_available(side_effect.target)?.gateway_vendor,
            <T as Config>::Xdns::get_gateway_value_unsigned_type_unsafe(&side_effect.target),
            &local_ctx.local_state,
        )?;

        Ok(())
    }

    // ToDo: This should be called as a 3vm trait injection @Don
    pub fn exec_in_xtx_ctx(
        _xtx_id: T::Hash,
        _local_state: LocalState,
        _full_side_effects: Vec<
            Vec<FullSideEffect<T::AccountId, T::BlockNumber, EscrowedBalanceOf<T, T::Escrowed>>>,
        >,
        _steps_cnt: (u32, u32),
    ) -> Result<
        Vec<SideEffect<T::AccountId, T::BlockNumber, EscrowedBalanceOf<T, T::Escrowed>>>,
        &'static str,
    > {
        Ok(vec![])
    }

    /// The account ID of the Circuit Vault.
    pub fn account_id() -> T::AccountId {
        <T as Config>::PalletId::get().into_account()
    }

    // TODO: we also want to save some space for timeouts, split the weight distribution 50-50
    pub(crate) fn process_signal_queue() -> Weight {
        let queue_len = <SignalQueue<T>>::decode_len().unwrap_or(0);
        if queue_len == 0 {
            return 0
        }
        let db_weight = T::DbWeight::get();

        let mut queue = <SignalQueue<T>>::get();

        // We can do an easy process and only process CONSTANT / something signals for now
        let mut remaining_key_budget = T::SignalQueueDepth::get() / 4;
        let mut processed_weight = 0;

        while !queue.is_empty() && remaining_key_budget > 0 {
            // Cannot panic due to loop condition
            let (requester, signal) = &mut queue[0];

            let intended_status = match signal.kind {
                SignalKind::Complete => CircuitStatus::Finished, // Fails bc no executor tried to execute, maybe a new enum?
                SignalKind::Kill(_) => CircuitStatus::RevertKill,
            };

            // worst case 4 from setup
            processed_weight += db_weight.reads(4 as Weight);
            match Self::setup(
                CircuitStatus::Ready,
                &requester,
                Zero::zero(),
                Some(signal.execution_id),
            ) {
                Ok(mut local_xtx_ctx) => {
                    Self::kill(&mut local_xtx_ctx, intended_status);

                    queue.swap_remove(0);

                    remaining_key_budget -= 1;
                    // apply has 2
                    processed_weight += db_weight.reads_writes(2 as Weight, 1 as Weight);
                },
                Err(err) => {
                    log::error!("Could not handle signal");
                    // Slide the erroneous signal to the back
                    queue.slide(0, queue.len());
                },
            }
        }
        // Initial read of queue and update
        processed_weight += db_weight.reads_writes(1 as Weight, 1 as Weight);

        <SignalQueue<T>>::put(queue);

        processed_weight
    }
}<|MERGE_RESOLUTION|>--- conflicted
+++ resolved
@@ -402,13 +402,12 @@
                 None => CircuitStatus::Requested,
             };
 
-            let local_xtx_ctx: LocalXtxCtx<T> = Self::setup(
+            let mut local_xtx_ctx: LocalXtxCtx<T> = Self::setup(
                 fresh_or_revoked_exec,
                 &requester,
                 Zero::zero(),
                 maybe_xtx_id,
             )?;
-<<<<<<< HEAD
             log::debug!(
                 target: "runtime::circuit",
                 "load_local_state with status: {:?}",
@@ -418,8 +417,6 @@
             if maybe_xtx_id.is_none() {
                 Self::apply(&mut local_xtx_ctx, None, None)?;
             }
-=======
->>>>>>> 69bfb7d3
 
             // There should be no apply step since no change could have happen during the state access
             let hardened_side_effects = local_xtx_ctx
