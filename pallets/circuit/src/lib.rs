--- conflicted
+++ resolved
@@ -116,10 +116,6 @@
         substrate_abi::{AccountId20, AccountId32, AssetId, Data, Gas, Value, ValueEvm},
         xbi_format::XbiCheckOutStatus,
     };
-<<<<<<< HEAD
-
-=======
->>>>>>> eb3e36b5
     use sp_std::borrow::ToOwned;
     use t3rn_primitives::{
         circuit::{LocalStateExecutionView, LocalTrigger, OnLocalTrigger},
@@ -320,105 +316,15 @@
 
     #[pallet::hooks]
     impl<T: Config> Hooks<BlockNumberFor<T>> for Pallet<T> {
-        // `on_initialize` is executed at the beginning of the block before any extrinsic are
-        // dispatched.
-        //
-        // This function must return the weight consumed by `on_initialize` and `on_finalize`.
-<<<<<<< HEAD
         fn on_initialize(_n: T::BlockNumber) -> Weight {
             0
-=======
-        fn on_initialize(n: T::BlockNumber) -> Weight {
-            let weight = Self::process_signal_queue();
-            // Check every XtxTimeoutCheckInterval blocks
-
-            // what happens if the weight for the block is consumed, do these timeouts need to wait
-            // for the next check interval to handle them? maybe we need an immediate queue
-            //
-            let deletion_counter: u32 = 0;
-
-            // Check for expiring bids each block
-            <PendingXtxBidsTimeoutsMap<T>>::iter().filter(|(_xtx_id, bidding_timeouts_at)| {
-                // ToDo consider moving xtx_bids to xtx_ctx in order to self update to always determine status
-                bidding_timeouts_at <= &frame_system::Pallet::<T>::block_number()
-            }).map(|(xtx_id, _bidding_timeouts_at)| {
-                if deletion_counter <= T::DeletionQueueLimit::get() {
-                    Machine::<T>::compile_infallible(
-                        &mut Machine::<T>::load_xtx(xtx_id).expect("xtx_id corresponds to a valid Xtx when reading from PendingXtxBidsTimeoutsMap storage"),
-                        |current_fsx, _local_state, _steps_cnt, status, _requester| {
-                            match status {
-                                CircuitStatus::PendingBidding | CircuitStatus::InBidding => {},
-                                _ => return PrecompileResult::TryKill(Cause::Timeout)
-                            }
-                            match current_fsx.iter().all(|fsx| fsx.best_bid.is_some()) {
-                                true => PrecompileResult::ForceUpdateStatus(CircuitStatus::Ready),
-                                false => PrecompileResult::TryKill(Cause::Timeout)
-                            }
-                        },
-                        |_status_change, local_ctx| {
-                            // Account fees and charges happens internally in Machine::apply
-                            Self::emit_status_update(
-                                local_ctx.xtx_id,
-                                Some(local_ctx.xtx.clone()),
-                                None,
-                            );
-                        },
-                    );
-                    deletion_counter.checked_add(1).unwrap_or_else(|| {
-                        log::error!("XtxBiddingInterval::DeletionQueueLimit is too low, causing overflow");
-                        u32::MAX
-                    });
-                }
-            }).count();
-
-            // Scenario 1: all the timeout s can be handled in the block space
-            // Scenario 2: all but 5 timeouts can be handled
-            //     - add the 5 timeouts to an immediate queue for the next block
-            if n % T::XtxTimeoutCheckInterval::get() == T::BlockNumber::from(0u8) {
-                // Go over all unfinished Xtx to find those that timed out
-                <PendingXtxTimeoutsMap<T>>::iter().filter(|(_xtx_id, timeout_at)| {
-                    timeout_at <= &frame_system::Pallet::<T>::block_number()
-                }).map(|(xtx_id, _timeout_at)| {
-                    if deletion_counter <= T::DeletionQueueLimit::get() {
-                        let _success: bool = Machine::<T>::revert(
-                            xtx_id,
-                            Cause::Timeout,
-                            |_status_change, _local_ctx| {
-                                Self::deposit_event(
-                                    Event::XTransactionXtxRevertedAfterTimeOut(xtx_id),
-                                );
-                            },
-                        );
-                        deletion_counter.checked_add(1).unwrap_or_else(|| {
-                            log::error!("XtxTimeoutCheckInterval::DeletionQueueLimit is too low, causing overflow");
-                            u32::MAX
-                        });
-                    }
-                }).count();
-            }
-
-            // Anything that needs to be done at the start of the block.
-            // We don't do anything here.
-            // ToDo: Do active xtx signals overview and Cancel if time elapsed
-            weight
->>>>>>> eb3e36b5
         }
 
         fn on_finalize(_n: T::BlockNumber) {
-            // We don't do anything here.
-
-            // if module block number
             // x-t3rn#4: Go over open Xtx and cancel if necessary
         }
 
-        // A runtime code run after every block and have access to extended set of APIs.
-        //
-        // For instance you can generate extrinsics for the upcoming produced block.
-        fn offchain_worker(_n: T::BlockNumber) {
-            // We don't do anything here.
-            // but we could dispatch extrinsic (transaction/unsigned/inherent) using
-            // sp_io::submit_extrinsic
-        }
+        fn offchain_worker(_n: T::BlockNumber) {}
     }
 
     impl<T: Config> OnLocalTrigger<T, BalanceOf<T>> for Pallet<T> {
@@ -1336,20 +1242,7 @@
         let mut queue = <SignalQueue<T>>::get();
         let mut processed_weight = 0 as Weight;
 
-<<<<<<< HEAD
         while !queue.is_empty() && processed_weight < max_allowed_weight {
-=======
-        // We can do an easy process and only process CONSTANT / something signals for now
-        let mut remaining_key_budget = if let Some(v) = T::SignalQueueDepth::get().checked_div(4) {
-            v
-        } else {
-            log::error!("Division error on signal queue depth (`SignalQueueDepth::get()`).");
-            T::SignalQueueDepth::get()
-        };
-        let mut processed_weight = 0 as Weight;
-
-        while !queue.is_empty() && remaining_key_budget > 0 {
->>>>>>> eb3e36b5
             // Cannot panic due to loop condition
             let (_requester, signal) = &mut queue[0];
 
@@ -1364,10 +1257,6 @@
                         Cause::IntentionalKill,
                         |_status_change, _local_ctx| {
                             queue.swap_remove(0);
-<<<<<<< HEAD
-=======
-                            remaining_key_budget -= 1;
->>>>>>> eb3e36b5
                             // apply has 2
                             processed_weight += db_weight.reads_writes(2 as Weight, 1 as Weight);
                         },
