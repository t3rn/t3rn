// This file is part of Substrate.

// Copyright (C) 2020-2021 Parity Technologies (UK) Ltd.
// SPDX-License-Identifier: Apache-2.0

// Licensed under the Apache License, Version 2.0 (the "License")
// you may not use this file except in compliance with the License.
// You may obtain a copy of the License at
//
// 	http://www.apache.org/licenses/LICENSE-2.0
//
// Unless required by applicable law or agreed to in writing, software
// distributed under the License is distributed on an "AS IS" BASIS,
// WITHOUT WARRANTIES OR CONDITIONS OF ANY KIND, either express or implied.
// See the License for the specific language governing permissions and
// limitations under the License.

//! <!-- markdown-link-check-disable -->
//!
//! ## Overview
//!
//! Circuit MVP
#![feature(box_syntax)]
#![cfg_attr(not(feature = "std"), no_std)]
#![allow(clippy::type_complexity)]
#![allow(clippy::too_many_arguments)]

<<<<<<< HEAD
pub use crate::pallet::*;
=======
use crate::{escrow::Escrow, state::*};
>>>>>>> b2da707f
use codec::{Decode, Encode};
use frame_support::{
    dispatch::{Dispatchable, GetDispatchInfo},
    traits::{Currency, ExistenceRequirement::AllowDeath, Get},
    weights::Weight,
    RuntimeDebug,
};
use frame_system::{
    ensure_signed,
    offchain::{SignedPayload, SigningTypes},
    pallet_prelude::OriginFor,
};
use sp_runtime::{
    traits::{AccountIdConversion, Zero},
    KeyTypeId,
};
use sp_std::{boxed::Box, convert::TryInto, vec, vec::Vec};
<<<<<<< HEAD
pub use t3rn_primitives::{
    abi::{GatewayABIConfig, HasherAlgo as HA, Type},
    account_manager::AccountManager,
    circuit_portal::CircuitPortal,
    claimable::{BenefitSource, CircuitRole},
    executors::Executors,
    side_effect::{
        ConfirmedSideEffect, FullSideEffect, HardenedSideEffect, SecurityLvl, SideEffect,
        SideEffectId,
    },
    transfers::EscrowedBalanceOf,
    volatile::LocalState,
    xdns::Xdns,
    xtx::{Xtx, XtxId},
    GatewayType, *,
};
pub use t3rn_sdk_primitives::signal::{ExecutionSignal, SignalKind};

=======
use t3rn_primitives::{
    circuit_portal::CircuitPortal,
    side_effect::{ConfirmationOutcome, HardenedSideEffect, SecurityLvl},
    transfers::EscrowedBalanceOf,
    xdns::Xdns,
};
>>>>>>> b2da707f
use t3rn_protocol::side_effects::{
    confirm::{
        ethereum::EthereumSideEffectsParser, protocol::*, substrate::SubstrateSideEffectsParser,
    },
    loader::{SideEffectsLazyLoader, UniversalSideEffectsProtocol},
};

pub use crate::pallet::*;
pub use t3rn_primitives::{
    abi::{GatewayABIConfig, HasherAlgo as HA, Type},
    side_effect::{ConfirmedSideEffect, FullSideEffect, SideEffect, SideEffectId},
    volatile::LocalState,
    xtx::{Xtx, XtxId},
    GatewayType, *,
};
pub use t3rn_protocol::{circuit_inbound::StepConfirmation, merklize::*};
pub use t3rn_sdk_primitives::signal::{ExecutionSignal, SignalKind};

use pallet_xbi_portal::{
    primitives::xbi::XBIPortal,
    xbi_format::{XBICheckIn, XBICheckOut, XBIInstr},
};
use pallet_xbi_portal_enter::t3rn_sfx::xbi_result_2_sfx_confirmation;
use t3rn_primitives::account_manager::Outcome;

#[cfg(test)]
pub mod tests;

#[cfg(feature = "runtime-benchmarks")]
mod benchmarking;

pub mod escrow;
pub mod state;
pub mod weights;

pub mod optimistic;

use crate::optimistic::Optimistic;

/// Defines application identifier for crypto keys of this module.
/// Every module that deals with signatures needs to declare its unique identifier for
/// its crypto keys.
/// When offchain worker is signing transactions it's going to request keys of type
/// `KeyTypeId` from the keystore and use the ones it finds to sign the transaction.
/// The keys can be inserted manually via RPC (see `author_insertKey`).
pub const KEY_TYPE: KeyTypeId = KeyTypeId(*b"circ");

pub type SystemHashing<T> = <T as frame_system::Config>::Hashing;
pub type EscrowCurrencyOf<T> = <<T as pallet::Config>::Escrowed as EscrowTrait<T>>::Currency;

type BalanceOf<T> = EscrowBalance<T>;

#[frame_support::pallet]
pub mod pallet {
    use super::*;

    use frame_support::{
        pallet_prelude::*,
        traits::{
            fungible::{Inspect, Mutate},
            Get,
        },
        PalletId,
    };
    use frame_system::pallet_prelude::*;
    use orml_traits::MultiCurrency;
    use pallet_xbi_portal::xbi_codec::{XBICheckOutStatus, XBIMetadata, XBINotificationKind};
    use pallet_xbi_portal_enter::t3rn_sfx::sfx_2_xbi;
    use sp_runtime::traits::Hash;

    use pallet_xbi_portal::{
        primitives::xbi::{XBIPromise, XBIStatus},
        sabi::Sabi,
    };
    use sp_std::borrow::ToOwned;

    use t3rn_primitives::{
        circuit::{LocalStateExecutionView, LocalTrigger, OnLocalTrigger},
        circuit_portal::CircuitPortal,
        xdns::Xdns,
    };

    pub use crate::weights::WeightInfo;

    pub type EscrowBalance<T> = EscrowedBalanceOf<T, <T as Config>::Escrowed>;

    /// Current Circuit's context of active insurance deposits
    ///
    #[pallet::storage]
    #[pallet::getter(fn get_insurance_deposits)]
    pub type InsuranceDeposits<T> = StorageDoubleMap<
        _,
        Identity,
        XExecSignalId<T>,
        Identity,
        SideEffectId<T>,
        InsuranceDeposit<
            <T as frame_system::Config>::AccountId,
            <T as frame_system::Config>::BlockNumber,
            EscrowedBalanceOf<T, <T as Config>::Escrowed>,
        >,
        OptionQuery,
    >;

    /// Current Circuit's context of active insurance deposits
    ///
    #[pallet::storage]
    #[pallet::getter(fn local_side_effect_to_xtx_id_links)]
    pub type LocalSideEffectToXtxIdLinks<T> =
        StorageMap<_, Identity, SideEffectId<T>, XExecSignalId<T>, OptionQuery>;

    /// Current Circuit's context of active insurance deposits
    ///
    #[pallet::storage]
    #[pallet::getter(fn get_active_timing_links)]
    pub type ActiveXExecSignalsTimingLinks<T> = StorageMap<
        _,
        Identity,
        XExecSignalId<T>,
        <T as frame_system::Config>::BlockNumber,
        OptionQuery,
    >;
    /// Current Circuit's context of active transactions
    ///
    #[pallet::storage]
    #[pallet::getter(fn get_x_exec_signals)]
    pub type XExecSignals<T> = StorageMap<
        _,
        Identity,
        XExecSignalId<T>,
        XExecSignal<
            <T as frame_system::Config>::AccountId,
            <T as frame_system::Config>::BlockNumber,
            EscrowedBalanceOf<T, <T as Config>::Escrowed>,
        >,
        OptionQuery,
    >;

    /// Current Circuit's context of active full side effects (requested + confirmation proofs)
    #[pallet::storage]
    #[pallet::getter(fn get_xtx_insurance_links)]
    pub type XtxInsuranceLinks<T> =
        StorageMap<_, Identity, XExecSignalId<T>, Vec<SideEffectId<T>>, ValueQuery>;

    /// Current Circuit's context of active full side effects (requested + confirmation proofs)
    #[pallet::storage]
    #[pallet::getter(fn get_local_xtx_state)]
    pub type LocalXtxStates<T> = StorageMap<_, Identity, XExecSignalId<T>, LocalState, OptionQuery>;

    /// Current Circuit's context of active full side effects (requested + confirmation proofs)
    #[pallet::storage]
    #[pallet::getter(fn get_full_side_effects)]
    pub type FullSideEffects<T> = StorageMap<
        _,
        Identity,
        XExecSignalId<T>,
        Vec<
            Vec<
                FullSideEffect<
                    <T as frame_system::Config>::AccountId,
                    <T as frame_system::Config>::BlockNumber,
                    EscrowedBalanceOf<T, <T as Config>::Escrowed>,
                >,
            >,
        >,
        OptionQuery,
    >;

    /// Handles queued signals
    ///
    /// This operation is performed lazily in `on_initialize`.
    #[pallet::storage]
    #[pallet::getter(fn get_signal_queue)]
    pub(crate) type SignalQueue<T: Config> = StorageValue<
        _,
        BoundedVec<(T::AccountId, ExecutionSignal<T::Hash>), T::SignalQueueDepth>,
        ValueQuery,
    >;

    /// This pallet's configuration trait
    #[pallet::config]
    pub trait Config: frame_system::Config {
        /// The Circuit's pallet id
        #[pallet::constant]
        type PalletId: Get<PalletId>;

        /// The Circuit's self gateway id
        #[pallet::constant]
        type SelfGatewayId: Get<[u8; 4]>;

        /// The Circuit's self parachain id
        #[pallet::constant]
        type SelfParaId: Get<u32>;

        /// The Circuit's Default Xtx timeout
        #[pallet::constant]
        type XtxTimeoutDefault: Get<Self::BlockNumber>;

        /// The Circuit's Xtx timeout check interval
        #[pallet::constant]
        type XtxTimeoutCheckInterval: Get<Self::BlockNumber>;

        /// The Circuit's deletion queue limit - preventing potential
        ///     delay when queue is too long in on_initialize
        #[pallet::constant]
        type DeletionQueueLimit: Get<u32>;

        /// The overarching event type.
        type Event: From<Event<Self>> + IsType<<Self as frame_system::Config>::Event>;

        /// A dispatchable call.
        type Call: Parameter
            + Dispatchable<Origin = Self::Origin>
            + GetDispatchInfo
            + From<Call<Self>>
            + From<frame_system::Call<Self>>;

        /// Weight information for extrinsics in this pallet.
        type WeightInfo: weights::WeightInfo;

        /// A type that provides MultiCurrency support
        type MultiCurrency: MultiCurrency<Self::AccountId>;

        /// A type that provides inspection and mutation to some fungible assets
        type Balances: Inspect<Self::AccountId> + Mutate<Self::AccountId>;

        /// A type that provides access to Xdns
        type Xdns: Xdns<Self>;

        type XBIPortal: XBIPortal<Self>;

        type XBIPromise: XBIPromise<Self, <Self as Config>::Call>;

        type Executors: Executors<
            Self,
            <<Self::Escrowed as EscrowTrait<Self>>::Currency as frame_support::traits::Currency<
                Self::AccountId,
            >>::Balance,
        >;

        /// A type that provides access to AccountManager
        type AccountManager: AccountManager<
            Self::AccountId,
            <<Self::Escrowed as EscrowTrait<Self>>::Currency as frame_support::traits::Currency<
                Self::AccountId,
            >>::Balance,
            Self::Hash,
            Self::BlockNumber,
        >;

        // type FreeVM: FreeVM<Self>;

        /// A type that manages escrow, and therefore balances
        type Escrowed: EscrowTrait<Self>;

        /// A type that provides portal functionality
        type CircuitPortal: CircuitPortal<Self>;

        /// The maximum number of signals that can be queued for handling.
        ///
        /// When a signal from 3vm is requested, we add it to the queue to be handled by on_initialize
        ///
        /// This allows us to process the highest priority and mitigate any race conditions from additional steps.
        ///
        /// The reasons for limiting the queue depth are:
        ///
        /// 1. The queue is in storage in order to be persistent between blocks. We want to limit
        /// 	the amount of storage that can be consumed.
        /// 2. The queue is stored in a vector and needs to be decoded as a whole when reading
        ///		it at the end of each block. Longer queues take more weight to decode and hence
        ///		limit the amount of items that can be deleted per block.
        #[pallet::constant]
        type SignalQueueDepth: Get<u32>;
    }

    #[pallet::pallet]
    #[pallet::generate_store(pub (super) trait Store)]
    #[pallet::without_storage_info]
    pub struct Pallet<T>(_);

    #[pallet::hooks]
    impl<T: Config> Hooks<BlockNumberFor<T>> for Pallet<T> {
        // `on_initialize` is executed at the beginning of the block before any extrinsic are
        // dispatched.
        //
        // This function must return the weight consumed by `on_initialize` and `on_finalize`.
        fn on_initialize(n: T::BlockNumber) -> Weight {
            let weight = Self::process_signal_queue();

            // Check every XtxTimeoutCheckInterval blocks

            // what happens if the weight for the block is consumed, do these timeouts need to wait
            // for the next check interval to handle them? maybe we need an immediate queue
            //
            // Scenario 1: all the timeouts can be handled in the block space
            // Scenario 2: all but 5 timeouts can be handled
            //     - add the 5 timeouts to an immediate queue for the next block
            if n % T::XtxTimeoutCheckInterval::get() == T::BlockNumber::from(0u8) {
                let mut deletion_counter: u32 = 0;
                // Go over all unfinished Xtx to find those that timed out
                <ActiveXExecSignalsTimingLinks<T>>::iter()
                    .find(|(_xtx_id, timeout_at)| {
                        timeout_at <= &frame_system::Pallet::<T>::block_number()
                    })
                    .map(|(xtx_id, _timeout_at)| {
                        if deletion_counter > T::DeletionQueueLimit::get() {
                            return
                        }
                        let mut local_xtx_ctx = Self::setup(
                            CircuitStatus::RevertTimedOut,
                            &Self::account_id(),
                            Zero::zero(),
                            Some(xtx_id),
                        )
                        .unwrap();

                        Self::kill(&mut local_xtx_ctx, CircuitStatus::RevertTimedOut);

                        Self::emit(
                            local_xtx_ctx.xtx_id,
                            Some(local_xtx_ctx.xtx),
                            &Self::account_id(),
                            &vec![],
                            None,
                        );
                        deletion_counter += 1;
                    });
            }

            // Anything that needs to be done at the start of the block.
            // We don't do anything here.
            // ToDo: Do active xtx signals overview and Cancel if time elapsed
            weight
        }

        fn on_finalize(_n: T::BlockNumber) {
            // We don't do anything here.

            // if module block number
            // x-t3rn#4: Go over open Xtx and cancel if necessary
        }

        // A runtime code run after every block and have access to extended set of APIs.
        //
        // For instance you can generate extrinsics for the upcoming produced block.
        fn offchain_worker(_n: T::BlockNumber) {
            // We don't do anything here.
            // but we could dispatch extrinsic (transaction/unsigned/inherent) using
            // sp_io::submit_extrinsic
        }
    }

    impl<T: Config> OnLocalTrigger<T, BalanceOf<T>> for Pallet<T> {
        fn load_local_state(
            origin: &OriginFor<T>,
            maybe_xtx_id: Option<T::Hash>,
        ) -> Result<LocalStateExecutionView<T, BalanceOf<T>>, DispatchError> {
            let requester = Self::authorize(origin.to_owned(), CircuitRole::ContractAuthor)?;

            let fresh_or_revoked_exec = match maybe_xtx_id {
                Some(_xtx_id) => CircuitStatus::Ready,
                None => CircuitStatus::Requested,
            };

            let mut local_xtx_ctx: LocalXtxCtx<T> = Self::setup(
                fresh_or_revoked_exec,
                &requester,
                Zero::zero(),
                maybe_xtx_id,
            )?;
            log::debug!(
                target: "runtime::circuit",
                "load_local_state with status: {:?}",
                local_xtx_ctx.xtx.status
            );

<<<<<<< HEAD
            if maybe_xtx_id.is_none() {
                let status_change = Self::update(&mut local_xtx_ctx)?;
                Self::apply(&mut local_xtx_ctx, None, None, status_change);
            }

=======
>>>>>>> b2da707f
            // There should be no apply step since no change could have happen during the state access
            let hardened_side_effects = local_xtx_ctx
                .full_side_effects
                .iter()
                .map(|step| {
                    step.iter()
                        .map(|fsx| {
                            let effect: HardenedSideEffect<
                                T::AccountId,
                                T::BlockNumber,
                                BalanceOf<T>,
                            > = fsx.clone().try_into().map_err(|e| {
                                log::debug!(
                                    target: "runtime::circuit",
                                    "Error converting side effect to runtime: {:?}",
                                    e
                                );
                                Error::<T>::FailedToHardenFullSideEffect
                            })?;
                            Ok(effect)
                        })
                        .collect::<Result<
                            Vec<HardenedSideEffect<T::AccountId, T::BlockNumber, BalanceOf<T>>>,
                            Error<T>,
                        >>()
                })
                .collect::<Result<
                    Vec<Vec<HardenedSideEffect<T::AccountId, T::BlockNumber, BalanceOf<T>>>>,
                    Error<T>,
                >>()?;

            // We must apply the state only if its generated and fresh
            if maybe_xtx_id.is_none() {
                Self::apply(&mut local_xtx_ctx, None, None)?;
            }

            // There should be no apply step since no change could have happen during the state access
            Ok(LocalStateExecutionView::<T, BalanceOf<T>>::new(
                local_xtx_ctx.xtx_id,
                local_xtx_ctx.local_state.clone(),
                hardened_side_effects,
                local_xtx_ctx.xtx.steps_cnt,
            ))
        }

        fn on_local_trigger(origin: &OriginFor<T>, trigger: LocalTrigger<T>) -> DispatchResult {
            log::debug!(
                target: "runtime::circuit",
                "Handling on_local_trigger xtx: {:?}, contract: {:?}, side_effects: {:?}",
                trigger.maybe_xtx_id,
                trigger.contract,
                trigger.submitted_side_effects
            );
            // Authorize: Retrieve sender of the transaction.
            let requester = Self::authorize(origin.to_owned(), CircuitRole::ContractAuthor)?;

            let fresh_or_revoked_exec = match trigger.maybe_xtx_id {
                Some(_xtx_id) => CircuitStatus::Ready,
                None => CircuitStatus::Requested,
            };
            // Setup: new xtx context
            let mut local_xtx_ctx: LocalXtxCtx<T> = Self::setup(
                fresh_or_revoked_exec.clone(),
                &requester,
                Zero::zero(),
                trigger.maybe_xtx_id,
            )?;

            log::debug!(
                target: "runtime::circuit",
                "submit_side_effects xtx state with status: {:?}",
                local_xtx_ctx.xtx.status
            );

            // ToDo: This should be converting the side effect from local trigger to FSE
            let side_effects = Self::exec_in_xtx_ctx(
                local_xtx_ctx.xtx_id,
                local_xtx_ctx.local_state.clone(),
                local_xtx_ctx.full_side_effects.clone(),
                local_xtx_ctx.xtx.steps_cnt,
            )
            .map_err(|_e| {
                if fresh_or_revoked_exec == CircuitStatus::Ready {
                    Self::kill(&mut local_xtx_ctx, CircuitStatus::RevertKill)
                }
                Error::<T>::ContractXtxKilledRunOutOfFunds
            })?;

            // ToDo: Align whether 3vm wants enfore side effects sequence into steps
            let sequential = false;
            // Validate: Side Effects
            Self::validate(&side_effects, &mut local_xtx_ctx, &requester, sequential)?;

            // Account fees and charges
            Self::square_up(&mut local_xtx_ctx, Some(requester.clone()), None)?;

            // Update local context
            let status_change = Self::update(&mut local_xtx_ctx)?;

            // Apply: all necessary changes to state in 1 go
            let (_, added_full_side_effects) =
                Self::apply(&mut local_xtx_ctx, None, None, status_change);

            // Emit: From Circuit events
            Self::emit(
                local_xtx_ctx.xtx_id,
                Some(local_xtx_ctx.xtx),
                &requester,
                &side_effects,
                added_full_side_effects,
            );

            Ok(())
        }

        fn on_signal(origin: &OriginFor<T>, signal: ExecutionSignal<T::Hash>) -> DispatchResult {
            log::debug!(target: "runtime::circuit", "Handling on_signal {:?}", signal);
            let requester = Self::authorize(origin.to_owned(), CircuitRole::ContractAuthor)?;

            <SignalQueue<T>>::mutate(|q| {
                q.try_push((requester, signal))
                    .map_err(|_| Error::<T>::SignalQueueFull)
            })?;
            Ok(())
        }
    }

    #[pallet::call]
    impl<T: Config> Pallet<T> {
        /// Used by other pallets that want to create the exec order
        #[pallet::weight(<T as pallet::Config>::WeightInfo::on_local_trigger())]
        pub fn on_local_trigger(origin: OriginFor<T>, trigger: Vec<u8>) -> DispatchResult {
            <Self as OnLocalTrigger<T, BalanceOf<T>>>::on_local_trigger(
                &origin,
                LocalTrigger::<T>::decode(&mut &trigger[..])
                    .map_err(|_| Error::<T>::InsuranceBondNotRequired)?,
            )
        }

        #[pallet::weight(<T as pallet::Config>::WeightInfo::on_local_trigger())]
        pub fn on_xcm_trigger(_origin: OriginFor<T>) -> DispatchResultWithPostInfo {
            // ToDo: Check TriggerAuthRights for local triggers
            unimplemented!();
        }

        #[pallet::weight(<T as pallet::Config>::WeightInfo::on_local_trigger())]
        pub fn on_remote_gateway_trigger(_origin: OriginFor<T>) -> DispatchResultWithPostInfo {
            unimplemented!();
        }

        #[pallet::weight(<T as pallet::Config>::WeightInfo::on_extrinsic_trigger())]
        pub fn on_extrinsic_trigger(
            origin: OriginFor<T>,
            side_effects: Vec<
                SideEffect<T::AccountId, T::BlockNumber, EscrowedBalanceOf<T, T::Escrowed>>,
            >,
            fee: EscrowedBalanceOf<T, T::Escrowed>,
            sequential: bool,
        ) -> DispatchResultWithPostInfo {
            // Authorize: Retrieve sender of the transaction.
            let requester = Self::authorize(origin, CircuitRole::Requester)?;
            // Setup: new xtx context
            let mut local_xtx_ctx: LocalXtxCtx<T> =
                Self::setup(CircuitStatus::Requested, &requester, fee, None)?;

            // Validate: Side Effects
            Self::validate(&side_effects, &mut local_xtx_ctx, &requester, sequential).map_err(
                |e| {
                    log::error!("Self::validate hit an error -- {:?}", e);
                    Error::<T>::SideEffectsValidationFailed
                },
            )?;

            // Account fees and charges
            Self::square_up(&mut local_xtx_ctx, Some(requester.clone()), None)?;

            // Update local context
            let status_change = Self::update(&mut local_xtx_ctx)?;

            // Apply: all necessary changes to state in 1 go
            let (_, added_full_side_effects) =
                Self::apply(&mut local_xtx_ctx, None, None, status_change);

            // Emit: From Circuit events
            Self::emit(
                local_xtx_ctx.xtx_id,
                Some(local_xtx_ctx.xtx),
                &requester,
                &side_effects,
                added_full_side_effects,
            );

            Ok(().into())
        }

        #[pallet::weight(<T as pallet::Config>::WeightInfo::bond_insurance_deposit())]
        pub fn bond_insurance_deposit(
            origin: OriginFor<T>, // Active relayer
            xtx_id: XExecSignalId<T>,
            side_effect_id: SideEffectId<T>,
        ) -> DispatchResultWithPostInfo {
            // Authorize: Retrieve sender of the transaction.
            let executor = Self::authorize(origin, CircuitRole::Executor)?;

            // Setup: retrieve local xtx context
            let mut local_xtx_ctx: LocalXtxCtx<T> = Self::setup(
                CircuitStatus::PendingInsurance,
                &executor,
                Zero::zero(),
                Some(xtx_id),
            )?;

            let insurance_deposit_copy =
                Optimistic::<T>::bond_4_sfx(&executor, &mut local_xtx_ctx, side_effect_id)?;

            let status_change = Self::update(&mut local_xtx_ctx)?;

            let (maybe_xtx_changed, _assert_full_side_effects_changed) = Self::apply(
                &mut local_xtx_ctx,
                Some((side_effect_id, insurance_deposit_copy)),
                None,
                status_change,
            );

            // Emit: From Circuit events
            Self::emit(
                local_xtx_ctx.xtx_id,
                maybe_xtx_changed,
                &executor,
                &vec![],
                None,
            );

            Ok(().into())
        }

        #[pallet::weight(<T as pallet::Config>::WeightInfo::execute_side_effects_with_xbi())]
        pub fn execute_side_effects_with_xbi(
            origin: OriginFor<T>, // Active relayer
            xtx_id: XExecSignalId<T>,
            side_effect: SideEffect<
                <T as frame_system::Config>::AccountId,
                <T as frame_system::Config>::BlockNumber,
                EscrowedBalanceOf<T, <T as Config>::Escrowed>,
            >,
            max_exec_cost: u128,
            max_notifications_cost: u128,
        ) -> DispatchResultWithPostInfo {
            let sfx_id = side_effect.generate_id::<SystemHashing<T>>();

            if T::XBIPortal::get_status(sfx_id) != XBIStatus::UnknownId {
                return Err(Error::<T>::SideEffectIsAlreadyScheduledToExecuteOverXBI.into())
            }
            // Authorize: Retrieve sender of the transaction.
            let executor = Self::authorize(origin, CircuitRole::Executor)?;

            // Setup: retrieve local xtx context
            let mut local_xtx_ctx: LocalXtxCtx<T> = Self::setup(
                CircuitStatus::PendingExecution,
                &executor,
                Zero::zero(),
                Some(xtx_id),
            )?;

            let xbi =
                sfx_2_xbi::<T, T::Escrowed>(
                    &side_effect,
                    XBIMetadata::new_with_default_timeouts(
                        XbiId::<T>::local_hash_2_xbi_id(sfx_id)?,
                        T::Xdns::get_gateway_para_id(&side_effect.target)?,
                        T::SelfParaId::get(),
                        max_exec_cost,
                        max_notifications_cost,
                        Some(Sabi::account_bytes_2_account_32(executor.encode()).map_err(
                            |_| Error::<T>::FailedToCreateXBIMetadataDueToWrongAccountConversion,
                        )?),
                    ),
                )
                .map_err(|_e| Error::<T>::FailedToConvertSFX2XBI)?;

            // Use encoded XBI hash as ID for the executor's charge
            let charge_id = T::Hashing::hash(&xbi.encode()[..]);
            let total_max_fees = xbi.metadata.total_max_costs_in_local_currency()?;

            Self::square_up(
                &mut local_xtx_ctx,
                None,
                Some((charge_id, executor, total_max_fees)),
            )?;

            T::XBIPromise::then(
                xbi,
                pallet::Call::<T>::on_xbi_sfx_resolved { sfx_id }.into(),
            )?;

            Ok(().into())
        }

        #[pallet::weight(< T as Config >::WeightInfo::confirm_side_effect())]
        pub fn on_xbi_sfx_resolved(
            _origin: OriginFor<T>,
            sfx_id: T::Hash,
        ) -> DispatchResultWithPostInfo {
            Self::do_xbi_exit(
                T::XBIPortal::get_check_in(sfx_id)?,
                T::XBIPortal::get_check_out(sfx_id)?,
            )?;
            Ok(().into())
        }

        /// Blind version should only be used for testing - unsafe since skips inclusion proof check.
        #[pallet::weight(< T as Config >::WeightInfo::confirm_side_effect())]
        pub fn confirm_side_effect(
            origin: OriginFor<T>,
            xtx_id: XtxId<T>,
            side_effect: SideEffect<
                <T as frame_system::Config>::AccountId,
                <T as frame_system::Config>::BlockNumber,
                EscrowedBalanceOf<T, T::Escrowed>,
            >,
            confirmation: ConfirmedSideEffect<
                <T as frame_system::Config>::AccountId,
                <T as frame_system::Config>::BlockNumber,
                EscrowedBalanceOf<T, T::Escrowed>,
            >,
            inclusion_proof: Option<Vec<Vec<u8>>>,
            block_hash: Option<Vec<u8>>,
        ) -> DispatchResultWithPostInfo {
            // Authorize: Retrieve sender of the transaction.
            let relayer = Self::authorize(origin, CircuitRole::Relayer)?;

            // Setup: retrieve local xtx context
            let mut local_xtx_ctx: LocalXtxCtx<T> = Self::setup(
                CircuitStatus::PendingExecution,
                &relayer,
                Zero::zero(),
                Some(xtx_id),
            )?;

            Self::confirm(
                &mut local_xtx_ctx,
                &relayer,
                &side_effect,
                &confirmation,
                inclusion_proof,
                block_hash,
            )?;

            let status_change = Self::update(&mut local_xtx_ctx)?;

            // Apply: all necessary changes to state in 1 go
            let (maybe_xtx_changed, assert_full_side_effects_changed) =
                Self::apply(&mut local_xtx_ctx, None, None, status_change);

            // Emit: From Circuit events
            Self::emit(
                local_xtx_ctx.xtx_id,
                maybe_xtx_changed,
                &relayer,
                &vec![],
                assert_full_side_effects_changed,
            );

            Ok(().into())
        }
    }

    use pallet_xbi_portal::xbi_abi::{
        AccountId20, AccountId32, AssetId, Data, Gas, Value, ValueEvm, XbiId,
    };

    /// Events for the pallet.
    #[pallet::event]
    #[pallet::generate_deposit(pub (super) fn deposit_event)]
    pub enum Event<T: Config> {
        // XBI Exit events - consider moving to separate XBIPortalExit pallet.
        Transfer(T::AccountId, AccountId32, AccountId32, Value),
        TransferAssets(T::AccountId, AssetId, AccountId32, AccountId32, Value),
        TransferORML(T::AccountId, AssetId, AccountId32, AccountId32, Value),
        AddLiquidity(T::AccountId, AssetId, AssetId, Value, Value, Value),
        Swap(T::AccountId, AssetId, AssetId, Value, Value, Value),
        CallNative(T::AccountId, Data),
        CallEvm(
            T::AccountId,
            AccountId20,
            AccountId20,
            ValueEvm,
            Data,
            Gas,
            ValueEvm,
            Option<ValueEvm>,
            Option<ValueEvm>,
            Vec<(AccountId20, Vec<sp_core::H256>)>,
        ),
        CallWasm(T::AccountId, AccountId32, Value, Gas, Option<Value>, Data),
        CallCustom(
            T::AccountId,
            AccountId32,
            AccountId32,
            Value,
            Data,
            Gas,
            Data,
        ),
        Notification(T::AccountId, AccountId32, XBINotificationKind, Data, Data),
        Result(T::AccountId, AccountId32, XBICheckOutStatus, Data, Data),
        // Listeners - users + SDK + UI to know whether their request is accepted for exec and pending
        XTransactionReceivedForExec(XExecSignalId<T>),
        // Listeners - users + SDK + UI to know whether their request is accepted for exec and ready
        XTransactionReadyForExec(XExecSignalId<T>),
        // Listeners - users + SDK + UI to know whether their request is accepted for exec and finished
        XTransactionStepFinishedExec(XExecSignalId<T>),
        // Listeners - users + SDK + UI to know whether their request is accepted for exec and finished
        XTransactionXtxFinishedExecAllSteps(XExecSignalId<T>),
        // Listeners - users + SDK + UI to know whether their request is accepted for exec and finished
        XTransactionXtxRevertedAfterTimeOut(XExecSignalId<T>),
        // Listeners - executioners/relayers to know new challenges and perform offline risk/reward calc
        //  of whether side effect is worth picking up
        NewSideEffectsAvailable(
            <T as frame_system::Config>::AccountId,
            XExecSignalId<T>,
            Vec<
                SideEffect<
                    <T as frame_system::Config>::AccountId,
                    <T as frame_system::Config>::BlockNumber,
                    EscrowedBalanceOf<T, T::Escrowed>,
                >,
            >,
            Vec<SideEffectId<T>>,
        ),
        // Listeners - executioners/relayers to know that certain SideEffects are no longer valid
        // ToDo: Implement Xtx timeout!
        CancelledSideEffects(
            <T as frame_system::Config>::AccountId,
            XtxId<T>,
            Vec<
                SideEffect<
                    <T as frame_system::Config>::AccountId,
                    <T as frame_system::Config>::BlockNumber,
                    EscrowedBalanceOf<T, T::Escrowed>,
                >,
            >,
        ),
        // Listeners - executioners/relayers to know whether they won the confirmation challenge
        SideEffectsConfirmed(
            XtxId<T>,
            Vec<
                Vec<
                    FullSideEffect<
                        <T as frame_system::Config>::AccountId,
                        <T as frame_system::Config>::BlockNumber,
                        EscrowedBalanceOf<T, T::Escrowed>,
                    >,
                >,
            >,
        ),
        EscrowTransfer(
            // ToDo: Inspect if Xtx needs to be here and how to process from protocol
            T::AccountId,                                  // from
            T::AccountId,                                  // to
            EscrowedBalanceOf<T, <T as Config>::Escrowed>, // value
        ),
    }

    #[pallet::error]
    pub enum Error<T> {
        UpdateXtxTriggeredWithUnexpectedStatus,
        ApplyTriggeredWithUnexpectedStatus,
        RequesterNotEnoughBalance,
        ContractXtxKilledRunOutOfFunds,
        ChargingTransferFailed,
        FinalizeSquareUpFailed,
        CriticalStateSquareUpCalledToFinishWithoutFsxConfirmed,
        RewardTransferFailed,
        RefundTransferFailed,
        SideEffectsValidationFailed,
        InsuranceBondNotRequired,
        InsuranceBondTooLow,
        InsuranceBondAlreadyDeposited,
        SetupFailed,
        SetupFailedXtxNotFound,
        SetupFailedXtxStorageArtifactsNotFound,
        SetupFailedIncorrectXtxStatus,
        EnactSideEffectsCanOnlyBeCalledWithMin1StepFinished,
        FatalXtxTimeoutXtxIdNotMatched,
        RelayEscrowedFailedNothingToConfirm,
        FatalCommitSideEffectWithoutConfirmationAttempt,
        FatalErroredCommitSideEffectConfirmationAttempt,
        FatalErroredRevertSideEffectConfirmationAttempt,
        SetupFailedUnknownXtx,
        FailedToHardenFullSideEffect,
        SetupFailedDuplicatedXtx,
        SetupFailedEmptyXtx,
        ApplyFailed,
        DeterminedForbiddenXtxStatus,
        SideEffectIsAlreadyScheduledToExecuteOverXBI,
        LocalSideEffectExecutionNotApplicable,
        LocalExecutionUnauthorized,
        FailedToConvertSFX2XBI,
        FailedToCheckInOverXBI,
        FailedToCreateXBIMetadataDueToWrongAccountConversion,
        FailedToConvertXBIResult2SFXConfirmation,
        FailedToEnterXBIPortal,
        FailedToExitXBIPortal,
        XBIExitFailedOnSFXConfirmation,
        UnsupportedRole,
        InvalidLocalTrigger,
        SignalQueueFull,
    }
}

pub fn get_xtx_status() {}

/// Payload used by this example crate to hold price
/// data required to submit a transaction.
#[derive(Encode, Decode, Clone, PartialEq, Eq, RuntimeDebug)]
pub struct Payload<Public, BlockNumber> {
    block_number: BlockNumber,
    public: Public,
}

impl<T: SigningTypes> SignedPayload<T> for Payload<T::Public, T::BlockNumber> {
    fn public(&self) -> T::Public {
        self.public.clone()
    }
}

impl<T: Config> Pallet<T> {
    fn setup(
        current_status: CircuitStatus,
        requester: &T::AccountId,
        reward: EscrowedBalanceOf<T, T::Escrowed>,
        xtx_id: Option<XExecSignalId<T>>,
    ) -> Result<LocalXtxCtx<T>, Error<T>> {
        match current_status {
            CircuitStatus::Requested => {
                if let Some(id) = xtx_id {
                    if <Self as Store>::XExecSignals::contains_key(id) {
                        return Err(Error::<T>::SetupFailedDuplicatedXtx)
                    }
                }
                // ToDo: Introduce default delay
                let (timeouts_at, delay_steps_at): (T::BlockNumber, Option<Vec<T::BlockNumber>>) = (
                    T::XtxTimeoutDefault::get() + frame_system::Pallet::<T>::block_number(),
                    None,
                );

                let (x_exec_signal_id, x_exec_signal) = XExecSignal::<
                    T::AccountId,
                    T::BlockNumber,
                    EscrowedBalanceOf<T, T::Escrowed>,
                >::setup_fresh::<T>(
                    requester,
                    timeouts_at,
                    delay_steps_at,
                    Some(reward),
                );

                Ok(LocalXtxCtx {
                    local_state: LocalState::new(),
                    use_protocol: UniversalSideEffectsProtocol::new(),
                    xtx_id: x_exec_signal_id,
                    xtx: x_exec_signal,
                    insurance_deposits: vec![],
                    full_side_effects: vec![],
                })
            },
            CircuitStatus::Ready
            | CircuitStatus::PendingExecution
            | CircuitStatus::PendingInsurance
            | CircuitStatus::Finished
            | CircuitStatus::RevertTimedOut => {
                if let Some(id) = xtx_id {
                    let xtx = <Self as Store>::XExecSignals::get(id)
                        .ok_or(Error::<T>::SetupFailedUnknownXtx)?;
                    // Make sure in case of commit_relay to only check finished Xtx
                    if current_status == CircuitStatus::Finished
                        && xtx.status < CircuitStatus::Finished
                    {
                        log::debug!(
                            "Incorrect status current_status: {:?} xtx_status {:?}",
                            current_status,
                            xtx.status
                        );
                        return Err(Error::<T>::SetupFailedIncorrectXtxStatus)
                    }
                    let insurance_deposits = <Self as Store>::XtxInsuranceLinks::get(id)
                        .iter()
                        .map(|&se_id| {
                            (
                                se_id,
                                <Self as Store>::InsuranceDeposits::get(id, se_id)
                                    .expect("Should not be state inconsistency"),
                            )
                        })
                        .collect::<Vec<(
                            SideEffectId<T>,
                            InsuranceDeposit<
                                T::AccountId,
                                T::BlockNumber,
                                EscrowedBalanceOf<T, T::Escrowed>,
                            >,
                        )>>();

                    let full_side_effects = <Self as Store>::FullSideEffects::get(id)
                        .ok_or(Error::<T>::SetupFailedXtxStorageArtifactsNotFound)?;
                    let local_state = <Self as Store>::LocalXtxStates::get(id)
                        .ok_or(Error::<T>::SetupFailedXtxStorageArtifactsNotFound)?;

                    Ok(LocalXtxCtx {
                        local_state,
                        use_protocol: UniversalSideEffectsProtocol::new(),
                        xtx_id: id,
                        xtx,
                        insurance_deposits,
                        // We need to retrieve full side effects to validate the confirmation order
                        full_side_effects,
                    })
                } else {
                    Err(Error::<T>::SetupFailedEmptyXtx)
                }
            },
            _ => unimplemented!(),
        }
    }

    // Updates local xtx context without touching the storage.
    fn update(
        mut local_ctx: &mut LocalXtxCtx<T>,
    ) -> Result<(CircuitStatus, CircuitStatus), Error<T>> {
        let current_status = local_ctx.xtx.status.clone();

        // Apply will try to move the status of Xtx from the current to the closest valid one.
        match current_status {
            CircuitStatus::Requested => {
                local_ctx.xtx.steps_cnt = (0, local_ctx.full_side_effects.len() as u32);
            },
            CircuitStatus::PendingInsurance | CircuitStatus::Bonded => {
                local_ctx.xtx.status = CircuitStatus::determine_effects_insurance_status::<T>(
                    &local_ctx.insurance_deposits,
                );
            },
            CircuitStatus::RevertTimedOut => {},
            CircuitStatus::Ready | CircuitStatus::PendingExecution | CircuitStatus::Finished => {
                // Check whether all of the side effects in this steps are confirmed - the status now changes to CircuitStatus::Finished
                if !Self::get_current_step_fsx(local_ctx)
                    .iter()
                    .any(|fsx| fsx.confirmed.is_none())
                {
                    local_ctx.xtx.steps_cnt =
                        (local_ctx.xtx.steps_cnt.0 + 1, local_ctx.xtx.steps_cnt.1);

                    local_ctx.xtx.status = CircuitStatus::Finished;

                    // All of the steps are completed - the xtx has been finalized
                    if local_ctx.xtx.steps_cnt.0 == local_ctx.xtx.steps_cnt.1 {
                        local_ctx.xtx.status = CircuitStatus::FinishedAllSteps;
                        return Ok((current_status, CircuitStatus::FinishedAllSteps))
                    }
                }
            },
            _ => {},
        }

        let new_status = CircuitStatus::determine_xtx_status(
            &local_ctx.full_side_effects,
            &local_ctx.insurance_deposits,
        )?;
        local_ctx.xtx.status = new_status.clone();

        Ok((current_status, new_status))
    }

    /// Returns: Returns changes written to the state if there are any.
    ///     For now only returns Xtx and FullSideEffects that changed.
    /// FixMe: Make Apply Infallible
    fn apply(
        mut local_ctx: &mut LocalXtxCtx<T>,
        maybe_insurance_tuple: Option<(
            SideEffectId<T>,
            InsuranceDeposit<T::AccountId, T::BlockNumber, EscrowedBalanceOf<T, T::Escrowed>>,
        )>,
        _maybe_escrowed_confirmation: Option<(
            Vec<FullSideEffect<T::AccountId, T::BlockNumber, EscrowedBalanceOf<T, T::Escrowed>>>,
            &SideEffect<T::AccountId, T::BlockNumber, EscrowedBalanceOf<T, T::Escrowed>>,
            &T::AccountId,
            CircuitStatus,
        )>,
        status_change: (CircuitStatus, CircuitStatus),
    ) -> (
        Option<XExecSignal<T::AccountId, T::BlockNumber, EscrowedBalanceOf<T, T::Escrowed>>>,
        Option<
            Vec<
                Vec<
                    FullSideEffect<T::AccountId, T::BlockNumber, EscrowedBalanceOf<T, T::Escrowed>>,
                >,
            >,
        >,
    ) {
        // let current_status = local_ctx.xtx.status.clone();
        let (old_status, new_status) = (status_change.0, status_change.1);

        match old_status {
            CircuitStatus::Requested => {
                // Iterate over full side effects to detect ones to execute locally.
                fn is_local<T: Config>(gateway_id: &[u8; 4]) -> bool {
                    if *gateway_id == T::SelfGatewayId::get() {
                        return true
                    }
                    let gateway_type = <T as Config>::Xdns::get_gateway_type_unsafe(gateway_id);
                    gateway_type == GatewayType::ProgrammableInternal(0)
                }

                let steps_side_effects_ids: Vec<(
                    usize,
                    SideEffectId<T>,
                    XExecStepSideEffectId<T>,
                )> = local_ctx
                    .full_side_effects
                    .clone()
                    .iter()
                    .enumerate()
                    .flat_map(|(cnt, fsx_step)| {
                        fsx_step
                            .iter()
                            .map(|full_side_effect| full_side_effect.input.clone())
                            .filter(|side_effect| is_local::<T>(&side_effect.target))
                            .map(|side_effect| side_effect.generate_id::<SystemHashing<T>>())
                            .map(|side_effect_hash| {
                                (
                                    cnt,
                                    side_effect_hash,
                                    XExecSignal::<
                                        T::AccountId,
                                        T::BlockNumber,
                                        EscrowedBalanceOf<T, <T as Config>::Escrowed>,
                                    >::generate_step_id::<T>(
                                        side_effect_hash, cnt
                                    ),
                                )
                            })
                            .collect::<Vec<(usize, SideEffectId<T>, XExecStepSideEffectId<T>)>>()
                    })
                    .collect();

                <FullSideEffects<T>>::insert::<
                    XExecSignalId<T>,
                    Vec<
                        Vec<
                            FullSideEffect<
                                T::AccountId,
                                T::BlockNumber,
                                EscrowedBalanceOf<T, T::Escrowed>,
                            >,
                        >,
                    >,
                >(local_ctx.xtx_id, local_ctx.full_side_effects.clone());

                for (_step_cnt, side_effect_id, _step_side_effect_id) in steps_side_effects_ids {
                    <LocalSideEffectToXtxIdLinks<T>>::insert::<SideEffectId<T>, XExecSignalId<T>>(
                        side_effect_id,
                        local_ctx.xtx_id,
                    );
                }

                let mut ids_with_insurance: Vec<SideEffectId<T>> = vec![];
                for (side_effect_id, insurance_deposit) in &local_ctx.insurance_deposits {
                    <InsuranceDeposits<T>>::insert::<
                        XExecSignalId<T>,
                        SideEffectId<T>,
                        InsuranceDeposit<
                            T::AccountId,
                            T::BlockNumber,
                            EscrowedBalanceOf<T, T::Escrowed>,
                        >,
                    >(
                        local_ctx.xtx_id, *side_effect_id, insurance_deposit.clone()
                    );
                    ids_with_insurance.push(*side_effect_id);
                }
                <XtxInsuranceLinks<T>>::insert::<XExecSignalId<T>, Vec<SideEffectId<T>>>(
                    local_ctx.xtx_id,
                    ids_with_insurance,
                );
                <LocalXtxStates<T>>::insert::<XExecSignalId<T>, LocalState>(
                    local_ctx.xtx_id,
                    local_ctx.local_state.clone(),
                );
                <ActiveXExecSignalsTimingLinks<T>>::insert::<XExecSignalId<T>, T::BlockNumber>(
                    local_ctx.xtx_id,
                    local_ctx.xtx.timeouts_at,
                );

                <XExecSignals<T>>::insert::<
                    XExecSignalId<T>,
                    XExecSignal<T::AccountId, T::BlockNumber, EscrowedBalanceOf<T, T::Escrowed>>,
                >(local_ctx.xtx_id, local_ctx.xtx.clone());

                (
                    Some(local_ctx.xtx.clone()),
                    Some(local_ctx.full_side_effects.to_vec()),
                )
            },
            CircuitStatus::PendingInsurance => {
                if let Some((side_effect_id, insurance_deposit)) = maybe_insurance_tuple {
                    <Self as Store>::InsuranceDeposits::mutate(
                        local_ctx.xtx_id,
                        side_effect_id,
                        |x| *x = Some(insurance_deposit),
                    );
                }
                if old_status != new_status {
                    local_ctx.xtx.status = new_status;
                    <Self as Store>::XExecSignals::mutate(local_ctx.xtx_id, |x| {
                        *x = Some(local_ctx.xtx.clone())
                    });
                    (Some(local_ctx.xtx.clone()), None)
                } else {
                    (None, None)
                }
            },
            CircuitStatus::RevertTimedOut => {
                <Self as Store>::XExecSignals::mutate(local_ctx.xtx_id, |x| {
                    *x = Some(local_ctx.xtx.clone())
                });

                <Self as Store>::ActiveXExecSignalsTimingLinks::remove(local_ctx.xtx_id);
                (
                    Some(local_ctx.xtx.clone()),
                    Some(local_ctx.full_side_effects.clone()),
                )
            },
            CircuitStatus::Ready
            | CircuitStatus::Bonded
            | CircuitStatus::PendingExecution
            | CircuitStatus::Finished => {
                // Update set of full side effects assuming the new confirmed has appeared
                <Self as Store>::FullSideEffects::mutate(local_ctx.xtx_id, |x| {
                    *x = Some(local_ctx.full_side_effects.clone())
                });

                <Self as Store>::XExecSignals::mutate(local_ctx.xtx_id, |x| {
                    *x = Some(local_ctx.xtx.clone())
                });
                if local_ctx.xtx.status.clone() > CircuitStatus::Ready {
                    (
                        Some(local_ctx.xtx.clone()),
                        Some(local_ctx.full_side_effects.clone()),
                    )
                } else {
                    (None, Some(local_ctx.full_side_effects.to_vec()))
                }
            },
            CircuitStatus::FinishedAllSteps => {
                // todo: cleanup all of the local storage
                <Self as Store>::XExecSignals::mutate(local_ctx.xtx_id, |x| {
                    *x = Some(local_ctx.xtx.clone())
                });

                <Self as Store>::ActiveXExecSignalsTimingLinks::remove(local_ctx.xtx_id);
                (
                    Some(local_ctx.xtx.clone()),
                    Some(local_ctx.full_side_effects.clone()),
                )
            },
            _ => (None, None),
        }
    }

    fn emit(
        xtx_id: XExecSignalId<T>,
        maybe_xtx: Option<
            XExecSignal<T::AccountId, T::BlockNumber, EscrowedBalanceOf<T, T::Escrowed>>,
        >,
        subjected_account: &T::AccountId,
        side_effects: &Vec<
            SideEffect<T::AccountId, T::BlockNumber, EscrowedBalanceOf<T, T::Escrowed>>,
        >,
        maybe_full_side_effects: Option<
            Vec<
                Vec<
                    FullSideEffect<T::AccountId, T::BlockNumber, EscrowedBalanceOf<T, T::Escrowed>>,
                >,
            >,
        >,
    ) {
        if !side_effects.is_empty() {
            Self::deposit_event(Event::NewSideEffectsAvailable(
                subjected_account.clone(),
                xtx_id,
                // ToDo: Emit circuit outbound messages -> side effects
                side_effects.to_vec(),
                side_effects
                    .iter()
                    .map(|se| se.generate_id::<SystemHashing<T>>())
                    .collect::<Vec<SideEffectId<T>>>(),
            ));
        }
        if let Some(xtx) = maybe_xtx {
            match xtx.status {
                CircuitStatus::PendingInsurance =>
                    Self::deposit_event(Event::XTransactionReceivedForExec(xtx_id)),
                CircuitStatus::Ready =>
                    Self::deposit_event(Event::XTransactionReadyForExec(xtx_id)),
                CircuitStatus::Finished =>
                    Self::deposit_event(Event::XTransactionStepFinishedExec(xtx_id)),
                CircuitStatus::FinishedAllSteps =>
                    Self::deposit_event(Event::XTransactionXtxFinishedExecAllSteps(xtx_id)),
                CircuitStatus::RevertTimedOut =>
                    Self::deposit_event(Event::XTransactionXtxRevertedAfterTimeOut(xtx_id)),
                _ => {},
            }
            if xtx.status >= CircuitStatus::PendingExecution {
                if let Some(full_side_effects) = maybe_full_side_effects {
                    Self::deposit_event(Event::SideEffectsConfirmed(xtx_id, full_side_effects));
                }
            }
        }
    }

    fn kill(local_ctx: &mut LocalXtxCtx<T>, cause: CircuitStatus) {
        local_ctx.xtx.status = cause.clone();
        Optimistic::<T>::try_slash(local_ctx);

        Self::square_up(local_ctx, None, None)
            .expect("Expect Revert and RevertKill options to square up to be infallible");

        Self::apply(local_ctx, None, None, (cause.clone(), cause));
    }

    fn square_up(
        local_ctx: &mut LocalXtxCtx<T>,
        maybe_requester_charge: Option<<T as frame_system::Config>::AccountId>,
        maybe_xbi_execution_charge: Option<(
            T::Hash,
            <T as frame_system::Config>::AccountId,
            EscrowedBalanceOf<T, T::Escrowed>,
        )>,
    ) -> Result<(), Error<T>> {
        match local_ctx.xtx.status {
            CircuitStatus::Requested => {
                let requester = maybe_requester_charge.ok_or(Error::<T>::ChargingTransferFailed)?;
                for fsx in Self::get_current_step_fsx(local_ctx).iter() {
                    let charge_id = fsx.input.generate_id::<SystemHashing<T>>();
                    let offered_reward = fsx.input.prize;
                    if offered_reward > Zero::zero() {
                        <T as Config>::AccountManager::deposit(
                            charge_id,
                            &requester,
                            Zero::zero(),
                            offered_reward,
                            BenefitSource::TrafficRewards,
                            CircuitRole::Requester,
                            None,
                        )
                        .map_err(|_e| Error::<T>::ChargingTransferFailed)?;
                    }
                }
            },
            CircuitStatus::PendingExecution | CircuitStatus::Ready => {
                let (charge_id, executor_payee, charge_fee) =
                    maybe_xbi_execution_charge.ok_or(Error::<T>::ChargingTransferFailed)?;
                <T as Config>::AccountManager::deposit(
                    charge_id,
                    &executor_payee,
                    charge_fee,
                    Zero::zero(),
                    BenefitSource::TrafficFees,
                    CircuitRole::Executor,
                    None,
                )
                .map_err(|_e| Error::<T>::ChargingTransferFailed)?;
            },
            // todo: make sure callable once
            // todo: distinct between RevertTimedOut to iterate over all steps vs single step for Revert
            CircuitStatus::RevertTimedOut
            | CircuitStatus::Reverted
            | CircuitStatus::RevertMisbehaviour => {
                Optimistic::<T>::try_slash(local_ctx);
                for fsx in Self::get_current_step_fsx(local_ctx).iter() {
                    let charge_id = fsx.input.generate_id::<SystemHashing<T>>();
                    <T as Config>::AccountManager::try_finalize(
                        charge_id,
                        Outcome::Revert,
                        None,
                        None,
                    );
                }
            },
            CircuitStatus::Finished | CircuitStatus::FinishedAllSteps => {
                Optimistic::<T>::try_unbond(local_ctx)?;
                for fsx in Self::get_current_step_fsx(local_ctx).iter() {
                    let charge_id = fsx.input.generate_id::<SystemHashing<T>>();
                    let confirmed = if let Some(confirmed) = &fsx.confirmed {
                        Ok(confirmed)
                    } else {
                        Err(Error::<T>::CriticalStateSquareUpCalledToFinishWithoutFsxConfirmed)
                    }?;
                    // todo: Verify that cost can be repatriated on this occation and whether XBI Exec resoliution is expected for particular FSX
                    <T as Config>::AccountManager::finalize(
                        charge_id,
                        Outcome::Commit,
                        Some(confirmed.executioner.clone()),
                        confirmed.cost,
                    )
                    .map_err(|_e| Error::<T>::FinalizeSquareUpFailed)?;
                }
            },
            _ => {},
        }

        Ok(())
    }

    fn authorize(
        origin: OriginFor<T>,
        role: CircuitRole,
    ) -> Result<T::AccountId, sp_runtime::traits::BadOrigin> {
        match role {
            CircuitRole::Requester | CircuitRole::ContractAuthor => ensure_signed(origin),
            // ToDo: Handle active Relayer authorisation
            CircuitRole::Relayer => ensure_signed(origin),
            // ToDo: Handle bonded Executor authorisation
            CircuitRole::Executor => ensure_signed(origin),
            // ToDo: Handle other CircuitRoles
            _ => unimplemented!(),
        }
    }

    fn validate(
        side_effects: &[SideEffect<
            T::AccountId,
            T::BlockNumber,
            EscrowedBalanceOf<T, T::Escrowed>,
        >],
        local_ctx: &mut LocalXtxCtx<T>,
        requester: &T::AccountId,
        _sequential: bool,
    ) -> Result<(), &'static str> {
        // ToDo: Consuder burn_validation_fee
        // Fees::<T>::burn_validation_fee(requester, side_effects)?;

        let mut full_side_effects: Vec<
            FullSideEffect<T::AccountId, T::BlockNumber, EscrowedBalanceOf<T, T::Escrowed>>,
        > = vec![];

        for side_effect in side_effects.iter() {
            let gateway_abi = <T as Config>::Xdns::get_abi(side_effect.target)?;
            let allowed_side_effects =
                <T as Config>::Xdns::allowed_side_effects(&side_effect.target);

<<<<<<< HEAD
=======
            log::info!(target: "runtime::circuit", "validate -- prize decoded {:?}", side_effect.prize.clone());
            log::info!(target: "runtime::circuit", "validate -- prize encode {:?}", side_effect.prize.encode());

>>>>>>> b2da707f
            local_ctx
                .use_protocol
                .notice_gateway(side_effect.target, allowed_side_effects);

            local_ctx
            .use_protocol
            .validate_args::<T::AccountId, T::BlockNumber, EscrowedBalanceOf<T, T::Escrowed>, SystemHashing<T>>(
                side_effect.clone(),
                gateway_abi,
                &mut local_ctx.local_state,
            ).map_err(|e| {
                log::debug!(target: "runtime::circuit", "validate -- error validating side effects {:?}", e);
                e
            })?;

            if let Some(insurance_and_reward) =
                UniversalSideEffectsProtocol::check_if_insurance_required::<
                    T::AccountId,
                    T::BlockNumber,
                    EscrowedBalanceOf<T, T::Escrowed>,
                    SystemHashing<T>,
                >(side_effect.clone(), &mut local_ctx.local_state)?
            {
                let (insurance, reward) = (insurance_and_reward[0], insurance_and_reward[1]);
<<<<<<< HEAD
                // ToDo: Consider to remove the assignment below and move OptinalInsurance to SFX fields:
                //      sfx.reward = Option<Balance>
                //      sfx.insurance = Option<Balance>
                if side_effect.prize != reward {
                    return Err("Side_effect prize must be equal to reward of Optional Insurance")
                }
=======
                log::info!(
                    target: "runtime::circuit",
                    "circuit -- validation passed and discovered opt insurance {:?} reward {:?}",
                    insurance,
                    reward
                );

                log::info!(
                    target: "runtime::circuit",
                    "circuit -- for side effect id {:?}",
                    side_effect.generate_id::<SystemHashing<T>>()
                );
                Self::charge(requester, reward)?;
>>>>>>> b2da707f

                local_ctx.insurance_deposits.push((
                    side_effect.generate_id::<SystemHashing<T>>(),
                    InsuranceDeposit::new(
                        insurance,
                        reward,
                        Zero::zero(), // To be modified by Optimistic::bond_4_sfx when set in the step context.
                        requester.clone(),
                        <frame_system::Pallet<T>>::block_number(),
                    ),
                ));
                let submission_target_height = T::CircuitPortal::read_cmp_latest_target_height(
                    side_effect.target,
                    None,
                    None,
                )?;

                full_side_effects.push(FullSideEffect {
                    input: side_effect.clone(),
                    confirmed: None,
                    security_lvl: SecurityLvl::Optimistic,
                    submission_target_height,
                })
            } else {
                fn determine_dirty_vs_escrowed_lvl<T: Config>(
                    side_effect: &SideEffect<
                        <T as frame_system::Config>::AccountId,
                        <T as frame_system::Config>::BlockNumber,
                        EscrowedBalanceOf<T, T::Escrowed>,
                    >,
                ) -> SecurityLvl {
                    let gateway_type =
                        <T as Config>::Xdns::get_gateway_type_unsafe(&side_effect.target);
                    let is_escrowed = gateway_type == GatewayType::ProgrammableInternal(0)
                        || gateway_type == GatewayType::OnCircuit(0);

                    if is_escrowed {
                        SecurityLvl::Escrowed
                    } else {
                        SecurityLvl::Dirty
                    }
                }
                let submission_target_height = T::CircuitPortal::read_cmp_latest_target_height(
                    side_effect.target,
                    None,
                    None,
                )?;

                full_side_effects.push(FullSideEffect {
                    input: side_effect.clone(),
                    confirmed: None,
                    security_lvl: determine_dirty_vs_escrowed_lvl::<T>(side_effect),
                    submission_target_height,
                });
            }
        }

        // Circuit's automatic side effect ordering: execute escrowed asap, then line up optimistic ones
        full_side_effects.sort_by(|a, b| b.security_lvl.partial_cmp(&a.security_lvl).unwrap());

        let mut full_side_effects_steps: Vec<
            Vec<FullSideEffect<T::AccountId, T::BlockNumber, EscrowedBalanceOf<T, T::Escrowed>>>,
        > = vec![vec![]];

        for sorted_fse in full_side_effects {
            let current_step = full_side_effects_steps
                .last_mut()
                .expect("Vector initialized at declaration");

            // Push to the single step as long as there's no Dirty side effect
            //  Or if there was no Optimistic/Escrow side effects before

            if sorted_fse.security_lvl != SecurityLvl::Dirty || current_step.is_empty() {
                current_step.push(sorted_fse);
            } else if sorted_fse.security_lvl == SecurityLvl::Dirty {
                // R#1: there only can be max 1 dirty side effect at each step.
                full_side_effects_steps.push(vec![sorted_fse])
            }
        }

        local_ctx.full_side_effects = full_side_effects_steps.clone();

        Ok(())
    }

    fn confirm(
        local_ctx: &mut LocalXtxCtx<T>,
        _relayer: &T::AccountId,
        side_effect: &SideEffect<
            <T as frame_system::Config>::AccountId,
            <T as frame_system::Config>::BlockNumber,
            EscrowedBalanceOf<T, T::Escrowed>,
        >,
        confirmation: &ConfirmedSideEffect<
            <T as frame_system::Config>::AccountId,
            <T as frame_system::Config>::BlockNumber,
            EscrowedBalanceOf<T, <T as Config>::Escrowed>,
        >,
        inclusion_proof: Option<Vec<Vec<u8>>>,
        block_hash: Option<Vec<u8>>,
    ) -> Result<(), &'static str> {
        let confirm_inclusion = |fsx: &FullSideEffect<
            <T as frame_system::Config>::AccountId,
            <T as frame_system::Config>::BlockNumber,
            EscrowedBalanceOf<T, T::Escrowed>,
        >| {
            // ToDo: Remove below after testing inclusion
            // Temporarily allow skip inclusion if proofs aren't provided
            if !(block_hash.is_none() && inclusion_proof.is_none()) {
                <T as Config>::CircuitPortal::confirm_event_inclusion(
                    side_effect.target,
                    confirmation.encoded_effect.clone(),
                    fsx.submission_target_height.clone(),
                    inclusion_proof,
                    block_hash,
                )
            } else {
                Ok(())
            }
        };

        let confirm_execution = |gateway_vendor,
                                 value_abi_unsigned_type,
                                 state_copy,
                                 security_lvl,
                                 security_coordinates| {
            let mut side_effect_id: [u8; 4] = [0, 0, 0, 0];
            side_effect_id.copy_from_slice(&side_effect.encoded_action[0..4]);
            let side_effect_interface =
                <T as Config>::Xdns::fetch_side_effect_interface(side_effect_id)?;

            confirm_with_vendor::<
                T,
                SubstrateSideEffectsParser,
                EthereumSideEffectsParser<
                    <<T as Config>::CircuitPortal as CircuitPortal<T>>::EthVerifier,
                >,
                SubstrateSideEffectsParser,
            >(
                gateway_vendor,
                value_abi_unsigned_type,
                &Box::new(side_effect_interface),
                confirmation.encoded_effect.clone(),
                state_copy,
                Some(
                    side_effect
                        .generate_id::<SystemHashing<T>>()
                        .as_ref()
                        .to_vec(),
                ),
                security_lvl,
                security_coordinates,
            )
        };

        fn confirm_order<T: Config>(
            side_effect: &SideEffect<
                <T as frame_system::Config>::AccountId,
                <T as frame_system::Config>::BlockNumber,
                EscrowedBalanceOf<T, T::Escrowed>,
            >,
            confirmation: &ConfirmedSideEffect<
                <T as frame_system::Config>::AccountId,
                <T as frame_system::Config>::BlockNumber,
                EscrowedBalanceOf<T, T::Escrowed>,
            >,
            full_side_effects: &mut [Vec<
                FullSideEffect<
                    <T as frame_system::Config>::AccountId,
                    <T as frame_system::Config>::BlockNumber,
                    EscrowedBalanceOf<T, T::Escrowed>,
                >,
            >],
        ) -> Result<
            FullSideEffect<
                <T as frame_system::Config>::AccountId,
                <T as frame_system::Config>::BlockNumber,
                EscrowedBalanceOf<T, T::Escrowed>,
            >,
            &'static str,
        > {
            // ToDo: Extract as a separate function and migrate tests from Xtx
            let input_side_effect_id = side_effect.generate_id::<SystemHashing<T>>();
            let mut unconfirmed_step_no: Option<usize> = None;

            for (i, step) in full_side_effects.iter_mut().enumerate() {
                // Double check there are some side effects for that Xtx - should have been checked at API level tho already
                if step.is_empty() {
                    return Err("Xtx has an empty single step.")
                }
                for mut full_side_effect in step.iter_mut() {
                    if full_side_effect.confirmed.is_none() {
                        // Mark the first step no with encountered unconfirmed side effect
                        if unconfirmed_step_no.is_none() {
                            unconfirmed_step_no = Some(i);
                        }
                        // Recalculate the ID for each input side effect and compare with the input one.
                        // Check the current unconfirmed step before attempt to confirm the full side effect.
                        return if full_side_effect.input.generate_id::<SystemHashing<T>>()
                            == input_side_effect_id
                            && unconfirmed_step_no == Some(i)
                        {
                            // We found the side effect to confirm from inside the unconfirmed step.
                            full_side_effect.confirmed = Some(confirmation.clone());
                            Ok(full_side_effect.clone())
                        } else {
                            Err("Attempt to confirm side effect from the next step, \
                                    but there still is at least one unfinished step")
                        }
                    }
                }
            }
            Err("Unable to find matching Side Effect in given Xtx to confirm")
        }

        let fsx = confirm_order::<T>(side_effect, confirmation, &mut local_ctx.full_side_effects)?;
        confirm_inclusion(&fsx)?;
        confirm_execution(
            <T as Config>::Xdns::best_available(side_effect.target)?.gateway_vendor,
            <T as Config>::Xdns::get_gateway_value_unsigned_type_unsafe(&side_effect.target),
            &local_ctx.local_state,
            fsx.security_lvl,
            <T as Config>::Xdns::get_gateway_security_coordinates(&side_effect.target)?,
        )?;
        Ok(())
    }

    // ToDo: This should be called as a 3vm trait injection @Don
    pub fn exec_in_xtx_ctx(
        _xtx_id: T::Hash,
        _local_state: LocalState,
        _full_side_effects: Vec<
            Vec<FullSideEffect<T::AccountId, T::BlockNumber, EscrowedBalanceOf<T, T::Escrowed>>>,
        >,
        _steps_cnt: (u32, u32),
    ) -> Result<
        Vec<SideEffect<T::AccountId, T::BlockNumber, EscrowedBalanceOf<T, T::Escrowed>>>,
        &'static str,
    > {
        Ok(vec![])
    }

    /// The account ID of the Circuit Vault.
    pub fn account_id() -> T::AccountId {
        <T as Config>::PalletId::get().into_account()
    }

    pub fn convert_side_effects(
        side_effects: Vec<Vec<u8>>,
    ) -> Result<
        Vec<SideEffect<T::AccountId, T::BlockNumber, EscrowedBalanceOf<T, T::Escrowed>>>,
        &'static str,
    > {
        let side_effects: Vec<
            SideEffect<T::AccountId, T::BlockNumber, EscrowedBalanceOf<T, T::Escrowed>>,
        > = side_effects
            .into_iter()
            .filter_map(|se| se.try_into().ok()) // TODO: maybe not
            .collect();
        if side_effects.is_empty() {
            Err("No side effects provided")
        } else {
            Ok(side_effects)
        }
    }

    // TODO: we also want to save some space for timeouts, split the weight distribution 50-50
    pub(crate) fn process_signal_queue() -> Weight {
        let queue_len = <SignalQueue<T>>::decode_len().unwrap_or(0);
        if queue_len == 0 {
            return 0
        }
        let db_weight = T::DbWeight::get();

        let mut queue = <SignalQueue<T>>::get();

        // We can do an easy process and only process CONSTANT / something signals for now
        let mut remaining_key_budget = T::SignalQueueDepth::get() / 4;
        let mut processed_weight = 0;

        while !queue.is_empty() && remaining_key_budget > 0 {
            // Cannot panic due to loop condition
            let (requester, signal) = &mut queue[0];

            let intended_status = match signal.kind {
                SignalKind::Complete => CircuitStatus::Finished, // Fails bc no executor tried to execute, maybe a new enum?
                SignalKind::Kill(_) => CircuitStatus::RevertKill,
            };

            // worst case 4 from setup
            processed_weight += db_weight.reads(4 as Weight);
            match Self::setup(
                CircuitStatus::Ready,
                requester,
                Zero::zero(),
                Some(signal.execution_id),
            ) {
                Ok(mut local_xtx_ctx) => {
                    Self::kill(&mut local_xtx_ctx, intended_status);

                    queue.swap_remove(0);

                    remaining_key_budget -= 1;
                    // apply has 2
                    processed_weight += db_weight.reads_writes(2 as Weight, 1 as Weight);
                },
                Err(_err) => {
                    log::error!("Could not handle signal");
                    // Slide the erroneous signal to the back
                    queue.slide(0, queue.len());
                },
            }
        }
        // Initial read of queue and update
        processed_weight += db_weight.reads_writes(1 as Weight, 1 as Weight);

        <SignalQueue<T>>::put(queue);

        processed_weight
    }

    pub(self) fn get_current_step_fsx(
        local_ctx: &mut LocalXtxCtx<T>,
    ) -> &Vec<
        FullSideEffect<
            <T as frame_system::Config>::AccountId,
            <T as frame_system::Config>::BlockNumber,
            EscrowedBalanceOf<T, <T as Config>::Escrowed>,
        >,
    > {
        let current_step = local_ctx.xtx.steps_cnt.0;
        &local_ctx.full_side_effects[current_step as usize]
    }

    pub(self) fn get_current_step_fsx_by_security_lvl(
        local_ctx: &mut LocalXtxCtx<T>,
        security_lvl: SecurityLvl,
    ) -> Vec<
        FullSideEffect<
            <T as frame_system::Config>::AccountId,
            <T as frame_system::Config>::BlockNumber,
            EscrowedBalanceOf<T, <T as Config>::Escrowed>,
        >,
    > {
        let current_step = local_ctx.xtx.steps_cnt.0;
        local_ctx.full_side_effects[current_step as usize]
            .iter()
            .filter(|&fsx| fsx.security_lvl == security_lvl)
            .cloned()
            .collect()
    }

    pub(self) fn get_fsx_total_rewards(
        fsxs: &[FullSideEffect<
            <T as frame_system::Config>::AccountId,
            <T as frame_system::Config>::BlockNumber,
            EscrowedBalanceOf<T, <T as Config>::Escrowed>,
        >],
    ) -> EscrowedBalanceOf<T, <T as Config>::Escrowed> {
        let mut acc_rewards: EscrowedBalanceOf<T, <T as Config>::Escrowed> = Zero::zero();

        for fsx in fsxs {
            acc_rewards += fsx.input.prize;
        }

        acc_rewards
    }

    pub(self) fn recover_fsx_by_id(
        sfx_id: SideEffectId<T>,
        local_ctx: &LocalXtxCtx<T>,
    ) -> Result<
        FullSideEffect<
            <T as frame_system::Config>::AccountId,
            <T as frame_system::Config>::BlockNumber,
            EscrowedBalanceOf<T, <T as Config>::Escrowed>,
        >,
        Error<T>,
    > {
        let current_step = local_ctx.xtx.steps_cnt.0;
        let maybe_fsx = local_ctx.full_side_effects[current_step as usize]
            .iter()
            .filter(|&fsx| fsx.confirmed.is_none())
            .find(|&fsx| fsx.input.generate_id::<SystemHashing<T>>() == sfx_id);

        if let Some(fsx) = maybe_fsx {
            Ok(fsx.clone())
        } else {
            Err(Error::<T>::LocalSideEffectExecutionNotApplicable)
        }
    }

    pub(self) fn recover_local_ctx_by_sfx_id(
        sfx_id: SideEffectId<T>,
    ) -> Result<LocalXtxCtx<T>, Error<T>> {
        let xtx_id = <Self as Store>::LocalSideEffectToXtxIdLinks::get(sfx_id)
            .ok_or(Error::<T>::LocalSideEffectExecutionNotApplicable)?;
        Self::setup(
            CircuitStatus::PendingExecution,
            &Self::account_id(),
            Zero::zero(),
            Some(xtx_id),
        )
    }

    pub fn do_xbi_exit(
        xbi_checkin: XBICheckIn<T::BlockNumber>,
        _xbi_checkout: XBICheckOut,
    ) -> Result<(), Error<T>> {
        // Recover SFX ID from XBI Metadata
        let sfx_id: SideEffectId<T> =
            Decode::decode(&mut &xbi_checkin.xbi.metadata.id.encode()[..])
                .expect("XBI metadata id conversion should always decode to Sfx ID");

        let mut local_xtx_ctx: LocalXtxCtx<T> = Self::recover_local_ctx_by_sfx_id(sfx_id)?;

        let fsx = Self::recover_fsx_by_id(sfx_id, &local_xtx_ctx)?;

        // todo#2: local fail Xtx if xbi_checkout::result errored

        let escrow_source = Self::account_id();
        let executor = if let Some(ref known_origin) = xbi_checkin.xbi.metadata.maybe_known_origin {
            known_origin.clone()
        } else {
            return Err(Error::<T>::FailedToExitXBIPortal)
        };
        let executor_decoded = Decode::decode(&mut &executor.encode()[..])
            .expect("XBI metadata executor conversion should always decode to local Account ID");

        let xbi_exit_event = match xbi_checkin.clone().xbi.instr {
            XBIInstr::CallNative { payload } => Ok(Event::<T>::CallNative(escrow_source, payload)),
            XBIInstr::CallEvm {
                source,
                target,
                value,
                input,
                gas_limit,
                max_fee_per_gas,
                max_priority_fee_per_gas,
                nonce,
                access_list,
            } => Ok(Event::<T>::CallEvm(
                escrow_source,
                source,
                target,
                value,
                input,
                gas_limit,
                max_fee_per_gas,
                max_priority_fee_per_gas,
                nonce,
                access_list,
            )),
            XBIInstr::CallWasm {
                dest,
                value,
                gas_limit,
                storage_deposit_limit,
                data,
            } => Ok(Event::<T>::CallWasm(
                escrow_source,
                dest,
                value,
                gas_limit,
                storage_deposit_limit,
                data,
            )),
            XBIInstr::CallCustom {
                caller,
                dest,
                value,
                input,
                limit,
                additional_params,
            } => Ok(Event::<T>::CallCustom(
                escrow_source,
                caller,
                dest,
                value,
                input,
                limit,
                additional_params,
            )),
            XBIInstr::Transfer { dest, value } =>
                Ok(Event::<T>::Transfer(escrow_source, executor, dest, value)),
            XBIInstr::TransferORML {
                currency_id,
                dest,
                value,
            } => Ok(Event::<T>::TransferORML(
                escrow_source,
                currency_id,
                executor,
                dest,
                value,
            )),
            XBIInstr::TransferAssets {
                currency_id,
                dest,
                value,
            } => Ok(Event::<T>::TransferAssets(
                escrow_source,
                currency_id,
                executor,
                dest,
                value,
            )),
            XBIInstr::Result {
                outcome,
                output,
                witness,
            } => Ok(Event::<T>::Result(
                escrow_source,
                executor,
                outcome,
                output,
                witness,
            )),
            XBIInstr::Notification {
                kind,
                instruction_id,
                extra,
            } => Ok(Event::<T>::Notification(
                escrow_source,
                executor,
                kind,
                instruction_id,
                extra,
            )),
            _ => Err(Error::<T>::FailedToExitXBIPortal),
        }?;

        Self::deposit_event(xbi_exit_event.clone());

        let confirmation = xbi_result_2_sfx_confirmation::<T, T::Escrowed>(
            xbi_checkin.xbi,
            xbi_exit_event.encode(),
            executor_decoded,
        )
        .map_err(|_| Error::<T>::FailedToConvertXBIResult2SFXConfirmation)?;

        Self::confirm(
            &mut local_xtx_ctx,
            &Self::account_id(),
            &fsx.input,
            &confirmation,
            None,
            None,
        )
        .map_err(|_e| Error::<T>::XBIExitFailedOnSFXConfirmation)?;
        Ok(())
    }
}<|MERGE_RESOLUTION|>--- conflicted
+++ resolved
@@ -25,11 +25,8 @@
 #![allow(clippy::type_complexity)]
 #![allow(clippy::too_many_arguments)]
 
-<<<<<<< HEAD
 pub use crate::pallet::*;
-=======
 use crate::{escrow::Escrow, state::*};
->>>>>>> b2da707f
 use codec::{Decode, Encode};
 use frame_support::{
     dispatch::{Dispatchable, GetDispatchInfo},
@@ -42,12 +39,18 @@
     offchain::{SignedPayload, SigningTypes},
     pallet_prelude::OriginFor,
 };
+use pallet_xbi_portal::{
+    primitives::xbi::XBIPortal,
+    xbi_format::{XBICheckIn, XBICheckOut, XBIInstr},
+};
+use pallet_xbi_portal_enter::t3rn_sfx::xbi_result_2_sfx_confirmation;
 use sp_runtime::{
     traits::{AccountIdConversion, Zero},
     KeyTypeId,
 };
 use sp_std::{boxed::Box, convert::TryInto, vec, vec::Vec};
-<<<<<<< HEAD
+use t3rn_primitives::account_manager::Outcome;
+
 pub use t3rn_primitives::{
     abi::{GatewayABIConfig, HasherAlgo as HA, Type},
     account_manager::AccountManager,
@@ -64,16 +67,7 @@
     xtx::{Xtx, XtxId},
     GatewayType, *,
 };
-pub use t3rn_sdk_primitives::signal::{ExecutionSignal, SignalKind};
-
-=======
-use t3rn_primitives::{
-    circuit_portal::CircuitPortal,
-    side_effect::{ConfirmationOutcome, HardenedSideEffect, SecurityLvl},
-    transfers::EscrowedBalanceOf,
-    xdns::Xdns,
-};
->>>>>>> b2da707f
+
 use t3rn_protocol::side_effects::{
     confirm::{
         ethereum::EthereumSideEffectsParser, protocol::*, substrate::SubstrateSideEffectsParser,
@@ -81,23 +75,8 @@
     loader::{SideEffectsLazyLoader, UniversalSideEffectsProtocol},
 };
 
-pub use crate::pallet::*;
-pub use t3rn_primitives::{
-    abi::{GatewayABIConfig, HasherAlgo as HA, Type},
-    side_effect::{ConfirmedSideEffect, FullSideEffect, SideEffect, SideEffectId},
-    volatile::LocalState,
-    xtx::{Xtx, XtxId},
-    GatewayType, *,
-};
 pub use t3rn_protocol::{circuit_inbound::StepConfirmation, merklize::*};
 pub use t3rn_sdk_primitives::signal::{ExecutionSignal, SignalKind};
-
-use pallet_xbi_portal::{
-    primitives::xbi::XBIPortal,
-    xbi_format::{XBICheckIn, XBICheckOut, XBIInstr},
-};
-use pallet_xbi_portal_enter::t3rn_sfx::xbi_result_2_sfx_confirmation;
-use t3rn_primitives::account_manager::Outcome;
 
 #[cfg(test)]
 pub mod tests;
@@ -108,10 +87,6 @@
 pub mod escrow;
 pub mod state;
 pub mod weights;
-
-pub mod optimistic;
-
-use crate::optimistic::Optimistic;
 
 /// Defines application identifier for crypto keys of this module.
 /// Every module that deals with signatures needs to declare its unique identifier for
@@ -450,14 +425,6 @@
                 local_xtx_ctx.xtx.status
             );
 
-<<<<<<< HEAD
-            if maybe_xtx_id.is_none() {
-                let status_change = Self::update(&mut local_xtx_ctx)?;
-                Self::apply(&mut local_xtx_ctx, None, None, status_change);
-            }
-
-=======
->>>>>>> b2da707f
             // There should be no apply step since no change could have happen during the state access
             let hardened_side_effects = local_xtx_ctx
                 .full_side_effects
@@ -491,7 +458,10 @@
 
             // We must apply the state only if its generated and fresh
             if maybe_xtx_id.is_none() {
-                Self::apply(&mut local_xtx_ctx, None, None)?;
+                // Update local context
+                let status_change = Self::update(&mut local_xtx_ctx)?;
+
+                let _ = Self::apply(&mut local_xtx_ctx, None, None, status_change);
             }
 
             // There should be no apply step since no change could have happen during the state access
@@ -1509,12 +1479,6 @@
             let allowed_side_effects =
                 <T as Config>::Xdns::allowed_side_effects(&side_effect.target);
 
-<<<<<<< HEAD
-=======
-            log::info!(target: "runtime::circuit", "validate -- prize decoded {:?}", side_effect.prize.clone());
-            log::info!(target: "runtime::circuit", "validate -- prize encode {:?}", side_effect.prize.encode());
-
->>>>>>> b2da707f
             local_ctx
                 .use_protocol
                 .notice_gateway(side_effect.target, allowed_side_effects);
@@ -1539,28 +1503,12 @@
                 >(side_effect.clone(), &mut local_ctx.local_state)?
             {
                 let (insurance, reward) = (insurance_and_reward[0], insurance_and_reward[1]);
-<<<<<<< HEAD
                 // ToDo: Consider to remove the assignment below and move OptinalInsurance to SFX fields:
                 //      sfx.reward = Option<Balance>
                 //      sfx.insurance = Option<Balance>
                 if side_effect.prize != reward {
                     return Err("Side_effect prize must be equal to reward of Optional Insurance")
                 }
-=======
-                log::info!(
-                    target: "runtime::circuit",
-                    "circuit -- validation passed and discovered opt insurance {:?} reward {:?}",
-                    insurance,
-                    reward
-                );
-
-                log::info!(
-                    target: "runtime::circuit",
-                    "circuit -- for side effect id {:?}",
-                    side_effect.generate_id::<SystemHashing<T>>()
-                );
-                Self::charge(requester, reward)?;
->>>>>>> b2da707f
 
                 local_ctx.insurance_deposits.push((
                     side_effect.generate_id::<SystemHashing<T>>(),
