// This file is part of Substrate.

// Copyright (C) 2020-2021 Parity Technologies (UK) Ltd.
// SPDX-License-Identifier: Apache-2.0

// Licensed under the Apache License, Version 2.0 (the "License")
// you may not use this file except in compliance with the License.
// You may obtain a copy of the License at
//
// 	http://www.apache.org/licenses/LICENSE-2.0
//
// Unless required by applicable law or agreed to in writing, software
// distributed under the License is distributed on an "AS IS" BASIS,
// WITHOUT WARRANTIES OR CONDITIONS OF ANY KIND, either express or implied.
// See the License for the specific language governing permissions and
// limitations under the License.

//! <!-- markdown-link-check-disable -->
//!
//! ## Overview
//!
//! Circuit MVP
#![cfg_attr(not(feature = "std"), no_std)]
#![allow(clippy::type_complexity)]
#![allow(clippy::too_many_arguments)]

pub use crate::pallet::*;
use codec::{Decode, Encode};
use frame_support::{
    dispatch::{Dispatchable, GetDispatchInfo},
    traits::{Currency, ExistenceRequirement::AllowDeath, Get},
    weights::Weight,
    RuntimeDebug,
};
use frame_system::{
    ensure_signed,
    offchain::{SignedPayload, SigningTypes},
    pallet_prelude::OriginFor,
};
use sp_runtime::{
    traits::{AccountIdConversion, Zero},
    KeyTypeId,
};
use sp_std::{boxed::Box, convert::TryInto, vec, vec::Vec};
pub use t3rn_primitives::{
    abi::{GatewayABIConfig, HasherAlgo as HA, Type},
    account_manager::AccountManager,
    circuit_portal::CircuitPortal,
    claimable::{BenefitSource, CircuitRole},
    executors::Executors,
    side_effect::{
        ConfirmedSideEffect, FullSideEffect, HardenedSideEffect, SecurityLvl, SideEffect,
        SideEffectId,
    },
    transfers::EscrowedBalanceOf,
    volatile::LocalState,
    xdns::Xdns,
    xtx::{Xtx, XtxId},
    GatewayType, *,
};
pub use t3rn_sdk_primitives::signal::{ExecutionSignal, SignalKind};

use t3rn_protocol::side_effects::{
    confirm::{
        ethereum::EthereumSideEffectsParser, protocol::*, substrate::SubstrateSideEffectsParser,
    },
    loader::{SideEffectsLazyLoader, UniversalSideEffectsProtocol},
};
pub use t3rn_protocol::{circuit_inbound::StepConfirmation, merklize::*};

use pallet_xbi_portal::{primitives::xbi::XBIPortal, xbi_format::XBIInstr};
use pallet_xbi_portal_enter::t3rn_sfx::xbi_result_2_sfx_confirmation;
use t3rn_primitives::account_manager::Outcome;

#[cfg(test)]
pub mod tests;

#[cfg(feature = "runtime-benchmarks")]
mod benchmarking;
#[cfg(test)]
pub mod mock;

pub mod weights;

pub mod state;

pub mod escrow;

pub mod optimistic;

use crate::optimistic::Optimistic;

/// Defines application identifier for crypto keys of this module.
/// Every module that deals with signatures needs to declare its unique identifier for
/// its crypto keys.
/// When offchain worker is signing transactions it's going to request keys of type
/// `KeyTypeId` from the keystore and use the ones it finds to sign the transaction.
/// The keys can be inserted manually via RPC (see `author_insertKey`).
pub const KEY_TYPE: KeyTypeId = KeyTypeId(*b"circ");

pub type SystemHashing<T> = <T as frame_system::Config>::Hashing;
pub type EscrowCurrencyOf<T> = <<T as pallet::Config>::Escrowed as EscrowTrait<T>>::Currency;
use crate::state::*;

#[frame_support::pallet]
pub mod pallet {
    use super::*;

    use frame_support::{
        pallet_prelude::*,
        traits::{
            fungible::{Inspect, Mutate},
            Get,
        },
        PalletId,
    };
    use frame_system::pallet_prelude::*;
    use orml_traits::MultiCurrency;
    use pallet_xbi_portal::xbi_codec::{XBICheckOutStatus, XBIMetadata, XBINotificationKind};
    use pallet_xbi_portal_enter::t3rn_sfx::sfx_2_xbi;
    use sp_runtime::traits::Hash;

    use pallet_xbi_portal::{primitives::xbi::XBIStatus, sabi::Sabi};
    use sp_std::borrow::ToOwned;

    use t3rn_primitives::{
        circuit::{LocalStateExecutionView, LocalTrigger, OnLocalTrigger},
        circuit_portal::CircuitPortal,
        xdns::Xdns,
    };

    pub use crate::weights::WeightInfo;

    /// Current Circuit's context of active insurance deposits
    ///
    #[pallet::storage]
    #[pallet::getter(fn get_insurance_deposits)]
    pub type InsuranceDeposits<T> = StorageDoubleMap<
        _,
        Identity,
        XExecSignalId<T>,
        Identity,
        SideEffectId<T>,
        InsuranceDeposit<
            <T as frame_system::Config>::AccountId,
            <T as frame_system::Config>::BlockNumber,
            EscrowedBalanceOf<T, <T as Config>::Escrowed>,
        >,
        OptionQuery,
    >;

    /// Current Circuit's context of active insurance deposits
    ///
    #[pallet::storage]
    #[pallet::getter(fn get_active_timing_links)]
    pub type ActiveXExecSignalsTimingLinks<T> = StorageMap<
        _,
        Identity,
        XExecSignalId<T>,
        <T as frame_system::Config>::BlockNumber,
        OptionQuery,
    >;

    /// Current Circuit's context of active insurance deposits
    ///
    #[pallet::storage]
    #[pallet::getter(fn local_side_effects)]
    pub type LocalSideEffects<T> = StorageDoubleMap<
        _,
        Identity,
        XExecSignalId<T>,
        Identity,
        XExecStepSideEffectId<T>,
        (u32, Option<<T as frame_system::Config>::AccountId>),
        ValueQuery, // Vec<(usize, Vec<SideEffectId<T>>)>
    >;
    /// Current Circuit's context of active insurance deposits
    ///
    #[pallet::storage]
    #[pallet::getter(fn local_side_effects_links)]
    pub type LocalSideEffectsLinks<T> = StorageDoubleMap<
        _,
        Identity,
        XExecSignalId<T>,
        Identity,
        SideEffectId<T>,
        XExecStepSideEffectId<T>,
        OptionQuery,
    >;

    /// Current Circuit's context of active insurance deposits
    ///
    #[pallet::storage]
    #[pallet::getter(fn local_side_effect_to_xtx_id_links)]
    pub type LocalSideEffectToXtxIdLinks<T> =
        StorageMap<_, Identity, SideEffectId<T>, XExecSignalId<T>, OptionQuery>;
    /// Current Circuit's context of active transactions
    ///
    #[pallet::storage]
    #[pallet::getter(fn get_x_exec_signals)]
    pub type XExecSignals<T> = StorageMap<
        _,
        Identity,
        XExecSignalId<T>,
        XExecSignal<
            <T as frame_system::Config>::AccountId,
            <T as frame_system::Config>::BlockNumber,
            EscrowedBalanceOf<T, <T as Config>::Escrowed>,
        >,
        OptionQuery,
    >;

    /// Current Circuit's context of active full side effects (requested + confirmation proofs)
    #[pallet::storage]
    #[pallet::getter(fn get_xtx_insurance_links)]
    pub type XtxInsuranceLinks<T> =
        StorageMap<_, Identity, XExecSignalId<T>, Vec<SideEffectId<T>>, ValueQuery>;

    /// Current Circuit's context of active full side effects (requested + confirmation proofs)
    #[pallet::storage]
    #[pallet::getter(fn get_local_xtx_state)]
    pub type LocalXtxStates<T> = StorageMap<_, Identity, XExecSignalId<T>, LocalState, OptionQuery>;

    /// Current Circuit's context of active full side effects (requested + confirmation proofs)
    #[pallet::storage]
    #[pallet::getter(fn get_full_side_effects)]
    pub type FullSideEffects<T> = StorageMap<
        _,
        Identity,
        XExecSignalId<T>,
        Vec<
            Vec<
                FullSideEffect<
                    <T as frame_system::Config>::AccountId,
                    <T as frame_system::Config>::BlockNumber,
                    EscrowedBalanceOf<T, <T as Config>::Escrowed>,
                >,
            >,
        >,
        OptionQuery,
    >;

    /// Current Circuit's context of active full side effects (requested + confirmation proofs)
    #[pallet::storage]
    #[pallet::getter(fn get_escrow_side_effects_pending_relay)]
    pub type EscrowedSideEffectsPendingRelay<T> = StorageMap<
        _,
        Identity,
        XExecSignalId<T>,
        Vec<
            FullSideEffect<
                <T as frame_system::Config>::AccountId,
                <T as frame_system::Config>::BlockNumber,
                EscrowedBalanceOf<T, <T as Config>::Escrowed>,
            >,
        >,
        OptionQuery,
    >;

    /// Handles queued signals
    ///
    /// This operation is performed lazily in `on_initialize`.
    #[pallet::storage]
    #[pallet::getter(fn get_signal_queue)]
    pub(crate) type SignalQueue<T: Config> = StorageValue<
        _,
        BoundedVec<(T::AccountId, ExecutionSignal<T::Hash>), T::SignalQueueDepth>,
        ValueQuery,
    >;

    /// This pallet's configuration trait
    #[pallet::config]
    pub trait Config: frame_system::Config {
        /// The Circuit's pallet id
        #[pallet::constant]
        type PalletId: Get<PalletId>;

        /// The Circuit's self gateway id
        #[pallet::constant]
        type SelfGatewayId: Get<[u8; 4]>;

        /// The Circuit's self parachain id
        #[pallet::constant]
        type SelfParaId: Get<u32>;

        /// The Circuit's Default Xtx timeout
        #[pallet::constant]
        type XtxTimeoutDefault: Get<Self::BlockNumber>;

        /// The Circuit's Xtx timeout check interval
        #[pallet::constant]
        type XtxTimeoutCheckInterval: Get<Self::BlockNumber>;

        /// The Circuit's deletion queue limit - preventing potential
        ///     delay when queue is too long in on_initialize
        #[pallet::constant]
        type DeletionQueueLimit: Get<u32>;

        /// The overarching event type.
        type Event: From<Event<Self>> + IsType<<Self as frame_system::Config>::Event>;

        /// A dispatchable call.
        type Call: Parameter
            + Dispatchable<Origin = Self::Origin>
            + GetDispatchInfo
            + From<frame_system::Call<Self>>;

        /// Weight information for extrinsics in this pallet.
        type WeightInfo: weights::WeightInfo;

        /// A type that provides MultiCurrency support
        type MultiCurrency: MultiCurrency<Self::AccountId>;

        /// A type that provides inspection and mutation to some fungible assets
        type Balances: Inspect<Self::AccountId> + Mutate<Self::AccountId>;

        /// A type that provides access to Xdns
        type Xdns: Xdns<Self>;

        type XBIPortal: XBIPortal<Self>;

        type Executors: Executors<
            Self,
            <<Self::Escrowed as EscrowTrait<Self>>::Currency as frame_support::traits::Currency<
                Self::AccountId,
            >>::Balance,
        >;

        /// A type that provides access to AccountManager
        type AccountManager: AccountManager<
            Self::AccountId,
            <<Self::Escrowed as EscrowTrait<Self>>::Currency as frame_support::traits::Currency<
                Self::AccountId,
            >>::Balance,
            Self::Hash,
            Self::BlockNumber,
        >;

        // type FreeVM: FreeVM<Self>;

        /// A type that manages escrow, and therefore balances
        type Escrowed: EscrowTrait<Self>;

        /// A type that provides portal functionality
        type CircuitPortal: CircuitPortal<Self>;

        /// The maximum number of signals that can be queued for handling.
        ///
        /// When a signal from 3vm is requested, we add it to the queue to be handled by on_initialize
        ///
        /// This allows us to process the highest priority and mitigate any race conditions from additional steps.
        ///
        /// The reasons for limiting the queue depth are:
        ///
        /// 1. The queue is in storage in order to be persistent between blocks. We want to limit
        /// 	the amount of storage that can be consumed.
        /// 2. The queue is stored in a vector and needs to be decoded as a whole when reading
        ///		it at the end of each block. Longer queues take more weight to decode and hence
        ///		limit the amount of items that can be deleted per block.
        #[pallet::constant]
        type SignalQueueDepth: Get<u32>;
    }

    #[pallet::pallet]
    #[pallet::generate_store(pub (super) trait Store)]
    #[pallet::without_storage_info]
    pub struct Pallet<T>(_);

    #[pallet::hooks]
    impl<T: Config> Hooks<BlockNumberFor<T>> for Pallet<T> {
        // `on_initialize` is executed at the beginning of the block before any extrinsic are
        // dispatched.
        //
        // This function must return the weight consumed by `on_initialize` and `on_finalize`.
        fn on_initialize(n: T::BlockNumber) -> Weight {
            let weight = Self::process_signal_queue();

            // Check every XtxTimeoutCheckInterval blocks

            // what happens if the weight for the block is consumed, do these timeouts need to wait
            // for the next check interval to handle them? maybe we need an immediate queue
            //
            // Scenario 1: all the timeouts can be handled in the block space
            // Scenario 2: all but 5 timeouts can be handled
            //     - add the 5 timeouts to an immediate queue for the next block
            if n % T::XtxTimeoutCheckInterval::get() == T::BlockNumber::from(0u8) {
                let mut deletion_counter: u32 = 0;
                // Go over all unfinished Xtx to find those that timed out
                <ActiveXExecSignalsTimingLinks<T>>::iter()
                    .find(|(_xtx_id, timeout_at)| {
                        timeout_at <= &frame_system::Pallet::<T>::block_number()
                    })
                    .map(|(xtx_id, _timeout_at)| {
                        if deletion_counter > T::DeletionQueueLimit::get() {
                            return
                        }
                        let mut local_xtx_ctx = Self::setup(
                            CircuitStatus::RevertTimedOut,
                            &Self::account_id(),
                            Zero::zero(),
                            Some(xtx_id),
                        )
                        .unwrap();

                        Self::kill(&mut local_xtx_ctx, CircuitStatus::RevertTimedOut);

                        Self::emit(
                            local_xtx_ctx.xtx_id,
                            Some(local_xtx_ctx.xtx),
                            &Self::account_id(),
                            &vec![],
                            None,
                        );
                        deletion_counter += 1;
                    });
            }

            // Anything that needs to be done at the start of the block.
            // We don't do anything here.
            // ToDo: Do active xtx signals overview and Cancel if time elapsed
            weight
        }

        fn on_finalize(_n: T::BlockNumber) {
            // We don't do anything here.

            // if module block number
            // x-t3rn#4: Go over open Xtx and cancel if necessary
        }

        // A runtime code run after every block and have access to extended set of APIs.
        //
        // For instance you can generate extrinsics for the upcoming produced block.
        fn offchain_worker(_n: T::BlockNumber) {
            // We don't do anything here.
            // but we could dispatch extrinsic (transaction/unsigned/inherent) using
            // sp_io::submit_extrinsic
        }
    }

    impl<T: Config> OnLocalTrigger<T> for Pallet<T> {
        fn load_local_state(
            origin: &OriginFor<T>,
            maybe_xtx_id: Option<T::Hash>,
        ) -> Result<LocalStateExecutionView<T>, DispatchError> {
            let requester = Self::authorize(origin.to_owned(), CircuitRole::ContractAuthor)?;

            let fresh_or_revoked_exec = match maybe_xtx_id {
                Some(_xtx_id) => CircuitStatus::Ready,
                None => CircuitStatus::Requested,
            };

            let mut local_xtx_ctx: LocalXtxCtx<T> = Self::setup(
                fresh_or_revoked_exec,
                &requester,
                Zero::zero(),
                maybe_xtx_id,
            )?;
            log::debug!(
                target: "runtime::circuit",
                "load_local_state with status: {:?}",
                local_xtx_ctx.xtx.status
            );

            if maybe_xtx_id.is_none() {
                let status_change = Self::update(&mut local_xtx_ctx)?;
                Self::apply(&mut local_xtx_ctx, None, None, status_change);
            }

            // There should be no apply step since no change could have happen during the state access
            let hardened_side_effects = local_xtx_ctx
                .full_side_effects
                .iter()
                .map(|step| {
                    step.iter()
                        .map(|fsx| {
                            Ok(fsx
                                .clone()
                                .harden()
                                .map_err(|_e| Error::<T>::FailedToHardenFullSideEffect)?
                                .into())
                        })
                        .collect::<Result<Vec<HardenedSideEffect>, Error<T>>>()
                })
                .collect::<Result<Vec<Vec<HardenedSideEffect>>, Error<T>>>()?;

            // There should be no apply step since no change could have happen during the state access
            Ok(LocalStateExecutionView::<T>::new(
                local_xtx_ctx.xtx_id,
                local_xtx_ctx.local_state.clone(),
                hardened_side_effects,
                local_xtx_ctx.xtx.steps_cnt,
            ))
        }

        fn on_local_trigger(origin: &OriginFor<T>, trigger: LocalTrigger<T>) -> DispatchResult {
            log::debug!(
                target: "runtime::circuit",
                "Handling on_local_trigger xtx: {:?}, contract: {:?}, side_effects: {:?}",
                trigger.maybe_xtx_id,
                trigger.contract,
                trigger.submitted_side_effects
            );
            // Authorize: Retrieve sender of the transaction.
            let requester = Self::authorize(origin.to_owned(), CircuitRole::ContractAuthor)?;

            let fresh_or_revoked_exec = match trigger.maybe_xtx_id {
                Some(_xtx_id) => CircuitStatus::Ready,
                None => CircuitStatus::Requested,
            };
            // Setup: new xtx context
            let mut local_xtx_ctx: LocalXtxCtx<T> = Self::setup(
                fresh_or_revoked_exec.clone(),
                &requester,
                Zero::zero(),
                trigger.maybe_xtx_id,
            )?;

            log::debug!(
                target: "runtime::circuit",
                "submit_side_effects xtx state with status: {:?}",
                local_xtx_ctx.xtx.status
            );

<<<<<<< HEAD
            // ToDo: This should be converting the side effect from local trigger to FSE
            let side_effects = Self::exec_in_xtx_ctx(
                local_xtx_ctx.xtx_id,
                local_xtx_ctx.local_state.clone(),
                local_xtx_ctx.full_side_effects.clone(),
                local_xtx_ctx.xtx.steps_cnt,
            )
            .map_err(|_e| {
=======
            // Charge: Ensure can afford
            // ToDo: Charge requester for contract with gas_estimation
            Self::charge(&requester, Zero::zero()).map_err(|_e| {
>>>>>>> fbe40ebb
                if fresh_or_revoked_exec == CircuitStatus::Ready {
                    Self::kill(&mut local_xtx_ctx, CircuitStatus::RevertKill)
                }
                Error::<T>::ContractXtxKilledRunOutOfFunds
            })?;
<<<<<<< HEAD
=======

            let side_effects =
                Self::convert_side_effects(trigger.submitted_side_effects).map_err(|_e| {
                    if fresh_or_revoked_exec == CircuitStatus::Ready {
                        Self::kill(&mut local_xtx_ctx, CircuitStatus::RevertKill)
                    }
                    Error::<T>::ContractXtxKilledRunOutOfFunds
                })?;
>>>>>>> fbe40ebb

            // ToDo: Align whether 3vm wants enfore side effects sequence into steps
            let sequential = false;
            // Validate: Side Effects
            Self::validate(&side_effects, &mut local_xtx_ctx, &requester, sequential)?;

            // Account fees and charges
            Self::square_up(&mut local_xtx_ctx, Some(requester.clone()), None)?;

            // Update local context
            let status_change = Self::update(&mut local_xtx_ctx)?;

            // Apply: all necessary changes to state in 1 go
            let (_, added_full_side_effects) =
                Self::apply(&mut local_xtx_ctx, None, None, status_change);

            // Emit: From Circuit events
            Self::emit(
                local_xtx_ctx.xtx_id,
                Some(local_xtx_ctx.xtx),
                &requester,
                &side_effects,
                added_full_side_effects,
            );

            Ok(())
        }

        fn on_signal(origin: &OriginFor<T>, signal: ExecutionSignal<T::Hash>) -> DispatchResult {
            log::debug!(target: "runtime::circuit", "Handling on_signal {:?}", signal);
            let requester = Self::authorize(origin.to_owned(), CircuitRole::ContractAuthor)?;

            <SignalQueue<T>>::mutate(|q| {
                q.try_push((requester, signal))
                    .map_err(|_| Error::<T>::SignalQueueFull)
            })?;
            Ok(())
        }
    }

    #[pallet::call]
    impl<T: Config> Pallet<T> {
        /// Used by other pallets that want to create the exec order
        #[pallet::weight(<T as pallet::Config>::WeightInfo::on_local_trigger())]
        pub fn on_local_trigger(origin: OriginFor<T>, trigger: Vec<u8>) -> DispatchResult {
            <Self as OnLocalTrigger<T>>::on_local_trigger(
                &origin,
                LocalTrigger::<T>::decode(&mut &trigger[..])
                    .map_err(|_| Error::<T>::InsuranceBondNotRequired)?,
            )
        }

        #[pallet::weight(<T as pallet::Config>::WeightInfo::on_local_trigger())]
        pub fn on_xcm_trigger(_origin: OriginFor<T>) -> DispatchResultWithPostInfo {
            // ToDo: Check TriggerAuthRights for local triggers
            unimplemented!();
        }

        #[pallet::weight(<T as pallet::Config>::WeightInfo::on_local_trigger())]
        pub fn on_remote_gateway_trigger(_origin: OriginFor<T>) -> DispatchResultWithPostInfo {
            unimplemented!();
        }

        #[pallet::weight(<T as pallet::Config>::WeightInfo::on_extrinsic_trigger())]
        pub fn on_extrinsic_trigger(
            origin: OriginFor<T>,
            side_effects: Vec<
                SideEffect<T::AccountId, T::BlockNumber, EscrowedBalanceOf<T, T::Escrowed>>,
            >,
            fee: EscrowedBalanceOf<T, T::Escrowed>,
            sequential: bool,
        ) -> DispatchResultWithPostInfo {
            // Authorize: Retrieve sender of the transaction.
            let requester = Self::authorize(origin, CircuitRole::Requester)?;
            // Setup: new xtx context
            let mut local_xtx_ctx: LocalXtxCtx<T> =
                Self::setup(CircuitStatus::Requested, &requester, fee, None)?;

            // Validate: Side Effects
            Self::validate(&side_effects, &mut local_xtx_ctx, &requester, sequential).map_err(
                |e| {
                    log::error!("Self::validate hit an error -- {:?}", e);
                    Error::<T>::SideEffectsValidationFailed
                },
            )?;

            // Account fees and charges
            Self::square_up(&mut local_xtx_ctx, Some(requester.clone()), None)?;

            // Update local context
            let status_change = Self::update(&mut local_xtx_ctx)?;

            // Apply: all necessary changes to state in 1 go
            let (_, added_full_side_effects) =
                Self::apply(&mut local_xtx_ctx, None, None, status_change);

            // Emit: From Circuit events
            Self::emit(
                local_xtx_ctx.xtx_id,
                Some(local_xtx_ctx.xtx),
                &requester,
                &side_effects,
                added_full_side_effects,
            );

            Ok(().into())
        }

        #[pallet::weight(<T as pallet::Config>::WeightInfo::bond_insurance_deposit())]
        pub fn bond_insurance_deposit(
            origin: OriginFor<T>, // Active relayer
            xtx_id: XExecSignalId<T>,
            side_effect_id: SideEffectId<T>,
        ) -> DispatchResultWithPostInfo {
            // Authorize: Retrieve sender of the transaction.
            let executor = Self::authorize(origin, CircuitRole::Executor)?;

            // Setup: retrieve local xtx context
            let mut local_xtx_ctx: LocalXtxCtx<T> = Self::setup(
                CircuitStatus::PendingInsurance,
                &executor,
                Zero::zero(),
                Some(xtx_id),
            )?;

            let insurance_deposit_copy =
                Optimistic::<T>::bond_4_sfx(&executor, &mut local_xtx_ctx, side_effect_id)?;

            let status_change = Self::update(&mut local_xtx_ctx)?;

            let (maybe_xtx_changed, _assert_full_side_effects_changed) = Self::apply(
                &mut local_xtx_ctx,
                Some((side_effect_id, insurance_deposit_copy)),
                None,
                status_change,
            );

            // Emit: From Circuit events
            Self::emit(
                local_xtx_ctx.xtx_id,
                maybe_xtx_changed,
                &executor,
                &vec![],
                None,
            );

            Ok(().into())
        }

        #[pallet::weight(<T as pallet::Config>::WeightInfo::execute_side_effects_with_xbi())]
        pub fn execute_side_effects_with_xbi(
            origin: OriginFor<T>, // Active relayer
            xtx_id: XExecSignalId<T>,
            side_effect: SideEffect<
                <T as frame_system::Config>::AccountId,
                <T as frame_system::Config>::BlockNumber,
                EscrowedBalanceOf<T, <T as Config>::Escrowed>,
            >,
            max_exec_cost: u128,
            max_notifications_cost: u128,
        ) -> DispatchResultWithPostInfo {
            let side_effect_id = side_effect.generate_id::<SystemHashing<T>>();

            if T::XBIPortal::get_status(side_effect_id) != XBIStatus::UnknownId {
                return Err(Error::<T>::SideEffectIsAlreadyScheduledToExecuteOverXBI.into())
            }
            // Authorize: Retrieve sender of the transaction.
            let executor = Self::authorize(origin, CircuitRole::Executor)?;

            // Setup: retrieve local xtx context
            let mut local_xtx_ctx: LocalXtxCtx<T> = Self::setup(
                CircuitStatus::PendingExecution,
                &executor,
                Zero::zero(),
                Some(xtx_id),
            )?;

            let xbi =
                sfx_2_xbi::<T, T::Escrowed>(
                    &side_effect,
                    XBIMetadata::new_with_default_timeouts(
                        XbiId::<T>::local_hash_to_xbi_id(side_effect_id)?,
                        T::Xdns::get_gateway_para_id(&side_effect.target)?,
                        T::SelfParaId::get(),
                        max_exec_cost,
                        max_notifications_cost,
                        Some(Sabi::account_bytes_2_account_32(executor.encode()).map_err(
                            |_| Error::<T>::FailedToCreateXBIMetadataDueToWrongAccountConversion,
                        )?),
                    ),
                )
                .map_err(|_e| Error::<T>::FailedToConvertSFX2XBI)?;

            // Use encoded XBI hash as ID for the executor's charge
            let charge_id = T::Hashing::hash(&mut &xbi.encode()[..]);
            let total_max_fees = xbi.metadata.total_max_costs_in_local_currency()?;

            Self::square_up(
                &mut local_xtx_ctx,
                None,
                Some((charge_id, executor.clone(), total_max_fees)),
            )?;

            T::XBIPortal::do_check_in_xbi(xbi).map_err(|_| Error::<T>::FailedToCheckInOverXBI)?;

            Ok(().into())
        }

        /// Blind version should only be used for testing - unsafe since skips inclusion proof check.
        #[pallet::weight(< T as Config >::WeightInfo::confirm_side_effect())]
        pub fn confirm_side_effect(
            origin: OriginFor<T>,
            xtx_id: XtxId<T>,
            side_effect: SideEffect<
                <T as frame_system::Config>::AccountId,
                <T as frame_system::Config>::BlockNumber,
                EscrowedBalanceOf<T, T::Escrowed>,
            >,
            confirmation: ConfirmedSideEffect<
                <T as frame_system::Config>::AccountId,
                <T as frame_system::Config>::BlockNumber,
                EscrowedBalanceOf<T, T::Escrowed>,
            >,
            inclusion_proof: Option<Vec<Vec<u8>>>,
            block_hash: Option<Vec<u8>>,
        ) -> DispatchResultWithPostInfo {
            // Authorize: Retrieve sender of the transaction.
            let relayer = Self::authorize(origin, CircuitRole::Relayer)?;

            // Setup: retrieve local xtx context
            let mut local_xtx_ctx: LocalXtxCtx<T> = Self::setup(
                CircuitStatus::PendingExecution,
                &relayer,
                Zero::zero(),
                Some(xtx_id),
            )?;

            Self::confirm(
                &mut local_xtx_ctx,
                &relayer,
                &side_effect,
                &confirmation,
                inclusion_proof,
                block_hash,
            )?;

            let status_change = Self::update(&mut local_xtx_ctx)?;

            // Apply: all necessary changes to state in 1 go
            let (maybe_xtx_changed, assert_full_side_effects_changed) =
                Self::apply(&mut local_xtx_ctx, None, None, status_change);

            // Emit: From Circuit events
            Self::emit(
                local_xtx_ctx.xtx_id,
                maybe_xtx_changed,
                &relayer,
                &vec![],
                assert_full_side_effects_changed,
            );

            Ok(().into())
        }
    }

    use pallet_xbi_portal::xbi_abi::{
        AccountId20, AccountId32, AssetId, Data, Gas, Value, ValueEvm, XbiId,
    };

    /// Events for the pallet.
    #[pallet::event]
    #[pallet::generate_deposit(pub (super) fn deposit_event)]
    pub enum Event<T: Config> {
        // XBI Exit events - consider moving to separate XBIPortalExit pallet.
        Transfer(T::AccountId, AccountId32, AccountId32, Value),
        TransferAssets(T::AccountId, AssetId, AccountId32, AccountId32, Value),
        TransferORML(T::AccountId, AssetId, AccountId32, AccountId32, Value),
        AddLiquidity(T::AccountId, AssetId, AssetId, Value, Value, Value),
        Swap(T::AccountId, AssetId, AssetId, Value, Value, Value),
        CallNative(T::AccountId, Data),
        CallEvm(
            T::AccountId,
            AccountId20,
            AccountId20,
            ValueEvm,
            Data,
            Gas,
            ValueEvm,
            Option<ValueEvm>,
            Option<ValueEvm>,
            Vec<(AccountId20, Vec<sp_core::H256>)>,
        ),
        CallWasm(T::AccountId, AccountId32, Value, Gas, Option<Value>, Data),
        CallCustom(
            T::AccountId,
            AccountId32,
            AccountId32,
            Value,
            Data,
            Gas,
            Data,
        ),
        Notification(T::AccountId, AccountId32, XBINotificationKind, Data, Data),
        Result(T::AccountId, AccountId32, XBICheckOutStatus, Data, Data),
        // Listeners - users + SDK + UI to know whether their request is accepted for exec and pending
        XTransactionReceivedForExec(XExecSignalId<T>),
        // Listeners - users + SDK + UI to know whether their request is accepted for exec and ready
        XTransactionReadyForExec(XExecSignalId<T>),
        // Listeners - users + SDK + UI to know whether their request is accepted for exec and finished
        XTransactionStepFinishedExec(XExecSignalId<T>),
        // Listeners - users + SDK + UI to know whether their request is accepted for exec and finished
        XTransactionXtxFinishedExecAllSteps(XExecSignalId<T>),
        // Listeners - users + SDK + UI to know whether their request is accepted for exec and finished
        XTransactionXtxRevertedAfterTimeOut(XExecSignalId<T>),
        // Listeners - executioners/relayers to know new challenges and perform offline risk/reward calc
        //  of whether side effect is worth picking up
        NewSideEffectsAvailable(
            <T as frame_system::Config>::AccountId,
            XExecSignalId<T>,
            Vec<
                SideEffect<
                    <T as frame_system::Config>::AccountId,
                    <T as frame_system::Config>::BlockNumber,
                    EscrowedBalanceOf<T, T::Escrowed>,
                >,
            >,
            Vec<SideEffectId<T>>,
        ),
        // Listeners - executioners/relayers to know that certain SideEffects are no longer valid
        // ToDo: Implement Xtx timeout!
        CancelledSideEffects(
            <T as frame_system::Config>::AccountId,
            XtxId<T>,
            Vec<
                SideEffect<
                    <T as frame_system::Config>::AccountId,
                    <T as frame_system::Config>::BlockNumber,
                    EscrowedBalanceOf<T, T::Escrowed>,
                >,
            >,
        ),
        // Listeners - executioners/relayers to know whether they won the confirmation challenge
        SideEffectsConfirmed(
            XtxId<T>,
            Vec<
                Vec<
                    FullSideEffect<
                        <T as frame_system::Config>::AccountId,
                        <T as frame_system::Config>::BlockNumber,
                        EscrowedBalanceOf<T, T::Escrowed>,
                    >,
                >,
            >,
        ),
        EscrowTransfer(
            // ToDo: Inspect if Xtx needs to be here and how to process from protocol
            T::AccountId,                                  // from
            T::AccountId,                                  // to
            EscrowedBalanceOf<T, <T as Config>::Escrowed>, // value
        ),
    }

    #[pallet::error]
    pub enum Error<T> {
        UpdateXtxTriggeredWithUnexpectedStatus,
        ApplyTriggeredWithUnexpectedStatus,
        RequesterNotEnoughBalance,
        ContractXtxKilledRunOutOfFunds,
        ChargingTransferFailed,
        FinalizeSquareUpFailed,
        CriticalStateSquareUpCalledToFinishWithoutFsxConfirmed,
        RewardTransferFailed,
        RefundTransferFailed,
        SideEffectsValidationFailed,
        InsuranceBondNotRequired,
        InsuranceBondTooLow,
        InsuranceBondAlreadyDeposited,
        SetupFailed,
        SetupFailedXtxNotFound,
        SetupFailedXtxStorageArtifactsNotFound,
        SetupFailedIncorrectXtxStatus,
        EnactSideEffectsCanOnlyBeCalledWithMin1StepFinished,
        FatalXtxTimeoutXtxIdNotMatched,
        RelayEscrowedFailedNothingToConfirm,
        FatalCommitSideEffectWithoutConfirmationAttempt,
        FatalErroredCommitSideEffectConfirmationAttempt,
        FatalErroredRevertSideEffectConfirmationAttempt,
        SetupFailedUnknownXtx,
        FailedToHardenFullSideEffect,
        SetupFailedDuplicatedXtx,
        SetupFailedEmptyXtx,
        ApplyFailed,
        DeterminedForbiddenXtxStatus,
        SideEffectIsAlreadyScheduledToExecuteOverXBI,
        LocalSideEffectExecutionNotApplicable,
        LocalExecutionUnauthorized,
        FailedToConvertSFX2XBI,
        FailedToCheckInOverXBI,
        FailedToCreateXBIMetadataDueToWrongAccountConversion,
        FailedToConvertXBIResult2SFXConfirmation,
        FailedToEnterXBIPortal,
        FailedToExitXBIPortal,
        XBIExitFailedOnSFXConfirmation,
        UnsupportedRole,
        InvalidLocalTrigger,
        SignalQueueFull,
    }
}

pub fn get_xtx_status() {}

/// Payload used by this example crate to hold price
/// data required to submit a transaction.
#[derive(Encode, Decode, Clone, PartialEq, Eq, RuntimeDebug)]
pub struct Payload<Public, BlockNumber> {
    block_number: BlockNumber,
    public: Public,
}

impl<T: SigningTypes> SignedPayload<T> for Payload<T::Public, T::BlockNumber> {
    fn public(&self) -> T::Public {
        self.public.clone()
    }
}

impl<T: Config> Pallet<T> {
    fn setup(
        current_status: CircuitStatus,
        requester: &T::AccountId,
        reward: EscrowedBalanceOf<T, T::Escrowed>,
        xtx_id: Option<XExecSignalId<T>>,
    ) -> Result<LocalXtxCtx<T>, Error<T>> {
        match current_status {
            CircuitStatus::Requested => {
                if let Some(id) = xtx_id {
                    if <Self as Store>::XExecSignals::contains_key(id) {
                        return Err(Error::<T>::SetupFailedDuplicatedXtx)
                    }
                }
                // ToDo: Introduce default delay
                let (timeouts_at, delay_steps_at): (T::BlockNumber, Option<Vec<T::BlockNumber>>) = (
                    T::XtxTimeoutDefault::get() + frame_system::Pallet::<T>::block_number(),
                    None,
                );

                let (x_exec_signal_id, x_exec_signal) = XExecSignal::<
                    T::AccountId,
                    T::BlockNumber,
                    EscrowedBalanceOf<T, T::Escrowed>,
                >::setup_fresh::<T>(
                    requester,
                    timeouts_at,
                    delay_steps_at,
                    Some(reward),
                );

                Ok(LocalXtxCtx {
                    local_state: LocalState::new(),
                    use_protocol: UniversalSideEffectsProtocol::new(),
                    xtx_id: x_exec_signal_id,
                    xtx: x_exec_signal,
                    insurance_deposits: vec![],
                    full_side_effects: vec![],
                })
            },
            CircuitStatus::Ready
            | CircuitStatus::PendingExecution
            | CircuitStatus::PendingInsurance
            | CircuitStatus::Finished
            | CircuitStatus::RevertTimedOut => {
                if let Some(id) = xtx_id {
                    let xtx = <Self as Store>::XExecSignals::get(id)
                        .ok_or(Error::<T>::SetupFailedUnknownXtx)?;
                    // Make sure in case of commit_relay to only check finished Xtx
                    if current_status == CircuitStatus::Finished
                        && xtx.status < CircuitStatus::Finished
                    {
                        log::debug!(
                            "Incorrect status current_status: {:?} xtx_status {:?}",
                            current_status,
                            xtx.status
                        );
                        return Err(Error::<T>::SetupFailedIncorrectXtxStatus)
                    }
                    let insurance_deposits = <Self as Store>::XtxInsuranceLinks::get(id)
                        .iter()
                        .map(|&se_id| {
                            (
                                se_id,
                                <Self as Store>::InsuranceDeposits::get(id, se_id)
                                    .expect("Should not be state inconsistency"),
                            )
                        })
                        .collect::<Vec<(
                            SideEffectId<T>,
                            InsuranceDeposit<
                                T::AccountId,
                                T::BlockNumber,
                                EscrowedBalanceOf<T, T::Escrowed>,
                            >,
                        )>>();

                    let full_side_effects = <Self as Store>::FullSideEffects::get(id)
                        .ok_or(Error::<T>::SetupFailedXtxStorageArtifactsNotFound)?;
                    let local_state = <Self as Store>::LocalXtxStates::get(id)
                        .ok_or(Error::<T>::SetupFailedXtxStorageArtifactsNotFound)?;

                    Ok(LocalXtxCtx {
                        local_state,
                        use_protocol: UniversalSideEffectsProtocol::new(),
                        xtx_id: id,
                        xtx,
                        insurance_deposits,
                        // We need to retrieve full side effects to validate the confirmation order
                        full_side_effects,
                    })
                } else {
                    Err(Error::<T>::SetupFailedEmptyXtx)
                }
            },
            _ => unimplemented!(),
        }
    }

    // Updates local xtx context without touching the storage.
    fn update(
        mut local_ctx: &mut LocalXtxCtx<T>,
    ) -> Result<(CircuitStatus, CircuitStatus), Error<T>> {
        let current_status = local_ctx.xtx.status.clone();

        // Apply will try to move the status of Xtx from the current to the closest valid one.
        match current_status {
            CircuitStatus::Requested => {
                local_ctx.xtx.steps_cnt = (0, local_ctx.full_side_effects.len() as u32);
            },
            CircuitStatus::PendingInsurance | CircuitStatus::Bonded => {
                local_ctx.xtx.status = CircuitStatus::determine_effects_insurance_status::<T>(
                    &local_ctx.insurance_deposits,
                );
            },
            CircuitStatus::RevertTimedOut => {},
            CircuitStatus::Ready | CircuitStatus::PendingExecution | CircuitStatus::Finished => {
                // Check whether all of the side effects in this steps are confirmed - the status now changes to CircuitStatus::Finished
                if Self::get_current_step_fsx(local_ctx)
                    .iter()
                    .filter(|&fsx| fsx.confirmed.is_none())
                    .next()
                    .is_none()
                {
                    local_ctx.xtx.steps_cnt =
                        (local_ctx.xtx.steps_cnt.0 + 1, local_ctx.xtx.steps_cnt.1);

                    local_ctx.xtx.status = CircuitStatus::Finished;

                    // All of the steps are completed - the xtx has been finalized
                    if local_ctx.xtx.steps_cnt.0 == local_ctx.xtx.steps_cnt.1 {
                        local_ctx.xtx.status = CircuitStatus::FinishedAllSteps;
                        return Ok((current_status, CircuitStatus::FinishedAllSteps))
                    }
                }
            },
            _ => {},
        }

        let new_status = CircuitStatus::determine_xtx_status(
            &local_ctx.full_side_effects,
            &local_ctx.insurance_deposits,
        )?;
        local_ctx.xtx.status = new_status.clone();

        Ok((current_status, new_status))
    }

    /// Returns: Returns changes written to the state if there are any.
    ///     For now only returns Xtx and FullSideEffects that changed.
    /// FixMe: Make Apply Infallible
    fn apply(
        mut local_ctx: &mut LocalXtxCtx<T>,
        maybe_insurance_tuple: Option<(
            SideEffectId<T>,
            InsuranceDeposit<T::AccountId, T::BlockNumber, EscrowedBalanceOf<T, T::Escrowed>>,
        )>,
        _maybe_escrowed_confirmation: Option<(
            Vec<FullSideEffect<T::AccountId, T::BlockNumber, EscrowedBalanceOf<T, T::Escrowed>>>,
            &SideEffect<T::AccountId, T::BlockNumber, EscrowedBalanceOf<T, T::Escrowed>>,
            &T::AccountId,
            CircuitStatus,
        )>,
        status_change: (CircuitStatus, CircuitStatus),
    ) -> (
        Option<XExecSignal<T::AccountId, T::BlockNumber, EscrowedBalanceOf<T, T::Escrowed>>>,
        Option<
            Vec<
                Vec<
                    FullSideEffect<T::AccountId, T::BlockNumber, EscrowedBalanceOf<T, T::Escrowed>>,
                >,
            >,
        >,
    ) {
        // let current_status = local_ctx.xtx.status.clone();
        let (old_status, new_status) = (status_change.0, status_change.1);

        match old_status {
            CircuitStatus::Requested => {
                // Iterate over full side effects to detect ones to execute locally.
                fn is_local<T: Config>(gateway_id: &[u8; 4]) -> bool {
                    if *gateway_id == T::SelfGatewayId::get() {
                        return true
                    }
                    let gateway_type = <T as Config>::Xdns::get_gateway_type_unsafe(gateway_id);
                    gateway_type == GatewayType::ProgrammableInternal(0)
                }

                let steps_side_effects_ids: Vec<(
                    usize,
                    SideEffectId<T>,
                    XExecStepSideEffectId<T>,
                )> = local_ctx
                    .full_side_effects
                    .clone()
                    .iter()
                    .enumerate()
                    .flat_map(|(cnt, fsx_step)| {
                        fsx_step
                            .iter()
                            .map(|full_side_effect| full_side_effect.input.clone())
                            .filter(|side_effect| is_local::<T>(&side_effect.target))
                            .map(|side_effect| side_effect.generate_id::<SystemHashing<T>>())
                            .map(|side_effect_hash| {
                                (
                                    cnt,
                                    side_effect_hash,
                                    XExecSignal::<
                                        T::AccountId,
                                        T::BlockNumber,
                                        EscrowedBalanceOf<T, <T as Config>::Escrowed>,
                                    >::generate_step_id::<T>(
                                        side_effect_hash, cnt
                                    ),
                                )
                            })
                            .collect::<Vec<(usize, SideEffectId<T>, XExecStepSideEffectId<T>)>>()
                    })
                    .collect();

                <FullSideEffects<T>>::insert::<
                    XExecSignalId<T>,
                    Vec<
                        Vec<
                            FullSideEffect<
                                T::AccountId,
                                T::BlockNumber,
                                EscrowedBalanceOf<T, T::Escrowed>,
                            >,
                        >,
                    >,
                >(local_ctx.xtx_id, local_ctx.full_side_effects.clone());

                for (step_cnt, side_effect_id, step_side_effect_id) in steps_side_effects_ids {
                    <LocalSideEffects<T>>::insert::<
                        XExecSignalId<T>,
                        XExecStepSideEffectId<T>,
                        (u32, Option<T::AccountId>),
                    >(
                        local_ctx.xtx_id,
                        step_side_effect_id,
                        (step_cnt as u32, None),
                    );
                    <LocalSideEffectsLinks<T>>::insert::<
                        XExecSignalId<T>,
                        SideEffectId<T>,
                        XExecStepSideEffectId<T>,
                    >(local_ctx.xtx_id, side_effect_id, step_side_effect_id);
                    <LocalSideEffectToXtxIdLinks<T>>::insert::<SideEffectId<T>, XExecSignalId<T>>(
                        side_effect_id,
                        local_ctx.xtx_id,
                    );
                }

                let mut ids_with_insurance: Vec<SideEffectId<T>> = vec![];
                for (side_effect_id, insurance_deposit) in &local_ctx.insurance_deposits {
                    <InsuranceDeposits<T>>::insert::<
                        XExecSignalId<T>,
                        SideEffectId<T>,
                        InsuranceDeposit<
                            T::AccountId,
                            T::BlockNumber,
                            EscrowedBalanceOf<T, T::Escrowed>,
                        >,
                    >(
                        local_ctx.xtx_id, *side_effect_id, insurance_deposit.clone()
                    );
                    ids_with_insurance.push(*side_effect_id);
                }
                <XtxInsuranceLinks<T>>::insert::<XExecSignalId<T>, Vec<SideEffectId<T>>>(
                    local_ctx.xtx_id,
                    ids_with_insurance,
                );
                <LocalXtxStates<T>>::insert::<XExecSignalId<T>, LocalState>(
                    local_ctx.xtx_id,
                    local_ctx.local_state.clone(),
                );
                <ActiveXExecSignalsTimingLinks<T>>::insert::<XExecSignalId<T>, T::BlockNumber>(
                    local_ctx.xtx_id,
                    local_ctx.xtx.timeouts_at,
                );

                <XExecSignals<T>>::insert::<
                    XExecSignalId<T>,
                    XExecSignal<T::AccountId, T::BlockNumber, EscrowedBalanceOf<T, T::Escrowed>>,
                >(local_ctx.xtx_id, local_ctx.xtx.clone());

                (
                    Some(local_ctx.xtx.clone()),
                    Some(local_ctx.full_side_effects.to_vec()),
                )
            },
            CircuitStatus::PendingInsurance => {
                if let Some((side_effect_id, insurance_deposit)) = maybe_insurance_tuple {
                    <Self as Store>::InsuranceDeposits::mutate(
                        local_ctx.xtx_id,
                        side_effect_id,
                        |x| *x = Some(insurance_deposit),
                    );
                }
                if old_status != new_status {
                    local_ctx.xtx.status = new_status;
                    <Self as Store>::XExecSignals::mutate(local_ctx.xtx_id, |x| {
                        *x = Some(local_ctx.xtx.clone())
                    });
                    (Some(local_ctx.xtx.clone()), None)
                } else {
                    (None, None)
                }
            },
            CircuitStatus::RevertTimedOut => {
                <Self as Store>::XExecSignals::mutate(local_ctx.xtx_id, |x| {
                    *x = Some(local_ctx.xtx.clone())
                });

                <Self as Store>::ActiveXExecSignalsTimingLinks::remove(local_ctx.xtx_id);

                // Self::enact_finalize(local_ctx)?;
                (
                    Some(local_ctx.xtx.clone()),
                    Some(local_ctx.full_side_effects.clone()),
                )
            },
            CircuitStatus::Ready
            | CircuitStatus::Bonded
            | CircuitStatus::PendingExecution
            | CircuitStatus::Finished => {
                // Update set of full side effects assuming the new confirmed has appeared
                <Self as Store>::FullSideEffects::mutate(local_ctx.xtx_id, |x| {
                    *x = Some(local_ctx.full_side_effects.clone())
                });

<<<<<<< HEAD
=======
                let new_status = CircuitStatus::determine_xtx_status::<T>(
                    &local_ctx.full_side_effects,
                    &local_ctx.insurance_deposits,
                )?;

                local_ctx.xtx.status = new_status;
                // Check whether all of the side effects in this steps are confirmed - the status now changes to CircuitStatus::Finished
                if local_ctx.full_side_effects[local_ctx.xtx.steps_cnt.0 as usize]
                    .clone()
                    .iter()
                    .find(|&fse| fse.confirmed.is_none())
                    .is_none()
                {
                    local_ctx.xtx.steps_cnt =
                        (local_ctx.xtx.steps_cnt.0 + 1, local_ctx.xtx.steps_cnt.1);

                    local_ctx.xtx.status = CircuitStatus::Finished;

                    // All of the steps are completed - the xtx has been finalized
                    if local_ctx.xtx.steps_cnt.0 == local_ctx.xtx.steps_cnt.1 {
                        local_ctx.xtx.status = CircuitStatus::FinishedAllSteps;
                        <Self as Store>::ActiveXExecSignalsTimingLinks::remove(local_ctx.xtx_id);
                        Self::enact_step_side_effects(local_ctx)?
                    }
                }
>>>>>>> fbe40ebb
                <Self as Store>::XExecSignals::mutate(local_ctx.xtx_id, |x| {
                    *x = Some(local_ctx.xtx.clone())
                });
                if local_ctx.xtx.status.clone() > CircuitStatus::Ready {
                    (
                        Some(local_ctx.xtx.clone()),
                        Some(local_ctx.full_side_effects.clone()),
                    )
                } else {
                    (None, Some(local_ctx.full_side_effects.to_vec()))
                }
            },
            CircuitStatus::FinishedAllSteps => {
                // Self::enact_finalize(local_ctx)?
                // todo: cleanup all of the local storage
                <Self as Store>::XExecSignals::mutate(local_ctx.xtx_id, |x| {
                    *x = Some(local_ctx.xtx.clone())
                });

                <Self as Store>::ActiveXExecSignalsTimingLinks::remove(local_ctx.xtx_id);
                (
                    Some(local_ctx.xtx.clone()),
                    Some(local_ctx.full_side_effects.clone()),
                )
            },
            _ => (None, None),
        }
    }

    fn emit(
        xtx_id: XExecSignalId<T>,
        maybe_xtx: Option<
            XExecSignal<T::AccountId, T::BlockNumber, EscrowedBalanceOf<T, T::Escrowed>>,
        >,
        subjected_account: &T::AccountId,
        side_effects: &Vec<
            SideEffect<T::AccountId, T::BlockNumber, EscrowedBalanceOf<T, T::Escrowed>>,
        >,
        maybe_full_side_effects: Option<
            Vec<
                Vec<
                    FullSideEffect<T::AccountId, T::BlockNumber, EscrowedBalanceOf<T, T::Escrowed>>,
                >,
            >,
        >,
    ) {
        if !side_effects.is_empty() {
            Self::deposit_event(Event::NewSideEffectsAvailable(
                subjected_account.clone(),
                xtx_id,
                // ToDo: Emit circuit outbound messages -> side effects
                side_effects.to_vec(),
                side_effects
                    .iter()
                    .map(|se| se.generate_id::<SystemHashing<T>>())
                    .collect::<Vec<SideEffectId<T>>>(),
            ));
        }
        if let Some(xtx) = maybe_xtx {
            match xtx.status {
                CircuitStatus::PendingInsurance =>
                    Self::deposit_event(Event::XTransactionReceivedForExec(xtx_id)),
                CircuitStatus::Ready =>
                    Self::deposit_event(Event::XTransactionReadyForExec(xtx_id)),
                CircuitStatus::Finished =>
                    Self::deposit_event(Event::XTransactionStepFinishedExec(xtx_id)),
                CircuitStatus::FinishedAllSteps =>
                    Self::deposit_event(Event::XTransactionXtxFinishedExecAllSteps(xtx_id)),
                CircuitStatus::RevertTimedOut =>
                    Self::deposit_event(Event::XTransactionXtxRevertedAfterTimeOut(xtx_id)),
                _ => {},
            }
            if xtx.status >= CircuitStatus::PendingExecution {
                if let Some(full_side_effects) = maybe_full_side_effects {
                    Self::deposit_event(Event::SideEffectsConfirmed(xtx_id, full_side_effects));
                }
            }
        }
    }

    fn kill(local_ctx: &mut LocalXtxCtx<T>, cause: CircuitStatus) {
        local_ctx.xtx.status = cause.clone();
        Optimistic::<T>::try_slash(local_ctx);

        Self::square_up(local_ctx, None, None)
            .expect("Expect Revert and RevertKill options to square up to be infallible");

        Self::apply(local_ctx, None, None, (cause.clone(), cause));
    }

    fn square_up(
        local_ctx: &mut LocalXtxCtx<T>,
        maybe_requester_charge: Option<<T as frame_system::Config>::AccountId>,
        maybe_xbi_execution_charge: Option<(
            T::Hash,
            <T as frame_system::Config>::AccountId,
            EscrowedBalanceOf<T, T::Escrowed>,
        )>,
    ) -> Result<(), Error<T>> {
        match local_ctx.xtx.status {
            CircuitStatus::Requested => {
                let requester = maybe_requester_charge.ok_or(Error::<T>::ChargingTransferFailed)?;
                for fsx in Self::get_current_step_fsx(local_ctx).iter() {
                    let charge_id = fsx.input.generate_id::<SystemHashing<T>>();
                    let offered_reward = fsx.input.prize;
                    if offered_reward > Zero::zero() {
                        <T as Config>::AccountManager::deposit(
                            charge_id,
                            &requester,
                            Zero::zero(),
                            offered_reward,
                            BenefitSource::TrafficRewards,
                            CircuitRole::Requester,
                            None,
                        )
                        .map_err(|_e| Error::<T>::ChargingTransferFailed)?;
                    }
                }
            },
            CircuitStatus::PendingExecution | CircuitStatus::Ready => {
                let (charge_id, executor_payee, charge_fee) =
                    maybe_xbi_execution_charge.ok_or(Error::<T>::ChargingTransferFailed)?;
                <T as Config>::AccountManager::deposit(
                    charge_id,
                    &executor_payee,
                    charge_fee,
                    Zero::zero(),
                    BenefitSource::TrafficFees,
                    CircuitRole::Executor,
                    None,
                )
                .map_err(|_e| Error::<T>::ChargingTransferFailed)?;
            },
            // todo: make sure callable once
            // todo: distinct between RevertTimedOut to iterate over all steps vs single step for Revert
            CircuitStatus::RevertTimedOut
            | CircuitStatus::Reverted
            | CircuitStatus::RevertMisbehaviour => {
                Optimistic::<T>::try_slash(local_ctx);
                for fsx in Self::get_current_step_fsx(local_ctx).iter() {
                    let charge_id = fsx.input.generate_id::<SystemHashing<T>>();
                    <T as Config>::AccountManager::try_finalize(
                        charge_id,
                        Outcome::Revert,
                        None,
                        None,
                    );
                }
            },
            CircuitStatus::Finished | CircuitStatus::FinishedAllSteps => {
                Optimistic::<T>::try_unbond(local_ctx)?;
                for fsx in Self::get_current_step_fsx(local_ctx).iter() {
                    let charge_id = fsx.input.generate_id::<SystemHashing<T>>();
                    let confirmed = if let Some(confirmed) = &fsx.confirmed {
                        Ok(confirmed)
                    } else {
                        Err(Error::<T>::CriticalStateSquareUpCalledToFinishWithoutFsxConfirmed)
                    }?;
                    // todo: Verify that cost can be repatriated on this occation and whether XBI Exec resoliution is expected for particular FSX
                    <T as Config>::AccountManager::finalize(
                        charge_id,
                        Outcome::Commit,
                        Some(confirmed.executioner.clone()),
                        confirmed.cost,
                    )
                    .map_err(|_e| Error::<T>::FinalizeSquareUpFailed)?;
                }
            },
            _ => {},
        }

        Ok(())
    }

    fn authorize(
        origin: OriginFor<T>,
        role: CircuitRole,
    ) -> Result<T::AccountId, sp_runtime::traits::BadOrigin> {
        match role {
            CircuitRole::Requester | CircuitRole::ContractAuthor => ensure_signed(origin),
            // ToDo: Handle active Relayer authorisation
            CircuitRole::Relayer => ensure_signed(origin),
            // ToDo: Handle bonded Executor authorisation
            CircuitRole::Executor => ensure_signed(origin),
            // ToDo: Handle other CircuitRoles
            _ => unimplemented!(),
        }
    }

    fn validate(
        side_effects: &[SideEffect<
            T::AccountId,
            T::BlockNumber,
            EscrowedBalanceOf<T, T::Escrowed>,
        >],
        local_ctx: &mut LocalXtxCtx<T>,
        requester: &T::AccountId,
        _sequential: bool,
    ) -> Result<(), &'static str> {
        // ToDo: Consuder burn_validation_fee
        // Fees::<T>::burn_validation_fee(requester, side_effects)?;

        let mut full_side_effects: Vec<
            FullSideEffect<T::AccountId, T::BlockNumber, EscrowedBalanceOf<T, T::Escrowed>>,
        > = vec![];

        for side_effect in side_effects.iter() {
            let gateway_abi = <T as Config>::Xdns::get_abi(side_effect.target)?;
            let allowed_side_effects =
                <T as Config>::Xdns::allowed_side_effects(&side_effect.target);

            local_ctx
                .use_protocol
                .notice_gateway(side_effect.target, allowed_side_effects);

            local_ctx
                .use_protocol
                .validate_args::<T::AccountId, T::BlockNumber, EscrowedBalanceOf<T, T::Escrowed>, SystemHashing<T>>(
                    side_effect.clone(),
                    gateway_abi,
                    &mut local_ctx.local_state,
                )?;

            if let Some(insurance_and_reward) =
                UniversalSideEffectsProtocol::check_if_insurance_required::<
                    T::AccountId,
                    T::BlockNumber,
                    EscrowedBalanceOf<T, T::Escrowed>,
                    SystemHashing<T>,
                >(side_effect.clone(), &mut local_ctx.local_state)?
            {
                let (insurance, reward) = (insurance_and_reward[0], insurance_and_reward[1]);
                // ToDo: Consider to remove the assignment below and move OptinalInsurance to SFX fields:
                //      sfx.reward = Option<Balance>
                //      sfx.insurance = Option<Balance>
                if side_effect.prize != reward {
                    return Err("Side_effect prize must be equal to reward of Optional Insurance")
                }

                local_ctx.insurance_deposits.push((
                    side_effect.generate_id::<SystemHashing<T>>(),
                    InsuranceDeposit::new(
                        insurance,
                        reward,
                        Zero::zero(), // To be modified by Optimistic::bond_4_sfx when set in the step context.
                        requester.clone(),
                        <frame_system::Pallet<T>>::block_number(),
                    ),
                ));
                let submission_target_height = T::CircuitPortal::read_cmp_latest_target_height(
                    side_effect.target,
                    None,
                    None,
                )?;

                full_side_effects.push(FullSideEffect {
                    input: side_effect.clone(),
                    confirmed: None,
                    security_lvl: SecurityLvl::Optimistic,
                    submission_target_height,
                })
            } else {
                fn determine_dirty_vs_escrowed_lvl<T: Config>(
                    side_effect: &SideEffect<
                        <T as frame_system::Config>::AccountId,
                        <T as frame_system::Config>::BlockNumber,
                        EscrowedBalanceOf<T, T::Escrowed>,
                    >,
                ) -> SecurityLvl {
                    fn is_escrowed<T: Config>(chain_id: &ChainId) -> bool {
                        let gateway_type = <T as Config>::Xdns::get_gateway_type_unsafe(chain_id);
                        gateway_type == GatewayType::ProgrammableInternal(0)
                            || gateway_type == GatewayType::OnCircuit(0)
                    }
                    if is_escrowed::<T>(&side_effect.target) {
                        return SecurityLvl::Escrowed
                    }
                    SecurityLvl::Dirty
                }
                let submission_target_height = T::CircuitPortal::read_cmp_latest_target_height(
                    side_effect.target,
                    None,
                    None,
                )?;

                full_side_effects.push(FullSideEffect {
                    input: side_effect.clone(),
                    confirmed: None,
                    security_lvl: determine_dirty_vs_escrowed_lvl::<T>(side_effect),
                    submission_target_height,
                });
            }
        }

        // Circuit's automatic side effect ordering: execute escrowed asap, then line up optimistic ones
        full_side_effects.sort_by(|a, b| b.security_lvl.partial_cmp(&a.security_lvl).unwrap());

        let mut full_side_effects_steps: Vec<
            Vec<FullSideEffect<T::AccountId, T::BlockNumber, EscrowedBalanceOf<T, T::Escrowed>>>,
        > = vec![vec![]];

        for sorted_fse in full_side_effects {
            let current_step = full_side_effects_steps
                .last_mut()
                .expect("Vector initialized at declaration");

            // Push to the single step as long as there's no Dirty side effect
            if sorted_fse.security_lvl != SecurityLvl::Dirty
                // Or if there was no Optimistic/Escrow side effects before
                || sorted_fse.security_lvl == SecurityLvl::Dirty && current_step.is_empty()
            {
                current_step.push(sorted_fse);
            } else if sorted_fse.security_lvl == SecurityLvl::Dirty {
                // R#1: there only can be max 1 dirty side effect at each step.
                full_side_effects_steps.push(vec![sorted_fse])
            }
        }

        local_ctx.full_side_effects = full_side_effects_steps.clone();

        Ok(())
    }

    fn confirm(
        local_ctx: &mut LocalXtxCtx<T>,
        _relayer: &T::AccountId,
        side_effect: &SideEffect<
            <T as frame_system::Config>::AccountId,
            <T as frame_system::Config>::BlockNumber,
            EscrowedBalanceOf<T, T::Escrowed>,
        >,
        confirmation: &ConfirmedSideEffect<
            <T as frame_system::Config>::AccountId,
            <T as frame_system::Config>::BlockNumber,
            EscrowedBalanceOf<T, <T as Config>::Escrowed>,
        >,
        inclusion_proof: Option<Vec<Vec<u8>>>,
        block_hash: Option<Vec<u8>>,
    ) -> Result<(), &'static str> {
        let confirm_inclusion = |fsx: &FullSideEffect<
            <T as frame_system::Config>::AccountId,
            <T as frame_system::Config>::BlockNumber,
            EscrowedBalanceOf<T, T::Escrowed>,
        >| {
            // ToDo: Remove below after testing inclusion
            // Temporarily allow skip inclusion if proofs aren't provided
            if !(block_hash.is_none() && inclusion_proof.is_none()) {
                <T as Config>::CircuitPortal::confirm_event_inclusion(
                    side_effect.target,
                    confirmation.encoded_effect.clone(),
                    fsx.submission_target_height.clone(),
                    inclusion_proof,
                    block_hash,
                )
            } else {
                Ok(())
            }
        };

        let confirm_execution = |gateway_vendor,
                                 value_abi_unsigned_type,
                                 state_copy,
                                 security_lvl,
                                 security_coordinates| {
            let mut side_effect_id: [u8; 4] = [0, 0, 0, 0];
            side_effect_id.copy_from_slice(&side_effect.encoded_action[0..4]);
            let side_effect_interface =
                <T as Config>::Xdns::fetch_side_effect_interface(side_effect_id);

            // I guess this could be omitted, as SE submission would prevent this?
            if let Err(msg) = side_effect_interface {
                return Err(msg)
            }

            confirm_with_vendor::<
                T,
                SubstrateSideEffectsParser,
                EthereumSideEffectsParser<
                    <<T as Config>::CircuitPortal as CircuitPortal<T>>::EthVerifier,
                >,
                SubstrateSideEffectsParser,
            >(
                gateway_vendor,
                value_abi_unsigned_type,
                &Box::new(side_effect_interface.unwrap()),
                confirmation.encoded_effect.clone(),
                state_copy,
                Some(
                    side_effect
                        .generate_id::<SystemHashing<T>>()
                        .as_ref()
                        .to_vec(),
                ),
                security_lvl,
                security_coordinates,
            )
        };

        fn confirm_order<T: Config>(
            side_effect: &SideEffect<
                <T as frame_system::Config>::AccountId,
                <T as frame_system::Config>::BlockNumber,
                EscrowedBalanceOf<T, T::Escrowed>,
            >,
            confirmation: &ConfirmedSideEffect<
                <T as frame_system::Config>::AccountId,
                <T as frame_system::Config>::BlockNumber,
                EscrowedBalanceOf<T, T::Escrowed>,
            >,
            full_side_effects: &mut [Vec<
                FullSideEffect<
                    <T as frame_system::Config>::AccountId,
                    <T as frame_system::Config>::BlockNumber,
                    EscrowedBalanceOf<T, T::Escrowed>,
                >,
            >],
        ) -> Result<
            FullSideEffect<
                <T as frame_system::Config>::AccountId,
                <T as frame_system::Config>::BlockNumber,
                EscrowedBalanceOf<T, T::Escrowed>,
            >,
            &'static str,
        > {
            // ToDo: Extract as a separate function and migrate tests from Xtx
            let input_side_effect_id = side_effect.generate_id::<SystemHashing<T>>();
            let mut unconfirmed_step_no: Option<usize> = None;

            for (i, step) in full_side_effects.iter_mut().enumerate() {
                // Double check there are some side effects for that Xtx - should have been checked at API level tho already
                if step.is_empty() {
                    return Err("Xtx has an empty single step.")
                }
                for mut full_side_effect in step.iter_mut() {
                    if full_side_effect.confirmed.is_none() {
                        // Mark the first step no with encountered unconfirmed side effect
                        if unconfirmed_step_no.is_none() {
                            unconfirmed_step_no = Some(i);
                        }
                        // Recalculate the ID for each input side effect and compare with the input one.
                        // Check the current unconfirmed step before attempt to confirm the full side effect.
                        return if full_side_effect.input.generate_id::<SystemHashing<T>>()
                            == input_side_effect_id
                            && unconfirmed_step_no == Some(i)
                        {
                            // We found the side effect to confirm from inside the unconfirmed step.
                            full_side_effect.confirmed = Some(confirmation.clone());
                            Ok(full_side_effect.clone())
                        } else {
                            Err("Attempt to confirm side effect from the next step, \
                                    but there still is at least one unfinished step")
                        }
                    }
                }
            }
            Err("Unable to find matching Side Effect in given Xtx to confirm")
        }

        let fsx = confirm_order::<T>(side_effect, confirmation, &mut local_ctx.full_side_effects)?;
        confirm_inclusion(&fsx)?;
        confirm_execution(
            <T as Config>::Xdns::best_available(side_effect.target)?.gateway_vendor,
            <T as Config>::Xdns::get_gateway_value_unsigned_type_unsafe(&side_effect.target),
            &local_ctx.local_state,
            fsx.security_lvl,
            <T as Config>::Xdns::get_gateway_security_coordinates(&side_effect.target)?,
        )?;
        Ok(())
    }

    pub fn convert_side_effects(
        side_effects: Vec<Vec<u8>>,
    ) -> Result<
        Vec<SideEffect<T::AccountId, T::BlockNumber, EscrowedBalanceOf<T, T::Escrowed>>>,
        &'static str,
    > {
        let side_effects: Vec<
            SideEffect<T::AccountId, T::BlockNumber, EscrowedBalanceOf<T, T::Escrowed>>,
        > = side_effects
            .into_iter()
            .filter_map(|se| se.try_into().ok()) // TODO: maybe not
            .collect();
        if side_effects.is_empty() {
            Err("No side effects provided")
        } else {
            Ok(side_effects)
        }
    }

    /// The account ID of the Circuit Vault.
    pub fn account_id() -> T::AccountId {
        <T as Config>::PalletId::get().into_account()
    }

    // TODO: we also want to save some space for timeouts, split the weight distribution 50-50
    pub(crate) fn process_signal_queue() -> Weight {
        let queue_len = <SignalQueue<T>>::decode_len().unwrap_or(0);
        if queue_len == 0 {
            return 0
        }
        let db_weight = T::DbWeight::get();

        let mut queue = <SignalQueue<T>>::get();

        // We can do an easy process and only process CONSTANT / something signals for now
        let mut remaining_key_budget = T::SignalQueueDepth::get() / 4;
        let mut processed_weight = 0;

        while !queue.is_empty() && remaining_key_budget > 0 {
            // Cannot panic due to loop condition
            let (requester, signal) = &mut queue[0];

            let intended_status = match signal.kind {
                SignalKind::Complete => CircuitStatus::Finished, // Fails bc no executor tried to execute, maybe a new enum?
                SignalKind::Kill(_) => CircuitStatus::RevertKill,
            };

            // worst case 4 from setup
            processed_weight += db_weight.reads(4 as Weight);
            match Self::setup(
                CircuitStatus::Ready,
                requester,
                Zero::zero(),
                Some(signal.execution_id),
            ) {
                Ok(mut local_xtx_ctx) => {
                    Self::kill(&mut local_xtx_ctx, intended_status);

                    queue.swap_remove(0);

                    remaining_key_budget -= 1;
                    // apply has 2
                    processed_weight += db_weight.reads_writes(2 as Weight, 1 as Weight);
                },
                Err(_err) => {
                    log::error!("Could not handle signal");
                    // Slide the erroneous signal to the back
                    queue.slide(0, queue.len());
                },
            }
        }
        // Initial read of queue and update
        processed_weight += db_weight.reads_writes(1 as Weight, 1 as Weight);

        <SignalQueue<T>>::put(queue);

        processed_weight
    }

    pub(self) fn get_current_step_fsx(
        local_ctx: &mut LocalXtxCtx<T>,
    ) -> &Vec<
        FullSideEffect<
            <T as frame_system::Config>::AccountId,
            <T as frame_system::Config>::BlockNumber,
            EscrowedBalanceOf<T, <T as Config>::Escrowed>,
        >,
    > {
        let current_step = local_ctx.xtx.steps_cnt.0;
        &local_ctx.full_side_effects[current_step as usize]
    }

    pub(self) fn get_current_step_fsx_by_security_lvl(
        local_ctx: &mut LocalXtxCtx<T>,
        security_lvl: SecurityLvl,
    ) -> Vec<
        FullSideEffect<
            <T as frame_system::Config>::AccountId,
            <T as frame_system::Config>::BlockNumber,
            EscrowedBalanceOf<T, <T as Config>::Escrowed>,
        >,
    > {
        let current_step = local_ctx.xtx.steps_cnt.0;
        local_ctx.full_side_effects[current_step as usize]
            .iter()
            .filter(|&fsx| fsx.security_lvl == security_lvl)
            .map(|fsx| fsx.clone())
            .collect()
    }

    pub(self) fn get_fsx_total_rewards(
        fsxs: &Vec<
            FullSideEffect<
                <T as frame_system::Config>::AccountId,
                <T as frame_system::Config>::BlockNumber,
                EscrowedBalanceOf<T, <T as Config>::Escrowed>,
            >,
        >,
    ) -> EscrowedBalanceOf<T, <T as Config>::Escrowed> {
        let mut acc_rewards: EscrowedBalanceOf<T, <T as Config>::Escrowed> = Zero::zero();

        for fsx in fsxs.iter() {
            acc_rewards += fsx.input.prize;
        }

        acc_rewards
    }

    pub(self) fn recover_fsx_by_id(
        sfx_id: SideEffectId<T>,
        local_ctx: &LocalXtxCtx<T>,
    ) -> Result<
        FullSideEffect<
            <T as frame_system::Config>::AccountId,
            <T as frame_system::Config>::BlockNumber,
            EscrowedBalanceOf<T, <T as Config>::Escrowed>,
        >,
        Error<T>,
    > {
        let current_step = local_ctx.xtx.steps_cnt.0;
        let maybe_fsx = local_ctx.full_side_effects[current_step as usize]
            .iter()
            .filter(|&fsx| fsx.confirmed.is_none())
            .find(|&fsx| fsx.input.generate_id::<SystemHashing<T>>() == sfx_id);

        if let Some(fsx) = maybe_fsx {
            Ok(fsx.clone())
        } else {
            Err(Error::<T>::LocalSideEffectExecutionNotApplicable)
        }
    }

    pub(self) fn recover_local_ctx_by_sfx_id(
        sfx_id: SideEffectId<T>,
    ) -> Result<LocalXtxCtx<T>, Error<T>> {
        let xtx_id = <Self as Store>::LocalSideEffectToXtxIdLinks::get(sfx_id)
            .ok_or(Error::<T>::LocalSideEffectExecutionNotApplicable)?;
        Self::setup(
            CircuitStatus::PendingExecution,
            &Self::account_id(),
            Zero::zero(),
            Some(xtx_id),
        )
    }

    pub fn do_xbi_exit(
        xbi_checkin: pallet_xbi_portal::xbi_format::XBICheckIn<T::BlockNumber>,
        _xbi_checkout: pallet_xbi_portal::xbi_format::XBICheckOut,
    ) -> Result<(), Error<T>> {
        // Recover SFX ID from XBI Metadata
        let sfx_id: SideEffectId<T> =
            Decode::decode(&mut &xbi_checkin.xbi.metadata.id.encode()[..])
                .expect("XBI metadata id conversion should always decode to Sfx ID");

        let mut local_xtx_ctx: LocalXtxCtx<T> = Self::recover_local_ctx_by_sfx_id(sfx_id)?;

        let fsx = Self::recover_fsx_by_id(sfx_id, &local_xtx_ctx)?;

        // todo#2: local fail Xtx if xbi_checkout::result errored

        let escrow_source = Self::account_id();
        let executor = if let Some(ref known_origin) = xbi_checkin.xbi.metadata.maybe_known_origin {
            known_origin.clone()
        } else {
            return Err(Error::<T>::FailedToExitXBIPortal)
        };
        let executor_decoded = Decode::decode(&mut &executor.encode()[..])
            .expect("XBI metadata executor conversion should always decode to local Account ID");

        let xbi_exit_event = match xbi_checkin.clone().xbi.instr {
            XBIInstr::CallNative { payload } => Ok(Event::<T>::CallNative(escrow_source, payload)),
            XBIInstr::CallEvm {
                source,
                target,
                value,
                input,
                gas_limit,
                max_fee_per_gas,
                max_priority_fee_per_gas,
                nonce,
                access_list,
            } => Ok(Event::<T>::CallEvm(
                escrow_source,
                source,
                target,
                value,
                input,
                gas_limit,
                max_fee_per_gas,
                max_priority_fee_per_gas,
                nonce,
                access_list,
            )),
            XBIInstr::CallWasm {
                dest,
                value,
                gas_limit,
                storage_deposit_limit,
                data,
            } => Ok(Event::<T>::CallWasm(
                escrow_source,
                dest,
                value,
                gas_limit,
                storage_deposit_limit,
                data,
            )),
            XBIInstr::CallCustom {
                caller,
                dest,
                value,
                input,
                limit,
                additional_params,
            } => Ok(Event::<T>::CallCustom(
                escrow_source,
                caller,
                dest,
                value,
                input,
                limit,
                additional_params,
            )),
            XBIInstr::Transfer { dest, value } =>
                Ok(Event::<T>::Transfer(escrow_source, executor, dest, value)),
            XBIInstr::TransferORML {
                currency_id,
                dest,
                value,
            } => Ok(Event::<T>::TransferORML(
                escrow_source,
                currency_id,
                executor,
                dest,
                value,
            )),
            XBIInstr::TransferAssets {
                currency_id,
                dest,
                value,
            } => Ok(Event::<T>::TransferAssets(
                escrow_source,
                currency_id,
                executor,
                dest,
                value,
            )),
            XBIInstr::Result {
                outcome,
                output,
                witness,
            } => Ok(Event::<T>::Result(
                escrow_source,
                executor,
                outcome,
                output,
                witness,
            )),
            XBIInstr::Notification {
                kind,
                instruction_id,
                extra,
            } => Ok(Event::<T>::Notification(
                escrow_source,
                executor,
                kind,
                instruction_id,
                extra,
            )),
            _ => Err(Error::<T>::FailedToExitXBIPortal),
        }?;

        Self::deposit_event(xbi_exit_event.clone());

        let confirmation = xbi_result_2_sfx_confirmation::<T, T::Escrowed>(
            xbi_checkin.xbi,
            xbi_exit_event.encode(),
            executor_decoded,
        )
        .map_err(|_| Error::<T>::FailedToConvertXBIResult2SFXConfirmation)?;

        Self::confirm(
            &mut local_xtx_ctx,
            &Self::account_id(),
            &fsx.input,
            &confirmation,
            None,
            None,
        )
        .map_err(|_e| Error::<T>::XBIExitFailedOnSFXConfirmation)?;
        Ok(())
    }
}<|MERGE_RESOLUTION|>--- conflicted
+++ resolved
@@ -120,7 +120,10 @@
     use pallet_xbi_portal_enter::t3rn_sfx::sfx_2_xbi;
     use sp_runtime::traits::Hash;
 
-    use pallet_xbi_portal::{primitives::xbi::XBIStatus, sabi::Sabi};
+    use pallet_xbi_portal::{
+        primitives::xbi::{XBIPromise, XBIStatus},
+        sabi::Sabi,
+    };
     use sp_std::borrow::ToOwned;
 
     use t3rn_primitives::{
@@ -303,6 +306,7 @@
         type Call: Parameter
             + Dispatchable<Origin = Self::Origin>
             + GetDispatchInfo
+            + From<Call<Self>>
             + From<frame_system::Call<Self>>;
 
         /// Weight information for extrinsics in this pallet.
@@ -318,6 +322,8 @@
         type Xdns: Xdns<Self>;
 
         type XBIPortal: XBIPortal<Self>;
+
+        type XBIPromise: XBIPromise<Self, <Self as Config>::Call>;
 
         type Executors: Executors<
             Self,
@@ -522,7 +528,6 @@
                 local_xtx_ctx.xtx.status
             );
 
-<<<<<<< HEAD
             // ToDo: This should be converting the side effect from local trigger to FSE
             let side_effects = Self::exec_in_xtx_ctx(
                 local_xtx_ctx.xtx_id,
@@ -531,27 +536,11 @@
                 local_xtx_ctx.xtx.steps_cnt,
             )
             .map_err(|_e| {
-=======
-            // Charge: Ensure can afford
-            // ToDo: Charge requester for contract with gas_estimation
-            Self::charge(&requester, Zero::zero()).map_err(|_e| {
->>>>>>> fbe40ebb
                 if fresh_or_revoked_exec == CircuitStatus::Ready {
                     Self::kill(&mut local_xtx_ctx, CircuitStatus::RevertKill)
                 }
                 Error::<T>::ContractXtxKilledRunOutOfFunds
             })?;
-<<<<<<< HEAD
-=======
-
-            let side_effects =
-                Self::convert_side_effects(trigger.submitted_side_effects).map_err(|_e| {
-                    if fresh_or_revoked_exec == CircuitStatus::Ready {
-                        Self::kill(&mut local_xtx_ctx, CircuitStatus::RevertKill)
-                    }
-                    Error::<T>::ContractXtxKilledRunOutOfFunds
-                })?;
->>>>>>> fbe40ebb
 
             // ToDo: Align whether 3vm wants enfore side effects sequence into steps
             let sequential = false;
@@ -1309,34 +1298,6 @@
                     *x = Some(local_ctx.full_side_effects.clone())
                 });
 
-<<<<<<< HEAD
-=======
-                let new_status = CircuitStatus::determine_xtx_status::<T>(
-                    &local_ctx.full_side_effects,
-                    &local_ctx.insurance_deposits,
-                )?;
-
-                local_ctx.xtx.status = new_status;
-                // Check whether all of the side effects in this steps are confirmed - the status now changes to CircuitStatus::Finished
-                if local_ctx.full_side_effects[local_ctx.xtx.steps_cnt.0 as usize]
-                    .clone()
-                    .iter()
-                    .find(|&fse| fse.confirmed.is_none())
-                    .is_none()
-                {
-                    local_ctx.xtx.steps_cnt =
-                        (local_ctx.xtx.steps_cnt.0 + 1, local_ctx.xtx.steps_cnt.1);
-
-                    local_ctx.xtx.status = CircuitStatus::Finished;
-
-                    // All of the steps are completed - the xtx has been finalized
-                    if local_ctx.xtx.steps_cnt.0 == local_ctx.xtx.steps_cnt.1 {
-                        local_ctx.xtx.status = CircuitStatus::FinishedAllSteps;
-                        <Self as Store>::ActiveXExecSignalsTimingLinks::remove(local_ctx.xtx_id);
-                        Self::enact_step_side_effects(local_ctx)?
-                    }
-                }
->>>>>>> fbe40ebb
                 <Self as Store>::XExecSignals::mutate(local_ctx.xtx_id, |x| {
                     *x = Some(local_ctx.xtx.clone())
                 });
@@ -1722,13 +1683,14 @@
                 gateway_vendor,
                 value_abi_unsigned_type,
                 &Box::new(side_effect_interface.unwrap()),
-                confirmation.encoded_effect.clone(),
+                confirmation.encoded_effect.clone().into(),
                 state_copy,
                 Some(
                     side_effect
                         .generate_id::<SystemHashing<T>>()
                         .as_ref()
-                        .to_vec(),
+                        .to_vec()
+                        .into(),
                 ),
                 security_lvl,
                 security_coordinates,
@@ -1807,6 +1769,26 @@
         Ok(())
     }
 
+    // ToDo: This should be called as a 3vm trait injection @Don
+    pub fn exec_in_xtx_ctx(
+        _xtx_id: T::Hash,
+        _local_state: LocalState,
+        _full_side_effects: Vec<
+            Vec<FullSideEffect<T::AccountId, T::BlockNumber, EscrowedBalanceOf<T, T::Escrowed>>>,
+        >,
+        _steps_cnt: (u32, u32),
+    ) -> Result<
+        Vec<SideEffect<T::AccountId, T::BlockNumber, EscrowedBalanceOf<T, T::Escrowed>>>,
+        &'static str,
+    > {
+        Ok(vec![])
+    }
+
+    /// The account ID of the Circuit Vault.
+    pub fn account_id() -> T::AccountId {
+        <T as Config>::PalletId::get().into_account()
+    }
+
     pub fn convert_side_effects(
         side_effects: Vec<Vec<u8>>,
     ) -> Result<
@@ -1826,11 +1808,6 @@
         }
     }
 
-    /// The account ID of the Circuit Vault.
-    pub fn account_id() -> T::AccountId {
-        <T as Config>::PalletId::get().into_account()
-    }
-
     // TODO: we also want to save some space for timeouts, split the weight distribution 50-50
     pub(crate) fn process_signal_queue() -> Weight {
         let queue_len = <SignalQueue<T>>::decode_len().unwrap_or(0);
@@ -1858,7 +1835,7 @@
             processed_weight += db_weight.reads(4 as Weight);
             match Self::setup(
                 CircuitStatus::Ready,
-                requester,
+                &requester,
                 Zero::zero(),
                 Some(signal.execution_id),
             ) {
