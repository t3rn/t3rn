// This file is part of Substrate.

// Copyright (C) 2020-2021 Parity Technologies (UK) Ltd.
// SPDX-License-Identifier: Apache-2.0

// Licensed under the Apache License, Version 2.0 (the "License")
// you may not use this file except in compliance with the License.
// You may obtain a copy of the License at
//
// 	http://www.apache.org/licenses/LICENSE-2.0
//
// Unless required by applicable law or agreed to in writing, software
// distributed under the License is distributed on an "AS IS" BASIS,
// WITHOUT WARRANTIES OR CONDITIONS OF ANY KIND, either express or implied.
// See the License for the specific language governing permissions and
// limitations under the License.

//! <!-- markdown-link-check-disable -->
//!
//! ## Overview
//!
//! Circuit MVP
#![feature(box_syntax)]
#![cfg_attr(not(feature = "std"), no_std)]
#![allow(clippy::type_complexity)]
#![allow(clippy::too_many_arguments)]

pub use crate::pallet::*;
use crate::{bids::Bids, state::*};
use codec::{Decode, Encode};
use frame_support::{
    dispatch::{Dispatchable, GetDispatchInfo},
    traits::{Currency, ExistenceRequirement::AllowDeath, Get},
    weights::Weight,
    RuntimeDebug,
};
use frame_system::{
    ensure_signed,
    offchain::{SignedPayload, SigningTypes},
    pallet_prelude::OriginFor,
};
// use pallet_xbi_portal_enter::t3rn_sfx::xbi_result_2_sfx_confirmation;
use sp_runtime::{
    traits::{CheckedAdd, Zero},
    KeyTypeId,
};
use sp_std::{boxed::Box, convert::TryInto, vec, vec::Vec};

pub use t3rn_primitives::{
    abi::{GatewayABIConfig, HasherAlgo as HA, Type},
    account_manager::{AccountManager, Outcome},
    circuit::{XExecSignalId, XExecStepSideEffectId},
    circuit_portal::CircuitPortal,
    claimable::{BenefitSource, CircuitRole},
    executors::Executors,
    portal::Portal,
    side_effect::{
        ConfirmedSideEffect, FullSideEffect, HardenedSideEffect, SFXBid, SecurityLvl, SideEffect,
        SideEffectId,
    },
    volatile::LocalState,
    xdns::Xdns,
    xtx::{Xtx, XtxId},
    GatewayType, *,
};

use t3rn_protocol::side_effects::{
    confirm::protocol::*,
    loader::{SideEffectsLazyLoader, UniversalSideEffectsProtocol},
};

use crate::machine::{Machine, *};
pub use state::XExecSignal;

pub use t3rn_protocol::{circuit_inbound::StepConfirmation, merklize::*};
pub use t3rn_sdk_primitives::signal::{ExecutionSignal, SignalKind};

#[cfg(test)]
pub mod tests;

#[cfg(feature = "runtime-benchmarks")]
mod benchmarking;

pub mod bids;
pub mod escrow;
pub mod machine;
pub mod square_up;
pub mod state;
pub mod weights;

/// Defines application identifier for crypto keys of this module.
/// Every module that deals with signatures needs to declare its unique identifier for
/// its crypto keys.
/// When offchain worker is signing transactions it's going to request keys of type
/// `KeyTypeId` from the keystore and use the ones it finds to sign the transaction.
/// The keys can be inserted manually via RPC (see `author_insertKey`).
pub const KEY_TYPE: KeyTypeId = KeyTypeId(*b"circ");

pub type SystemHashing<T> = <T as frame_system::Config>::Hashing;

reexport_currency_types!();

#[frame_support::pallet]
pub mod pallet {
    use super::*;

    use frame_support::{
        pallet_prelude::*,
        traits::{
            fungible::{Inspect, Mutate},
            Get,
        },
    };
    use frame_system::pallet_prelude::*;
    use pallet_xbi_portal::{
        substrate_abi::{AccountId20, AccountId32, AssetId, Data, Gas, Value, ValueEvm},
        xbi_format::XbiCheckOutStatus,
    };
    // use pallet_xbi_portal_enter::t3rn_sfx::sfx_2_xbi;
    // use pallet_xbi_portal::{
    //     primitives::xbi::{XBIPromise, XBIStatus},
    //     substrate_abi::SubstrateAbi as Sabi,
    //     xbi_abi::{AccountId20, AccountId32, AssetId, Data, Gas, Value, ValueEvm, XbiId},
    //     xbi_codec::{XBICheckOutStatus, XBIMetadata, XBINotificationKind},
    // };
    use sp_std::borrow::ToOwned;
    use t3rn_primitives::{
        circuit::{LocalStateExecutionView, LocalTrigger, OnLocalTrigger},
        portal::Portal,
        side_effect::SFXBid,
        xdns::Xdns,
    };

    pub use crate::weights::WeightInfo;

    pub type EscrowBalance<T> = BalanceOf<T>;

<<<<<<< HEAD
=======
    /// Temporary bids for SFX executions. Cleaned out each Config::BidsInterval, where are moved from
    ///     PendingSFXBids to FSX::accepted_bids
    ///
    #[pallet::storage]
    #[pallet::getter(fn get_pending_sfx_bids)]
    pub type PendingSFXBids<T> = StorageDoubleMap<
        _,
        Identity,
        XExecSignalId<T>,
        Identity,
        SideEffectId<T>,
        SFXBid<<T as frame_system::Config>::AccountId, BalanceOf<T>, u32>,
        OptionQuery,
    >;

>>>>>>> a6bd4c4c
    /// Links mapping SFX 2 XTX
    ///
    #[pallet::storage]
    #[pallet::getter(fn get_sfx_2_xtx_links)]
    pub type SFX2XTXLinksMap<T> =
        StorageMap<_, Identity, SideEffectId<T>, XExecSignalId<T>, OptionQuery>;

    /// Current Circuit's context of active Xtx used for the on_initialize clock to discover
    ///     the ones pending for execution too long, that eventually need to be killed
    ///
    #[pallet::storage]
    #[pallet::getter(fn get_active_timing_links)]
    pub type PendingXtxTimeoutsMap<T> = StorageMap<
        _,
        Identity,
        XExecSignalId<T>,
        <T as frame_system::Config>::BlockNumber,
        OptionQuery,
    >;

    /// Temporary bidding timeouts map for SFX executions. Cleaned out each Config::BidsInterval,
    ///     where for each FSX::best_bid bidders are assigned for SFX::enforce_executor or Xtx is dropped.
    #[pallet::storage]
    #[pallet::getter(fn get_pending_xtx_bids_timeouts)]
    pub type PendingXtxBidsTimeoutsMap<T> = StorageMap<
        _,
        Identity,
        XExecSignalId<T>,
        <T as frame_system::Config>::BlockNumber,
        OptionQuery,
    >;

    /// Current Circuit's context of all accepted for execution cross-chain transactions.
    ///
    /// All Xtx that has been initially paid out by users will be left here.
    ///     Even if the timeout has been exceeded, they will eventually end with the Circuit::RevertedTimeout
    ///
    #[pallet::storage]
    #[pallet::getter(fn get_x_exec_signals)]
    pub type XExecSignals<T> = StorageMap<
        _,
        Identity,
        XExecSignalId<T>,
        XExecSignal<
            <T as frame_system::Config>::AccountId,
            <T as frame_system::Config>::BlockNumber,
        >,
        OptionQuery,
    >;

    /// LocalXtxStates stores the map of LocalState - additional state to be used to communicate between SFX that belong to the same Xtx
    ///
    /// - @Circuit::Requested: create LocalXtxStates array without confirmations or bids
    /// - @Circuit::PendingExecution: entries to LocalState can be updated.
    /// If no bids have been received @Circuit::PendingBidding, LocalXtxStates entries are removed since Xtx won't be executed
    #[pallet::storage]
    #[pallet::getter(fn get_local_xtx_state)]
    pub type LocalXtxStates<T> = StorageMap<_, Identity, XExecSignalId<T>, LocalState, OptionQuery>;

    /// Current Circuit's context of active full side effects (requested + confirmation proofs)
    /// Lifecycle tips:
    /// FSX entries are created at the time of Xtx submission, where still uncertain whether Xtx will be accepted
    ///     for execution (picked up in the bidding process).
    /// - @Circuit::Requested: create FSX array without confirmations or bids
    /// - @Circuit::Bonded -> Ready: add bids to FSX
    /// - @Circuit::PendingExecution -> add more confirmations at receipt
    ///
    /// If no bids have been received @Circuit::PendingBidding, FSX entries will stay - just without the Bid.
    ///     The details on Xtx status might be played back by looking up with the SFX2XTXLinksMap
    #[pallet::storage]
    #[pallet::getter(fn get_full_side_effects)]
    pub type FullSideEffects<T> = StorageMap<
        _,
        Identity,
        XExecSignalId<T>,
        Vec<
            Vec<
                FullSideEffect<
                    <T as frame_system::Config>::AccountId,
                    <T as frame_system::Config>::BlockNumber,
                    BalanceOf<T>,
                >,
            >,
        >,
        OptionQuery,
    >;

    /// Handles queued signals
    ///
    /// This operation is performed lazily in `on_initialize`.
    #[pallet::storage]
    #[pallet::getter(fn get_signal_queue)]
    pub(crate) type SignalQueue<T: Config> = StorageValue<
        _,
        BoundedVec<(T::AccountId, ExecutionSignal<T::Hash>), T::SignalQueueDepth>,
        ValueQuery,
    >;

    /// This pallet's configuration trait
    #[pallet::config]
    pub trait Config: frame_system::Config {
        /// The Circuit's account id
        #[pallet::constant]
        type SelfAccountId: Get<Self::AccountId>;

        /// The Circuit's self gateway id
        #[pallet::constant]
        type SelfGatewayId: Get<[u8; 4]>;

        /// The Circuit's self parachain id
        #[pallet::constant]
        type SelfParaId: Get<u32>;

        /// The Circuit's Default Xtx timeout
        #[pallet::constant]
        type XtxTimeoutDefault: Get<Self::BlockNumber>;

        /// The Circuit's Xtx timeout check interval
        #[pallet::constant]
        type XtxTimeoutCheckInterval: Get<Self::BlockNumber>;

        /// The Circuit's SFX Bidding Period
        #[pallet::constant]
        type SFXBiddingPeriod: Get<Self::BlockNumber>;

        /// The Circuit's deletion queue limit - preventing potential
        ///     delay when queue is too long in on_initialize
        #[pallet::constant]
        type DeletionQueueLimit: Get<u32>;

        /// The overarching event type.
        type Event: From<Event<Self>> + IsType<<Self as frame_system::Config>::Event>;

        /// A dispatchable call.
        type Call: Parameter
            + Dispatchable<Origin = Self::Origin>
            + GetDispatchInfo
            + From<Call<Self>>
            + From<frame_system::Call<Self>>;

        /// Weight information for extrinsics in this pallet.
        type WeightInfo: weights::WeightInfo;

        /// A type that provides inspection and mutation to some fungible assets
        type Balances: Inspect<Self::AccountId> + Mutate<Self::AccountId>;

        type Currency: Currency<Self::AccountId>;

        /// A type that provides access to Xdns
        type Xdns: Xdns<Self>;

        // type XBIPortal: XBIPortal<Self>;

        // type XBIPromise: XBIPromise<Self, <Self as Config>::Call>;

        type Executors: Executors<Self, BalanceOf<Self>>;

        /// A type that provides access to AccountManager
        type AccountManager: AccountManager<
            Self::AccountId,
            BalanceOf<Self>,
            Self::Hash,
            Self::BlockNumber,
            u32,
        >;

        /// A type that gives access to the new portal functionality
        type Portal: Portal<Self>;

        /// The maximum number of signals that can be queued for handling.
        ///
        /// When a signal from 3vm is requested, we add it to the queue to be handled by on_initialize
        ///
        /// This allows us to process the highest priority and mitigate any race conditions from additional steps.
        ///
        /// The reasons for limiting the queue depth are:
        ///
        /// 1. The queue is in storage in order to be persistent between blocks. We want to limit
        /// 	the amount of storage that can be consumed.
        /// 2. The queue is stored in a vector and needs to be decoded as a whole when reading
        ///		it at the end of each block. Longer queues take more weight to decode and hence
        ///		limit the amount of items that can be deleted per block.
        #[pallet::constant]
        type SignalQueueDepth: Get<u32>;
    }

    #[pallet::pallet]
    #[pallet::generate_store(pub (super) trait Store)]
    #[pallet::without_storage_info]
    pub struct Pallet<T>(_);

    #[pallet::hooks]
    impl<T: Config> Hooks<BlockNumberFor<T>> for Pallet<T> {
        // `on_initialize` is executed at the beginning of the block before any extrinsic are
        // dispatched.
        //
        // This function must return the weight consumed by `on_initialize` and `on_finalize`.
        fn on_initialize(n: T::BlockNumber) -> Weight {
            let weight = Self::process_signal_queue();
            // Check every XtxTimeoutCheckInterval blocks

            // what happens if the weight for the block is consumed, do these timeouts need to wait
            // for the next check interval to handle them? maybe we need an immediate queue
            //

            // Check for expiring bids each block
            <PendingXtxBidsTimeoutsMap<T>>::iter()
                .find(|(_xtx_id, bidding_timeouts_at)| {
                    // ToDo consider moving xtx_bids to xtx_ctx in order to self update to always determine status
                    bidding_timeouts_at <= &frame_system::Pallet::<T>::block_number()
                })
                .map(|(xtx_id, _bidding_timeouts_at)| {
<<<<<<< HEAD
                    Machine::<T>::compile_infallible(
                        &mut Machine::<T>::load_xtx(xtx_id).expect("xtx_id corresponds to a valid Xtx when reading from PendingXtxBidsTimeoutsMap storage"),
                        |current_fsx, _local_state, _steps_cnt, status, _requester| {
                            match status {
                                CircuitStatus::PendingBidding | CircuitStatus::InBidding => {},
                                _ => return PrecompileResult::TryKill(Cause::Timeout)
                            }
                            match current_fsx.iter().all(|fsx| fsx.best_bid.is_some()) {
                                true => PrecompileResult::ForceUpdateStatus(CircuitStatus::Ready),
                                false => PrecompileResult::TryKill(Cause::Timeout)
                            }
                        },
                        |_status_change, local_ctx| {
                            // Account fees and charges happens internally in Machine::apply
=======
                    let mut local_ctx = match Self::setup(
                        CircuitStatus::PendingBidding,
                        &Self::account_id(),
                        Some(xtx_id),
                    ) {
                        Ok(value) => value,
                        Err(error) => {
                            log::error!("Could not setup local ctx: {:?}", error);
                            return
                        }
                    };

                    // Ensure Circuit::PendingBidding status
                    if local_ctx.xtx.status != CircuitStatus::PendingBidding {
                        Self::kill(&mut local_ctx, CircuitStatus::DroppedAtBidding);
                        return
                    }

                    let current_step = local_ctx.xtx.steps_cnt.0;
                    for mut fsx in local_ctx.full_side_effects[current_step as usize].iter_mut() {
                        let sfx_id = fsx.generate_id::<SystemHashing<T>, T>(local_ctx.xtx_id);
                        if let Some(best_sfx_bid) = <PendingSFXBids<T>>::get(xtx_id, sfx_id) {
                            fsx.best_bid = Some(best_sfx_bid);
                        } else {
                            // error - some FSX don't have bids
                            Self::kill(&mut local_ctx, CircuitStatus::DroppedAtBidding);
>>>>>>> a6bd4c4c
                            Self::emit_status_update(
                                local_ctx.xtx_id,
                                Some(local_ctx.xtx.clone()),
                                None,
                            );
<<<<<<< HEAD
                        },
=======
                            return
                        }
                    }

                    let status_change = match Self::update(&mut local_ctx) {
                        Ok(value) => value,
                        Err(error) => {
                            log::error!("Could not update local ctx change: {:?}", error);
                            return
                        },
                    };

                    Self::square_up(&mut local_ctx, None)
                        .expect("Expect Bonding Bids at square up to be infallible since funds of requester have been reserved at the SFX submission");

                    Self::apply(
                        &mut local_ctx,
                        status_change,
                    );

                    Self::emit_status_update(
                        local_ctx.xtx_id,
                        Some(local_ctx.xtx),
                        None,
>>>>>>> a6bd4c4c
                    );
                });

            // Scenario 1: all the timeout s can be handled in the block space
            // Scenario 2: all but 5 timeouts can be handled
            //     - add the 5 timeouts to an immediate queue for the next block
            if n % T::XtxTimeoutCheckInterval::get() == T::BlockNumber::from(0u8) {
                let mut deletion_counter: u32 = 0;
                // Go over all unfinished Xtx to find those that timed out
                <PendingXtxTimeoutsMap<T>>::iter()
                    .find(|(_xtx_id, timeout_at)| {
                        timeout_at <= &frame_system::Pallet::<T>::block_number()
                    })
                    .map(|(xtx_id, _timeout_at)| {
                        if deletion_counter > T::DeletionQueueLimit::get() {
                            return
                        }
<<<<<<< HEAD
                        let _success: bool = Machine::<T>::revert(
                            xtx_id,
                            Cause::Timeout,
                            |_status_change, _local_ctx| {
                                Self::deposit_event(Event::XTransactionXtxRevertedAfterTimeOut(
                                    xtx_id,
                                ));
                            },
=======
                        let mut local_xtx_ctx = match Self::setup(
                            CircuitStatus::Ready,
                            &Self::account_id(),
                            Some(xtx_id),
                        ) {
                            Ok(value) => value,
                            Err(error) => {
                                log::error!("Could not setup local xtx ctx: {:?}", error);
                                return
                            },
                        };

                        Self::kill(&mut local_xtx_ctx, CircuitStatus::RevertTimedOut);

                        Self::emit_status_update(
                            local_xtx_ctx.xtx_id,
                            Some(local_xtx_ctx.xtx),
                            None,
>>>>>>> a6bd4c4c
                        );
                        if let Some(v) = deletion_counter.checked_add(1) {
                            deletion_counter = v;
                        } else {
                            return
                        }
                    });
            }

            // Anything that needs to be done at the start of the block.
            // We don't do anything here.
            // ToDo: Do active xtx signals overview and Cancel if time elapsed
            weight
        }

        fn on_finalize(_n: T::BlockNumber) {
            // We don't do anything here.

            // if module block number
            // x-t3rn#4: Go over open Xtx and cancel if necessary
        }

        // A runtime code run after every block and have access to extended set of APIs.
        //
        // For instance you can generate extrinsics for the upcoming produced block.
        fn offchain_worker(_n: T::BlockNumber) {
            // We don't do anything here.
            // but we could dispatch extrinsic (transaction/unsigned/inherent) using
            // sp_io::submit_extrinsic
        }
    }

    impl<T: Config> OnLocalTrigger<T, BalanceOf<T>> for Pallet<T> {
        fn load_local_state(
            origin: &OriginFor<T>,
            maybe_xtx_id: Option<T::Hash>,
        ) -> Result<LocalStateExecutionView<T, BalanceOf<T>>, DispatchError> {
            let requester = Self::authorize(origin.to_owned(), CircuitRole::ContractAuthor)?;

            // We must apply the state only if its generated and fresh
            let local_ctx = match maybe_xtx_id {
                Some(xtx_id) => Machine::<T>::load_xtx(xtx_id)?,
                None => {
                    let mut local_ctx = Machine::<T>::setup(&[], &requester)?;
                    Machine::<T>::compile(&mut local_ctx, no_mangle, no_post_updates)?;
                    local_ctx
                },
            };

            let hardened_side_effects = local_ctx
                .full_side_effects
                .iter()
                .map(|step| {
                    step.iter()
                        .map(|fsx| {
                            let effect: HardenedSideEffect<
                                T::AccountId,
                                T::BlockNumber,
                                BalanceOf<T>,
                            > = fsx.clone().try_into().map_err(|e| {
                                log::debug!(
                                    target: "runtime::circuit",
                                    "Error converting side effect to runtime: {:?}",
                                    e
                                );
                                Error::<T>::FailedToHardenFullSideEffect
                            })?;
                            Ok(effect)
                        })
                        .collect::<Result<
                            Vec<HardenedSideEffect<T::AccountId, T::BlockNumber, BalanceOf<T>>>,
                            Error<T>,
                        >>()
                })
                .collect::<Result<
                    Vec<Vec<HardenedSideEffect<T::AccountId, T::BlockNumber, BalanceOf<T>>>>,
                    Error<T>,
                >>()?;

            let local_state_execution_view = LocalStateExecutionView::<T, BalanceOf<T>>::new(
                local_ctx.xtx_id,
                local_ctx.local_state.clone(),
                hardened_side_effects,
                local_ctx.xtx.steps_cnt,
            );

            log::debug!(
                target: "runtime::circuit",
                "load_local_state with status: {:?}",
                local_ctx.xtx.status
            );

            Ok(local_state_execution_view)
        }

        fn on_local_trigger(origin: &OriginFor<T>, trigger: LocalTrigger<T>) -> DispatchResult {
            log::debug!(
                target: "runtime::circuit",
                "Handling on_local_trigger xtx: {:?}, contract: {:?}, side_effects: {:?}",
                trigger.maybe_xtx_id,
                trigger.contract,
                trigger.submitted_side_effects
            );
            // Authorize: Retrieve sender of the transaction.
            let requester = Self::authorize(origin.to_owned(), CircuitRole::ContractAuthor)?;

            let mut local_ctx = match trigger.maybe_xtx_id {
                Some(xtx_id) => Machine::<T>::load_xtx(xtx_id)?,
                None => {
                    let mut local_ctx = Machine::<T>::setup(&[], &requester)?;
                    Machine::<T>::compile(&mut local_ctx, no_mangle, no_post_updates)?;
                    local_ctx
                },
            };

            let xtx_id = local_ctx.xtx_id.clone();
            log::debug!(
                target: "runtime::circuit",
                "submit_side_effects xtx state with status: {:?}",
                local_ctx.xtx.status.clone()
            );

            Machine::<T>::compile(
                &mut local_ctx,
                |mut current_fsx, local_state, steps_cnt, status, _requester| {
                    match Self::exec_in_xtx_ctx(xtx_id, local_state, &mut current_fsx, steps_cnt) {
                        Err(err) => {
                            if status == CircuitStatus::Ready {
                                return Ok(PrecompileResult::TryKill(Cause::IntentionalKill))
                            }
                            return Err(err)
                        },
                        Ok(new_fsx) => Ok(PrecompileResult::TryUpdateFSX(new_fsx)),
                    }
                },
                |_status_change, _local_ctx| {
                    // Emit: From Circuit events
                    // ToDo: impl FSX convert to SFX
                    // Self::emit_sfx(local_ctx.xtx_id, &requester, &local_ctx.full_side_effects.into());
                    Ok(())
                },
            )?;

            Ok(())
        }

        fn on_signal(origin: &OriginFor<T>, signal: ExecutionSignal<T::Hash>) -> DispatchResult {
            log::debug!(target: "runtime::circuit", "Handling on_signal {:?}", signal);
            let requester = Self::authorize(origin.to_owned(), CircuitRole::ContractAuthor)?;

            <SignalQueue<T>>::mutate(|q| {
                q.try_push((requester, signal))
                    .map_err(|_| Error::<T>::SignalQueueFull)
            })?;
            Ok(())
        }
    }

    #[pallet::call]
    impl<T: Config> Pallet<T> {
        /// Used by other pallets that want to create the exec order
        #[pallet::weight(<T as pallet::Config>::WeightInfo::on_local_trigger())]
        pub fn on_local_trigger(origin: OriginFor<T>, trigger: Vec<u8>) -> DispatchResult {
            <Self as OnLocalTrigger<T, BalanceOf<T>>>::on_local_trigger(
                &origin,
                LocalTrigger::<T>::decode(&mut &trigger[..])
                    .map_err(|_| Error::<T>::InsuranceBondNotRequired)?,
            )
        }

        #[pallet::weight(<T as pallet::Config>::WeightInfo::on_local_trigger())]
        pub fn on_xcm_trigger(_origin: OriginFor<T>) -> DispatchResultWithPostInfo {
            // ToDo: Check TriggerAuthRights for local triggers
            unimplemented!();
        }

        #[pallet::weight(<T as pallet::Config>::WeightInfo::on_local_trigger())]
        pub fn on_remote_gateway_trigger(_origin: OriginFor<T>) -> DispatchResultWithPostInfo {
            unimplemented!();
        }

        #[pallet::weight(<T as pallet::Config>::WeightInfo::cancel_xtx())]
        pub fn cancel_xtx(origin: OriginFor<T>, xtx_id: T::Hash) -> DispatchResultWithPostInfo {
            let attempting_requester = Self::authorize(origin, CircuitRole::Requester)?;

            Machine::<T>::compile(
                &mut Machine::<T>::load_xtx(xtx_id)?,
                |current_fsx, _local_state, _steps_cnt, status, requester| {
                    if attempting_requester != requester || status > CircuitStatus::PendingBidding {
                        return Err(Error::<T>::UnauthorizedCancellation.into())
                    }
                    // Drop cancellation in case some bids have already been posted
                    if current_fsx.iter().any(|fsx| fsx.best_bid.is_some()) {
                        return Err(Error::<T>::UnauthorizedCancellation.into())
                    }
                    Ok(PrecompileResult::TryKill(Cause::IntentionalKill))
                },
                no_post_updates,
            )?;

            Ok(().into())
        }

        #[pallet::weight(<T as pallet::Config>::WeightInfo::cancel_xtx())]
        pub fn revert(origin: OriginFor<T>, xtx_id: T::Hash) -> DispatchResultWithPostInfo {
            ensure_root(origin)?;
            let _success =
                Machine::<T>::revert(xtx_id, Cause::IntentionalKill, infallible_no_post_updates);
            Ok(().into())
        }

        #[pallet::weight(<T as pallet::Config>::WeightInfo::on_extrinsic_trigger())]
        pub fn on_extrinsic_trigger(
            origin: OriginFor<T>,
<<<<<<< HEAD
            side_effects: Vec<SideEffect<T::AccountId, EscrowedBalanceOf<T, T::Escrowed>>>,
            _sequential: bool,
=======
            side_effects: Vec<SideEffect<T::AccountId, BalanceOf<T>>>,
            sequential: bool,
>>>>>>> a6bd4c4c
        ) -> DispatchResultWithPostInfo {
            // Authorize: Retrieve sender of the transaction.
            let requester = Self::authorize(origin, CircuitRole::Requester)?;
            // Setup: new xtx context with SFX validation
            let mut fresh_xtx = Machine::<T>::setup(&side_effects, &requester)?;
            // Compile: apply the new state post squaring up and emit
            Machine::<T>::compile(
                &mut fresh_xtx,
                |_, _, _, _, _| Ok(PrecompileResult::TryRequest),
                |_status_change, local_ctx| {
                    // Emit: circuit events
                    Self::emit_sfx(local_ctx.xtx_id, &requester, &side_effects);
                    Ok(())
                },
            )?;

            Ok(().into())
        }

        #[pallet::weight(<T as pallet::Config>::WeightInfo::bid_sfx())]
        pub fn bid_sfx(
            origin: OriginFor<T>, // Active relayer
            sfx_id: SideEffectId<T>,
            bid_amount: BalanceOf<T>,
        ) -> DispatchResultWithPostInfo {
            // Authorize: Retrieve sender of the transaction.
            let bidder = Self::authorize(origin, CircuitRole::Executor)?;
            // retrieve xtx_id
            let xtx_id = <Self as Store>::SFX2XTXLinksMap::get(sfx_id)
                .ok_or(Error::<T>::LocalSideEffectExecutionNotApplicable)?;

            Machine::<T>::compile(
                &mut Machine::<T>::load_xtx(xtx_id)?,
                |_current_fsx, _local_state, _steps_cnt, _status, _requester| {
                    // Check if Xtx is in the bidding state
                    Ok(PrecompileResult::TryBid((
                        sfx_id,
                        bid_amount,
                        bidder.clone(),
                    )))
                },
                |_status_change, _local_ctx| {
                    Self::deposit_event(Event::SFXNewBidReceived(
                        sfx_id,
                        bidder.clone(),
                        bid_amount,
                    ));
                    Ok(())
                },
            )?;

            Ok(().into())
        }

<<<<<<< HEAD
        #[pallet::weight(<T as pallet::Config>::WeightInfo::execute_side_effects_with_xbi())]
        pub fn execute_side_effects_with_xbi(
            origin: OriginFor<T>, // Active relayer
            xtx_id: XExecSignalId<T>,
            side_effect: SideEffect<
                <T as frame_system::Config>::AccountId,
                EscrowedBalanceOf<T, <T as Config>::Escrowed>,
            >,
            max_exec_cost: u128,
            max_notifications_cost: u128,
        ) -> DispatchResultWithPostInfo {
            let sfx_id = side_effect.generate_id::<SystemHashing<T>>(xtx_id.as_ref(), 0u32);

            if T::XBIPortal::get_status(sfx_id) != XBIStatus::UnknownId {
                return Err(Error::<T>::SideEffectIsAlreadyScheduledToExecuteOverXBI.into())
            }
            // Authorize: Retrieve sender of the transaction.
            let executor = Self::authorize(origin, CircuitRole::Executor)?;

            let xbi =
                sfx_2_xbi::<T, T::Escrowed>(
                    &side_effect,
                    XBIMetadata::new_with_default_timeouts(
                        XbiId::<T>::local_hash_2_xbi_id(sfx_id)?,
                        T::Xdns::get_gateway_para_id(&side_effect.target)?,
                        T::SelfParaId::get(),
                        max_exec_cost,
                        max_notifications_cost,
                        Some(Sabi::account_bytes_2_account_32(executor.encode()).map_err(
                            |_| Error::<T>::FailedToCreateXBIMetadataDueToWrongAccountConversion,
                        )?),
                    ),
                )
                .map_err(|_e| Error::<T>::FailedToConvertSFX2XBI)?;

            // Use encoded XBI hash as ID for the executor's charge
            let charge_id = T::Hashing::hash(&xbi.encode()[..]);
            let total_max_rewards = xbi.metadata.total_max_costs_in_local_currency()?;

            Machine::<T>::compile(
                &mut Machine::<T>::load_xtx(xtx_id)?,
                |_current_fsx, _local_state, _steps_cnt, status, _requester| {
                    // fixme: must be solved with charging and update status order if XBI is the first SFX
                    return if status == CircuitStatus::Ready {
                        Ok(PrecompileResult::ForceUpdateStatus(
                            CircuitStatus::PendingExecution,
                        ))
                    } else {
                        Ok(PrecompileResult::Continue)
                    }
                },
                |_status_change, _local_ctx| {
                    // Account fees and charges
                    <T as Config>::AccountManager::deposit(
                        charge_id,
                        RequestCharge {
                            payee: executor.clone(),
                            offered_reward: total_max_rewards,
                            charge_fee: Zero::zero(),
                            role: CircuitRole::Executor,
                            source: BenefitSource::TrafficFees,
                            recipient: None,
                            maybe_asset_id: None,
                        },
                    )
                    .map_err(|_e| Error::<T>::ChargingTransferFailedAtPendingExecution)?;
                    T::XBIPromise::then(
                        xbi,
                        pallet::Call::<T>::on_xbi_sfx_resolved { sfx_id }.into(),
                    )
                    .map_err(|_e| Error::<T>::FailedToEnterXBIPortal)?;
                    Ok(())
                },
            )?;

            Ok(().into())
        }

        #[pallet::weight(< T as Config >::WeightInfo::confirm_side_effect())]
        pub fn on_xbi_sfx_resolved(
            _origin: OriginFor<T>,
            sfx_id: T::Hash,
        ) -> DispatchResultWithPostInfo {
            Self::do_xbi_exit(
                T::XBIPortal::get_check_in(sfx_id)?,
                T::XBIPortal::get_check_out(sfx_id)?,
            )?;
            Ok(().into())
        }
=======
        // #[pallet::weight(<T as pallet::Config>::WeightInfo::execute_side_effects_with_xbi())]
        // pub fn execute_side_effects_with_xbi(
        //     origin: OriginFor<T>, // Active relayer
        //     xtx_id: XExecSignalId<T>,
        //     side_effect: SideEffect<
        //         <T as frame_system::Config>::AccountId,
        //         BalanceOf<T>,
        //     >,
        //     max_exec_cost: u128,
        //     max_notifications_cost: u128,
        // ) -> DispatchResultWithPostInfo {
        //     let sfx_id = side_effect.generate_id::<SystemHashing<T>>(xtx_id.as_ref(), 0u32);

        //     if T::XBIPortal::get_status(sfx_id) != XBIStatus::UnknownId {
        //         return Err(Error::<T>::SideEffectIsAlreadyScheduledToExecuteOverXBI.into())
        //     }
        //     // Authorize: Retrieve sender of the transaction.
        //     let executor = Self::authorize(origin, CircuitRole::Executor)?;

        //     // Setup: retrieve local xtx context
        //     let mut local_ctx: LocalXtxCtx<T> =
        //         Self::setup(CircuitStatus::PendingExecution, &executor, Some(xtx_id))?;

        //     let xbi =
        //         sfx_2_xbi::<T, T::Escrowed>(
        //             &side_effect,
        //             XBIMetadata::new_with_default_timeouts(
        //                 XbiId::<T>::local_hash_2_xbi_id(sfx_id)?,
        //                 T::Xdns::get_gateway_para_id(&side_effect.target)?,
        //                 T::SelfParaId::get(),
        //                 max_exec_cost,
        //                 max_notifications_cost,
        //                 Some(Sabi::account_bytes_2_account_32(executor.encode()).map_err(
        //                     |_| Error::<T>::FailedToCreateXBIMetadataDueToWrongAccountConversion,
        //                 )?),
        //             ),
        //         )
        //         .map_err(|_e| Error::<T>::FailedToConvertSFX2XBI)?;

        //     // Use encoded XBI hash as ID for the executor's charge
        //     let charge_id = T::Hashing::hash(&xbi.encode()[..]);
        //     let total_max_rewards = xbi.metadata.total_max_costs_in_local_currency()?;

        //     // fixme: must be solved with charging and update status order if XBI is the first SFX
        //     if local_ctx.xtx.status == CircuitStatus::Ready {
        //         local_ctx.xtx.status = CircuitStatus::PendingExecution;
        //     }

        //     Self::square_up(
        //         &mut local_ctx,
        //         Some((charge_id, executor, total_max_rewards)),
        //     )?;

        //     T::XBIPromise::then(
        //         xbi,
        //         pallet::Call::<T>::on_xbi_sfx_resolved { sfx_id }.into(),
        //     )?;

        //     let status_change = Self::update(&mut local_ctx)?;

        //     Self::apply(&mut local_ctx, status_change);

        //     Ok(().into())
        // }

        // #[pallet::weight(< T as Config >::WeightInfo::confirm_side_effect())]
        // pub fn on_xbi_sfx_resolved(
        //     _origin: OriginFor<T>,
        //     sfx_id: T::Hash,
        // ) -> DispatchResultWithPostInfo {
        //     Self::do_xbi_exit(
        //         T::XBIPortal::get_check_in(sfx_id)?,
        //         T::XBIPortal::get_check_out(sfx_id)?,
        //     )?;
        //     Ok(().into())
        // }
>>>>>>> a6bd4c4c

        /// Blind version should only be used for testing - unsafe since skips inclusion proof check.
        #[pallet::weight(< T as Config >::WeightInfo::confirm_side_effect())]
        pub fn confirm_side_effect(
            origin: OriginFor<T>,
            sfx_id: SideEffectId<T>,
            confirmation: ConfirmedSideEffect<
                <T as frame_system::Config>::AccountId,
                <T as frame_system::Config>::BlockNumber,
                BalanceOf<T>,
            >,
        ) -> DispatchResultWithPostInfo {
            // Authorize: Retrieve sender of the transaction.
            let _executor = Self::authorize(origin, CircuitRole::Executor)?;
            let xtx_id = <Self as Store>::SFX2XTXLinksMap::get(sfx_id)
                .ok_or(Error::<T>::LocalSideEffectExecutionNotApplicable)?;

            Machine::<T>::compile(
                &mut Machine::<T>::load_xtx(xtx_id)?,
                |mut current_fsx, local_state, _steps_cnt, __status, _requester| {
                    Self::confirm(
                        xtx_id,
                        &mut current_fsx,
                        &local_state,
                        &sfx_id,
                        &confirmation,
                    )
                    .map_err(|e| {
                        log::error!("Self::confirm hit an error -- {:?}", e);
                        Error::<T>::ConfirmationFailed
                    })?;
                    Ok(PrecompileResult::TryUpdateFSX(current_fsx.clone()))
                },
                |_status_change, local_ctx| {
                    Self::deposit_event(Event::SideEffectConfirmed(sfx_id));
                    // Emit: From Circuit events
                    Self::emit_status_update(
                        local_ctx.xtx_id,
                        Some(local_ctx.xtx.clone()),
                        Some(local_ctx.full_side_effects.clone()),
                    );
                    Ok(())
                },
            )?;

            Ok(().into())
        }
    }

<<<<<<< HEAD
    use crate::machine::{no_mangle, Machine};
    use pallet_xbi_portal::xbi_abi::{
        AccountId20, AccountId32, AssetId, Data, Gas, Value, ValueEvm, XbiId,
    };
    use t3rn_primitives::account_manager::RequestCharge;

=======
>>>>>>> a6bd4c4c
    /// Events for the pallet.
    #[pallet::event]
    #[pallet::generate_deposit(pub (super) fn deposit_event)]
    pub enum Event<T: Config> {
        // XBI Exit events - consider moving to separate XBIPortalExit pallet.
        Transfer(T::AccountId, AccountId32, AccountId32, Value),
        TransferAssets(T::AccountId, AssetId, AccountId32, AccountId32, Value),
        TransferORML(T::AccountId, AssetId, AccountId32, AccountId32, Value),
        AddLiquidity(T::AccountId, AssetId, AssetId, Value, Value, Value),
        Swap(T::AccountId, AssetId, AssetId, Value, Value, Value),
        CallNative(T::AccountId, Data),
        CallEvm(
            T::AccountId,
            AccountId20,
            AccountId20,
            ValueEvm,
            Data,
            Gas,
            ValueEvm,
            Option<ValueEvm>,
            Option<ValueEvm>,
            Vec<(AccountId20, Vec<sp_core::H256>)>,
        ),
        CallWasm(T::AccountId, AccountId32, Value, Gas, Option<Value>, Data),
        CallCustom(
            T::AccountId,
            AccountId32,
            AccountId32,
            Value,
            Data,
            Gas,
            Data,
        ),
        // Notification(T::AccountId, AccountId32, XBINotificationKind, Data, Data),
        Result(T::AccountId, AccountId32, XbiCheckOutStatus, Data, Data),
        // Listeners - users + SDK + UI to know whether their request is accepted for exec and pending
        XTransactionReceivedForExec(XExecSignalId<T>),
        // New best bid for SFX has been accepted. Account here is an executor.
        SFXNewBidReceived(
            SideEffectId<T>,
            <T as frame_system::Config>::AccountId,
            BalanceOf<T>,
        ),
        // An executions SideEffect was confirmed.
        SideEffectConfirmed(XExecSignalId<T>),
        // Listeners - users + SDK + UI to know whether their request is accepted for exec and ready
        XTransactionReadyForExec(XExecSignalId<T>),
        // Listeners - users + SDK + UI to know whether their request is accepted for exec and finished
        XTransactionStepFinishedExec(XExecSignalId<T>),
        // Listeners - users + SDK + UI to know whether their request is accepted for exec and finished
        XTransactionXtxFinishedExecAllSteps(XExecSignalId<T>),
        // Listeners - users + SDK + UI to know whether their request is accepted for exec and finished
        XTransactionXtxRevertedAfterTimeOut(XExecSignalId<T>),
        // Listeners - users + SDK + UI to know whether their request is accepted for exec and finished
        XTransactionXtxDroppedAtBidding(XExecSignalId<T>),
        // Listeners - executioners/relayers to know new challenges and perform offline risk/reward calc
        //  of whether side effect is worth picking up
        NewSideEffectsAvailable(
            <T as frame_system::Config>::AccountId,
            XExecSignalId<T>,
            Vec<SideEffect<<T as frame_system::Config>::AccountId, BalanceOf<T>>>,
            Vec<SideEffectId<T>>,
        ),
        // Listeners - executioners/relayers to know that certain SideEffects are no longer valid
        // ToDo: Implement Xtx timeout!
        CancelledSideEffects(
            <T as frame_system::Config>::AccountId,
            XtxId<T>,
            Vec<SideEffect<<T as frame_system::Config>::AccountId, BalanceOf<T>>>,
        ),
        // Listeners - executioners/relayers to know whether they won the confirmation challenge
        SideEffectsConfirmed(
            XtxId<T>,
            Vec<
                Vec<
                    FullSideEffect<
                        <T as frame_system::Config>::AccountId,
                        <T as frame_system::Config>::BlockNumber,
                        BalanceOf<T>,
                    >,
                >,
            >,
        ),
        EscrowTransfer(
            // ToDo: Inspect if Xtx needs to be here and how to process from protocol
            T::AccountId, // from
            T::AccountId, // to
            BalanceOf<T>, // value
        ),
    }

    #[pallet::error]
    pub enum Error<T> {
        UpdateAttemptDoubleRevert,
        UpdateAttemptDoubleKill,
        UpdateStateTransitionDisallowed,
        UpdateForcedStateTransitionDisallowed,
        UpdateXtxTriggeredWithUnexpectedStatus,
        ConfirmationFailed,
        ApplyTriggeredWithUnexpectedStatus,
        BidderNotEnoughBalance,
        RequesterNotEnoughBalance,
        ContractXtxKilledRunOutOfFunds,
        ChargingTransferFailed,
        ChargingTransferFailedAtPendingExecution,
        XtxChargeFailedRequesterBalanceTooLow,
        XtxChargeBondDepositFailedCantAccessBid,
        FinalizeSquareUpFailed,
        CriticalStateSquareUpCalledToFinishWithoutFsxConfirmed,
        RewardTransferFailed,
        RefundTransferFailed,
        SideEffectsValidationFailed,
        InsuranceBondNotRequired,
        BiddingInactive,
        BiddingRejectedBidBelowDust,
        BiddingRejectedBidTooHigh,
        BiddingRejectedInsuranceTooLow,
        BiddingRejectedBetterBidFound,
        BiddingRejectedFailedToDepositBidderBond,
        BiddingFailedExecutorsBalanceTooLowToReserve,
        InsuranceBondAlreadyDeposited,
        InvalidFTXStateEmptyBidForReadyXtx,
        InvalidFTXStateEmptyConfirmationForFinishedXtx,
        InvalidFTXStateUnassignedExecutorForReadySFX,
        InvalidFTXStateIncorrectExecutorForReadySFX,
        SetupFailed,
        SetupFailedXtxNotFound,
        SetupFailedXtxStorageArtifactsNotFound,
        SetupFailedIncorrectXtxStatus,
        SetupFailedDuplicatedXtx,
        SetupFailedEmptyXtx,
        SetupFailedXtxAlreadyFinished,
        SetupFailedXtxWasDroppedAtBidding,
        SetupFailedXtxReverted,
        SetupFailedXtxRevertedTimeout,
        XtxDoesNotExist,
        InvalidFSXBidStateLocated,
        EnactSideEffectsCanOnlyBeCalledWithMin1StepFinished,
        FatalXtxTimeoutXtxIdNotMatched,
        RelayEscrowedFailedNothingToConfirm,
        FatalCommitSideEffectWithoutConfirmationAttempt,
        FatalErroredCommitSideEffectConfirmationAttempt,
        FatalErroredRevertSideEffectConfirmationAttempt,
        FailedToHardenFullSideEffect,
        ApplyFailed,
        DeterminedForbiddenXtxStatus,
        SideEffectIsAlreadyScheduledToExecuteOverXBI,
        FSXNotFoundById,
        LocalSideEffectExecutionNotApplicable,
        LocalExecutionUnauthorized,
        OnLocalTriggerFailedToSetupXtx,
        UnauthorizedCancellation,
        FailedToConvertSFX2XBI,
        FailedToCheckInOverXBI,
        FailedToCreateXBIMetadataDueToWrongAccountConversion,
        FailedToConvertXBIResult2SFXConfirmation,
        FailedToEnterXBIPortal,
        FailedToExitXBIPortal,
        XBIExitFailedOnSFXConfirmation,
        UnsupportedRole,
        InvalidLocalTrigger,
        SignalQueueFull,
        ArithmeticErrorOverflow,
        ArithmeticErrorUnderflow,
        ArithmeticErrorDivisionByZero,
    }
}

pub fn get_xtx_status() {}

/// Payload used by this example crate to hold price
/// data required to submit a transaction.
#[derive(Encode, Decode, Clone, PartialEq, Eq, RuntimeDebug)]
pub struct Payload<Public, BlockNumber> {
    block_number: BlockNumber,
    public: Public,
}

impl<T: SigningTypes> SignedPayload<T> for Payload<T::Public, T::BlockNumber> {
    fn public(&self) -> T::Public {
        self.public.clone()
    }
}

impl<T: Config> Pallet<T> {
<<<<<<< HEAD
=======
    fn setup(
        current_status: CircuitStatus,
        requester: &T::AccountId,
        xtx_id: Option<XExecSignalId<T>>,
    ) -> Result<LocalXtxCtx<T>, Error<T>> {
        match current_status {
            CircuitStatus::Requested => {
                if let Some(id) = xtx_id {
                    if <Self as Store>::XExecSignals::contains_key(id) {
                        return Err(Error::<T>::SetupFailedDuplicatedXtx)
                    }
                }
                // ToDo: Introduce default delay
                let (timeouts_at, delay_steps_at): (T::BlockNumber, Option<Vec<T::BlockNumber>>) =
                    if let Some(v) = T::XtxTimeoutDefault::get()
                        .checked_add(&frame_system::Pallet::<T>::block_number())
                    {
                        (v, None)
                    } else {
                        return Err(Error::<T>::ArithmeticErrorOverflow)
                    };

                let (x_exec_signal_id, x_exec_signal) =
                    XExecSignal::<T::AccountId, T::BlockNumber>::setup_fresh::<T>(
                        requester,
                        timeouts_at,
                        delay_steps_at,
                    );

                Ok(LocalXtxCtx {
                    local_state: LocalState::new(),
                    use_protocol: UniversalSideEffectsProtocol::new(),
                    xtx_id: x_exec_signal_id,
                    xtx: x_exec_signal,
                    full_side_effects: vec![],
                })
            },
            CircuitStatus::Ready
            | CircuitStatus::PendingExecution
            | CircuitStatus::PendingBidding
            | CircuitStatus::Finished => {
                if let Some(id) = xtx_id {
                    let xtx = <Self as Store>::XExecSignals::get(id)
                        .ok_or(Error::<T>::SetupFailedUnknownXtx)?;
                    // Make sure in case of commit_relay to only check finished Xtx
                    if current_status == CircuitStatus::Finished
                        && xtx.status < CircuitStatus::Finished
                    {
                        log::debug!(
                            "Incorrect status current_status: {:?} xtx_status {:?}",
                            current_status,
                            xtx.status
                        );
                        return Err(Error::<T>::SetupFailedIncorrectXtxStatus)
                    }

                    let full_side_effects = <Self as Store>::FullSideEffects::get(id)
                        .ok_or(Error::<T>::SetupFailedXtxStorageArtifactsNotFound)?;
                    let local_state = <Self as Store>::LocalXtxStates::get(id)
                        .ok_or(Error::<T>::SetupFailedXtxStorageArtifactsNotFound)?;

                    Ok(LocalXtxCtx {
                        local_state,
                        use_protocol: UniversalSideEffectsProtocol::new(),
                        xtx_id: id,
                        xtx,
                        full_side_effects,
                    })
                } else {
                    Err(Error::<T>::SetupFailedEmptyXtx)
                }
            },
            CircuitStatus::FinishedAllSteps => Err(Error::<T>::SetupFailedXtxAlreadyFinished),
            CircuitStatus::RevertKill => Err(Error::<T>::SetupFailedXtxRevertedTimeout),
            CircuitStatus::RevertMisbehaviour => Err(Error::<T>::SetupFailedXtxReverted),
            CircuitStatus::Committed => Err(Error::<T>::SetupFailedXtxAlreadyFinished),
            CircuitStatus::Reverted => Err(Error::<T>::SetupFailedXtxReverted),
            CircuitStatus::RevertTimedOut => Err(Error::<T>::SetupFailedXtxRevertedTimeout),
            CircuitStatus::DroppedAtBidding => Err(Error::<T>::SetupFailedXtxWasDroppedAtBidding),
        }
    }

    // Updates local xtx context without touching the storage.
    fn update(
        mut local_ctx: &mut LocalXtxCtx<T>,
    ) -> Result<(CircuitStatus, CircuitStatus), Error<T>> {
        let current_status = local_ctx.xtx.status.clone();

        // Apply will try to move the status of Xtx from the current to the closest valid one.
        match current_status {
            CircuitStatus::Requested => {
                local_ctx.xtx.steps_cnt = (0, local_ctx.full_side_effects.len() as u32);
            },
            CircuitStatus::RevertTimedOut => {},
            CircuitStatus::Ready | CircuitStatus::PendingExecution | CircuitStatus::Finished => {
                // Check whether all of the side effects in this steps are confirmed - the status now changes to CircuitStatus::Finished
                if !Self::get_current_step_fsx(local_ctx)
                    .iter()
                    .any(|fsx| fsx.confirmed.is_none())
                {
                    local_ctx.xtx.steps_cnt =
                        if let Some(v) = local_ctx.xtx.steps_cnt.0.checked_add(1) {
                            (v, local_ctx.xtx.steps_cnt.1)
                        } else {
                            return Err(Error::<T>::ArithmeticErrorOverflow)
                        };

                    local_ctx.xtx.status = CircuitStatus::Finished;

                    // All of the steps are completed - the xtx has been finalized
                    if local_ctx.xtx.steps_cnt.0 == local_ctx.xtx.steps_cnt.1 {
                        local_ctx.xtx.status = CircuitStatus::FinishedAllSteps;
                        return Ok((current_status, CircuitStatus::FinishedAllSteps))
                    }
                }
            },
            _ => {},
        }

        let new_status = CircuitStatus::determine_xtx_status(&local_ctx.full_side_effects)?;
        local_ctx.xtx.status = new_status.clone();

        Ok((current_status, new_status))
    }

    /// Returns: Returns changes written to the state if there are any.
    ///     For now only returns Xtx and FullSideEffects that changed.
    fn apply(
        local_ctx: &mut LocalXtxCtx<T>,
        status_change: (CircuitStatus, CircuitStatus),
    ) -> (
        Option<XExecSignal<T::AccountId, T::BlockNumber>>,
        Option<Vec<Vec<FullSideEffect<T::AccountId, T::BlockNumber, BalanceOf<T>>>>>,
    ) {
        // let current_status = local_ctx.xtx.status.clone();
        let (old_status, new_status) = (status_change.0, status_change.1);

        match old_status {
            CircuitStatus::Requested => {
                // Iterate over full side effects to detect ones to execute locally.
                fn is_local<T: Config>(gateway_id: &[u8; 4]) -> bool {
                    if *gateway_id == T::SelfGatewayId::get() {
                        return true
                    }
                    let gateway_type = <T as Config>::Xdns::get_gateway_type_unsafe(gateway_id);
                    gateway_type == GatewayType::ProgrammableInternal(0)
                }

                let steps_side_effects_ids: Vec<(
                    usize,
                    SideEffectId<T>,
                    XExecStepSideEffectId<T>,
                )> = local_ctx
                    .full_side_effects
                    .clone()
                    .iter()
                    .enumerate()
                    .flat_map(|(cnt, fsx_step)| {
                        fsx_step
                            .iter()
                            .map(|full_side_effect| {
                                full_side_effect
                                    .generate_id::<SystemHashing<T>, T>(local_ctx.xtx_id)
                            })
                            .map(|side_effect_hash| {
                                (
                                    cnt,
                                    side_effect_hash,
                                    XExecSignal::<T::AccountId, T::BlockNumber>::generate_step_id::<
                                        T,
                                    >(local_ctx.xtx_id, cnt),
                                )
                            })
                            .collect::<Vec<(usize, SideEffectId<T>, XExecStepSideEffectId<T>)>>()
                    })
                    .collect();

                <FullSideEffects<T>>::insert::<
                    XExecSignalId<T>,
                    Vec<Vec<FullSideEffect<T::AccountId, T::BlockNumber, BalanceOf<T>>>>,
                >(local_ctx.xtx_id, local_ctx.full_side_effects.clone());

                for (_step_cnt, side_effect_id, _step_side_effect_id) in steps_side_effects_ids {
                    <SFX2XTXLinksMap<T>>::insert::<SideEffectId<T>, XExecSignalId<T>>(
                        side_effect_id,
                        local_ctx.xtx_id,
                    );
                }

                <LocalXtxStates<T>>::insert::<XExecSignalId<T>, LocalState>(
                    local_ctx.xtx_id,
                    local_ctx.local_state.clone(),
                );
                <PendingXtxTimeoutsMap<T>>::insert::<XExecSignalId<T>, T::BlockNumber>(
                    local_ctx.xtx_id,
                    local_ctx.xtx.timeouts_at,
                );
                // TODO: return an error if checked_add fails
                if let Some(v) = T::SFXBiddingPeriod::get()
                    .checked_add(&frame_system::Pallet::<T>::block_number())
                {
                    <PendingXtxBidsTimeoutsMap<T>>::insert::<XExecSignalId<T>, T::BlockNumber>(
                        local_ctx.xtx_id,
                        v,
                    )
                } else {
                    log::error!("Could not get `SFX bidding period` plus `block number`.");
                };
                <XExecSignals<T>>::insert::<
                    XExecSignalId<T>,
                    XExecSignal<T::AccountId, T::BlockNumber>,
                >(local_ctx.xtx_id, local_ctx.xtx.clone());

                (
                    Some(local_ctx.xtx.clone()),
                    Some(local_ctx.full_side_effects.to_vec()),
                )
            },
            CircuitStatus::PendingBidding => {
                match new_status {
                    CircuitStatus::Ready => {
                        <Self as Store>::FullSideEffects::mutate(local_ctx.xtx_id, |x| {
                            *x = Some(local_ctx.full_side_effects.clone())
                        });
                        <Self as Store>::XExecSignals::mutate(local_ctx.xtx_id, |x| {
                            *x = Some(local_ctx.xtx.clone())
                        });
                    },
                    CircuitStatus::DroppedAtBidding => {
                        // Clean all associated Xtx entries
                        <Self as Store>::XExecSignals::remove(local_ctx.xtx_id);
                        <Self as Store>::PendingXtxTimeoutsMap::remove(local_ctx.xtx_id);
                        <Self as Store>::LocalXtxStates::remove(local_ctx.xtx_id);
                        <Self as Store>::FullSideEffects::remove(local_ctx.xtx_id);
                        for fsx_step in &local_ctx.full_side_effects {
                            for fsx in fsx_step {
                                <Self as Store>::SFX2XTXLinksMap::remove(
                                    fsx.generate_id::<SystemHashing<T>, T>(local_ctx.xtx_id),
                                );
                            }
                        }
                    },
                    _ => {},
                }
                // Always clean temporary PendingSFXBids and TimeoutsMap after bidding
                <Self as Store>::PendingSFXBids::remove_prefix(local_ctx.xtx_id, None);
                <Self as Store>::PendingXtxBidsTimeoutsMap::remove(local_ctx.xtx_id);
                (
                    Some(local_ctx.xtx.clone()),
                    Some(local_ctx.full_side_effects.to_vec()),
                )
            },
            CircuitStatus::RevertTimedOut => {
                <Self as Store>::XExecSignals::mutate(local_ctx.xtx_id, |x| {
                    *x = Some(local_ctx.xtx.clone())
                });

                <Self as Store>::PendingXtxTimeoutsMap::remove(local_ctx.xtx_id);
                (
                    Some(local_ctx.xtx.clone()),
                    Some(local_ctx.full_side_effects.clone()),
                )
            },
            // fixme: Separate for Bonded
            CircuitStatus::Ready | CircuitStatus::PendingExecution | CircuitStatus::Finished => {
                match new_status {
                    CircuitStatus::FinishedAllSteps => {
                        // todo: cleanup all of the local storage
                        // TODO cleanup sfx2xtx map
                        <Self as Store>::XExecSignals::mutate(local_ctx.xtx_id, |x| {
                            *x = Some(local_ctx.xtx.clone())
                        });

                        <Self as Store>::PendingXtxTimeoutsMap::remove(local_ctx.xtx_id);
                        (
                            Some(local_ctx.xtx.clone()),
                            Some(local_ctx.full_side_effects.clone()),
                        )
                    },
                    _ => {
                        // Update set of full side effects assuming the new confirmed has appeared
                        <Self as Store>::FullSideEffects::mutate(local_ctx.xtx_id, |x| {
                            *x = Some(local_ctx.full_side_effects.clone())
                        });

                        <Self as Store>::XExecSignals::mutate(local_ctx.xtx_id, |x| {
                            *x = Some(local_ctx.xtx.clone())
                        });
                        if local_ctx.xtx.status.clone() > CircuitStatus::Ready {
                            (
                                Some(local_ctx.xtx.clone()),
                                Some(local_ctx.full_side_effects.clone()),
                            )
                        } else {
                            (None, Some(local_ctx.full_side_effects.to_vec()))
                        }
                    },
                }
            },
            CircuitStatus::FinishedAllSteps => {
                // todo: cleanup all of the local storage
                // TODO cleanup sfx2xtx map
                <Self as Store>::XExecSignals::mutate(local_ctx.xtx_id, |x| {
                    *x = Some(local_ctx.xtx.clone())
                });

                <Self as Store>::PendingXtxTimeoutsMap::remove(local_ctx.xtx_id);
                (
                    Some(local_ctx.xtx.clone()),
                    Some(local_ctx.full_side_effects.clone()),
                )
            },
            _ => (None, None),
        }
    }

>>>>>>> a6bd4c4c
    fn emit_sfx(
        xtx_id: XExecSignalId<T>,
        subjected_account: &T::AccountId,
        side_effects: &Vec<SideEffect<T::AccountId, BalanceOf<T>>>,
    ) {
        if !side_effects.is_empty() {
            Self::deposit_event(Event::NewSideEffectsAvailable(
                subjected_account.clone(),
                xtx_id,
                // ToDo: Emit circuit outbound messages -> side effects
                side_effects.to_vec(),
                side_effects
                    .iter()
                    .enumerate()
                    .map(|(index, se)| {
                        se.generate_id::<SystemHashing<T>>(xtx_id.as_ref(), index as u32)
                    })
                    .collect::<Vec<SideEffectId<T>>>(),
            ));
            // ToDo remove this
            Self::deposit_event(Event::XTransactionReceivedForExec(xtx_id));
        }
    }

    fn emit_status_update(
        xtx_id: XExecSignalId<T>,
        maybe_xtx: Option<XExecSignal<T::AccountId, T::BlockNumber>>,
        maybe_full_side_effects: Option<
            Vec<Vec<FullSideEffect<T::AccountId, T::BlockNumber, BalanceOf<T>>>>,
        >,
    ) {
        if let Some(xtx) = maybe_xtx {
            match xtx.status {
                CircuitStatus::PendingBidding =>
                    Self::deposit_event(Event::XTransactionReceivedForExec(xtx_id)),
                CircuitStatus::Ready =>
                    Self::deposit_event(Event::XTransactionReadyForExec(xtx_id)),
                CircuitStatus::Finished =>
                    Self::deposit_event(Event::XTransactionStepFinishedExec(xtx_id)),
                CircuitStatus::FinishedAllSteps =>
                    Self::deposit_event(Event::XTransactionXtxFinishedExecAllSteps(xtx_id)),
                CircuitStatus::Reverted(ref _cause) =>
                    Self::deposit_event(Event::XTransactionXtxRevertedAfterTimeOut(xtx_id)),
                CircuitStatus::Killed(ref _cause) =>
                    Self::deposit_event(Event::XTransactionXtxDroppedAtBidding(xtx_id)),
                _ => {},
            }
            if xtx.status.clone() >= CircuitStatus::PendingExecution {
                if let Some(full_side_effects) = maybe_full_side_effects {
                    Self::deposit_event(Event::SideEffectsConfirmed(xtx_id, full_side_effects));
                }
            }
        }
    }

<<<<<<< HEAD
=======
    fn kill(local_ctx: &mut LocalXtxCtx<T>, cause: CircuitStatus) {
        local_ctx.xtx.status = cause.clone();

        match cause {
            CircuitStatus::RevertTimedOut => {
                if let Err(err) = Optimistic::<T>::try_slash(local_ctx) {
                    log::error!(target: "circuit", "Failed to slash {:?} for xtx {:?}", err, local_ctx.xtx_id);
                }
            },
            CircuitStatus::DroppedAtBidding => {
                Optimistic::<T>::try_dropped_at_bidding_refund(local_ctx);
            },
            _ => {},
        }

        Self::square_up(local_ctx, None)
            .expect("Expect Revert and RevertKill options to square up to be infallible");

        Self::apply(local_ctx, (cause.clone(), cause));
    }

    fn square_up(
        local_ctx: &mut LocalXtxCtx<T>,
        maybe_xbi_execution_charge: Option<(
            T::Hash,
            <T as frame_system::Config>::AccountId,
            BalanceOf<T>,
        )>,
    ) -> Result<(), Error<T>> {
        let requester = local_ctx.xtx.requester.clone();

        let unreserve_requester_xtx_max_rewards = |current_step_fsx: &Vec<
            FullSideEffect<
                <T as frame_system::Config>::AccountId,
                <T as frame_system::Config>::BlockNumber,
                BalanceOf<T>,
            >,
        >| {
            for fsx in current_step_fsx.iter() {
                <T as Config>::AccountManager::deposit_immediately(
                    &requester,
                    fsx.input.max_reward,
                    fsx.input.reward_asset_id,
                )
            }
        };
        match local_ctx.xtx.status {
            CircuitStatus::Requested => {
                for fsx in Self::get_current_step_fsx(local_ctx).iter() {
                    if !<T as Config>::AccountManager::can_withdraw(
                        &requester,
                        fsx.input.max_reward,
                        fsx.input.reward_asset_id,
                    ) {
                        return Err(Error::<T>::XtxChargeFailedRequesterBalanceTooLow)
                    }
                }
                for fsx in Self::get_current_step_fsx(local_ctx).iter() {
                    <T as Config>::AccountManager::withdraw_immediately(
                        &requester,
                        fsx.input.max_reward,
                        fsx.input.reward_asset_id,
                    )
                    .expect("Ensured can withdraw in can_withdraw loop over FSX")
                }
            },
            CircuitStatus::DroppedAtBidding => {
                unreserve_requester_xtx_max_rewards(Self::get_current_step_fsx(local_ctx));
            },
            CircuitStatus::Ready => {
                let current_step_sfx = Self::get_current_step_fsx(local_ctx);
                // Unreserve the max_rewards and replace with possibly lower bids of executor in following loop
                unreserve_requester_xtx_max_rewards(current_step_sfx);
                for fsx in current_step_sfx.iter() {
                    let charge_id = fsx.generate_id::<SystemHashing<T>, T>(local_ctx.xtx_id);
                    let bid_4_fsx: &SFXBid<T::AccountId, BalanceOf<T>, u32> =
                        if let Some(bid) = &fsx.best_bid {
                            bid
                        } else {
                            return Err(Error::<T>::XtxChargeBondDepositFailedCantAccessBid)
                        };

                    if bid_4_fsx.bid > Zero::zero() {
                        <T as Config>::AccountManager::deposit(
                            charge_id,
                            &requester,
                            Zero::zero(),
                            bid_4_fsx.bid,
                            BenefitSource::TrafficRewards,
                            CircuitRole::Requester,
                            Some(bid_4_fsx.executor.clone()),
                            fsx.input.reward_asset_id,
                        )
                        .map_err(|_e| Error::<T>::ChargingTransferFailed)?;
                    }
                }
            },
            CircuitStatus::PendingExecution => {
                let (charge_id, executor_payee, charge_fee) =
                    maybe_xbi_execution_charge.ok_or(Error::<T>::ChargingTransferFailed)?;

                <T as Config>::AccountManager::deposit(
                    charge_id,
                    &executor_payee,
                    charge_fee,
                    Zero::zero(),
                    BenefitSource::TrafficFees,
                    CircuitRole::Executor,
                    None,
                    None,
                )
                .map_err(|_e| Error::<T>::ChargingTransferFailedAtPendingExecution)?;
            },
            // todo: make sure callable once
            // todo: distinct between RevertTimedOut to iterate over all steps vs single step for Revert
            CircuitStatus::RevertTimedOut
            | CircuitStatus::Reverted
            | CircuitStatus::RevertMisbehaviour => {
                if let Err(e) = Optimistic::<T>::try_slash(local_ctx) {
                    log::error!(target: "circuit", "Failed to slash XTX: {:?}, {:?}", local_ctx.xtx_id, e);
                }
                for fsx in Self::get_current_step_fsx(local_ctx).iter() {
                    let charge_id = fsx.generate_id::<SystemHashing<T>, T>(local_ctx.xtx_id);
                    <T as Config>::AccountManager::finalize_infallible(
                        charge_id,
                        Outcome::Revert,
                        None,
                        None,
                    );
                }
            },
            CircuitStatus::Finished | CircuitStatus::FinishedAllSteps => {
                Optimistic::<T>::try_unbond(local_ctx)?;
                for fsx in Self::get_current_step_fsx(local_ctx).iter() {
                    let charge_id = fsx.generate_id::<SystemHashing<T>, T>(local_ctx.xtx_id);
                    let confirmed = if let Some(confirmed) = &fsx.confirmed {
                        Ok(confirmed)
                    } else {
                        Err(Error::<T>::CriticalStateSquareUpCalledToFinishWithoutFsxConfirmed)
                    }?;
                    // todo: Verify that cost can be repatriated on this occation and whether XBI Exec resoliution is expected for particular FSX
                    <T as Config>::AccountManager::finalize(
                        charge_id,
                        Outcome::Commit,
                        Some(confirmed.executioner.clone()),
                        confirmed.cost,
                    )
                    .map_err(|_e| Error::<T>::FinalizeSquareUpFailed)?;
                }
            },
            _ => {},
        }

        Ok(())
    }

>>>>>>> a6bd4c4c
    fn authorize(
        origin: OriginFor<T>,
        role: CircuitRole,
    ) -> Result<T::AccountId, sp_runtime::traits::BadOrigin> {
        match role {
            CircuitRole::Requester | CircuitRole::ContractAuthor => ensure_signed(origin),
            // ToDo: Handle active Relayer authorisation
            CircuitRole::Relayer => ensure_signed(origin),
            // ToDo: Handle bonded Executor authorisation
            CircuitRole::Executor => ensure_signed(origin),
            // ToDo: Handle other CircuitRoles
            _ => unimplemented!(),
        }
    }

    fn validate(
        side_effects: &[SideEffect<T::AccountId, BalanceOf<T>>],
        local_ctx: &mut LocalXtxCtx<T>,
    ) -> Result<(), &'static str> {
        let mut full_side_effects: Vec<FullSideEffect<T::AccountId, T::BlockNumber, BalanceOf<T>>> =
            vec![];

        pub fn determine_security_lvl(gateway_type: GatewayType) -> SecurityLvl {
            if gateway_type == GatewayType::ProgrammableInternal(0)
                || gateway_type == GatewayType::OnCircuit(0)
            {
                SecurityLvl::Escrow
            } else {
                SecurityLvl::Optimistic
            }
        }

        // ToDo: Handle empty SFX case as error instead - must satisfy requirements of LocalTrigger
        if side_effects.is_empty() {
            local_ctx.full_side_effects = vec![vec![]];
            return Ok(())
        }

        for (index, sfx) in side_effects.iter().enumerate() {
            let gateway_abi = <T as Config>::Xdns::get_abi(sfx.target)?;
            let gateway_type = <T as Config>::Xdns::get_gateway_type_unsafe(&sfx.target);

            let allowed_side_effects = <T as Config>::Xdns::allowed_side_effects(&sfx.target);

            local_ctx
                .use_protocol
                .notice_gateway(sfx.target, allowed_side_effects);

            local_ctx
                .use_protocol
                .validate_args::<T::AccountId, T::BlockNumber, BalanceOf<T>, SystemHashing<T>>(
                    sfx.clone(),
                    gateway_abi,
                    &mut local_ctx.local_state,
                    local_ctx.xtx_id.as_ref(),
                    index as u32
                ).map_err(|e| {
                log::debug!(target: "runtime::circuit", "validate -- error validating side effects {:?}", e);
                e
            })?;

            if let Some(next) = side_effects.get(index + 1) {
                if sfx.reward_asset_id != next.reward_asset_id {
                    return Err(
                        "SFX validate failed - enforce all SFX to have the same reward asset field",
                    )
                }
            }

            let (insurance, reward) = if let Some(insurance_and_reward) =
                UniversalSideEffectsProtocol::ensure_required_insurance::<
                    T::AccountId,
                    T::BlockNumber,
                    BalanceOf<T>,
                    SystemHashing<T>,
                >(
                    sfx.clone(),
                    &mut local_ctx.local_state,
                    local_ctx.xtx_id.as_ref(),
                    index as u32,
                )? {
                (insurance_and_reward[0], insurance_and_reward[1])
            } else {
                return Err(
                    "SFX must have its insurance and reward linked into the last arguments list",
                )
            };
            if sfx.max_reward != reward {
                return Err("Side_effect max_reward must be equal to reward of Optional Insurance")
            }
            if sfx.insurance != insurance {
                return Err("Side_effect insurance must be equal to reward of Optional Insurance")
            }
            let submission_target_height = T::Portal::get_latest_finalized_height(sfx.target)?
                .ok_or("target height not found")?;

            full_side_effects.push(FullSideEffect {
                input: sfx.clone(),
                confirmed: None,
                security_lvl: determine_security_lvl(gateway_type),
                submission_target_height,
                best_bid: None,
                index: index as u32,
            });
        }
        // Circuit's automatic side effect ordering: execute escrowed asap, then line up optimistic ones
        full_side_effects.sort_by(|a, b| b.security_lvl.partial_cmp(&a.security_lvl).unwrap());

        let mut escrow_sfx_step: Vec<FullSideEffect<T::AccountId, T::BlockNumber, BalanceOf<T>>> =
            vec![];
        let mut optimistic_sfx_step: Vec<
            FullSideEffect<T::AccountId, T::BlockNumber, BalanceOf<T>>,
        > = vec![];

        // Split for 2 following steps of Escrow and Optimistic and
        for sorted_fsx in full_side_effects.iter() {
            if sorted_fsx.security_lvl == SecurityLvl::Escrow {
                escrow_sfx_step.push(sorted_fsx.clone());
            } else if sorted_fsx.security_lvl == SecurityLvl::Optimistic {
                optimistic_sfx_step.push(sorted_fsx.clone());
            }
        }

        // full_side_effects_steps should be non-empty at this point
        if escrow_sfx_step.is_empty() {
            local_ctx.full_side_effects = vec![optimistic_sfx_step.clone()];
        } else if optimistic_sfx_step.is_empty() {
            local_ctx.full_side_effects = vec![escrow_sfx_step.clone()];
        } else {
            local_ctx.full_side_effects =
                vec![escrow_sfx_step.clone(), optimistic_sfx_step.clone()];
        }

        Ok(())
    }

    fn confirm(
        xtx_id: XExecSignalId<T>,
        step_side_effects: &mut Vec<
            FullSideEffect<
                <T as frame_system::Config>::AccountId,
                <T as frame_system::Config>::BlockNumber,
                EscrowedBalanceOf<T, T::Escrowed>,
            >,
        >,
        local_state: &LocalState,
        sfx_id: &SideEffectId<T>,
        confirmation: &ConfirmedSideEffect<
            <T as frame_system::Config>::AccountId,
            <T as frame_system::Config>::BlockNumber,
            BalanceOf<T>,
        >,
    ) -> Result<(), &'static str> {
        fn confirm_order<T: Config>(
            xtx_id: XExecSignalId<T>,
            sfx_id: SideEffectId<T>,
            confirmation: &ConfirmedSideEffect<
                <T as frame_system::Config>::AccountId,
                <T as frame_system::Config>::BlockNumber,
                BalanceOf<T>,
            >,
            step_side_effects: &mut Vec<
                FullSideEffect<
                    <T as frame_system::Config>::AccountId,
                    <T as frame_system::Config>::BlockNumber,
                    BalanceOf<T>,
                >,
            >,
        ) -> Result<
            FullSideEffect<
                <T as frame_system::Config>::AccountId,
                <T as frame_system::Config>::BlockNumber,
                BalanceOf<T>,
            >,
            &'static str,
        > {
            // Double check there are some side effects for that Xtx - should have been checked at API level tho already
            if step_side_effects.is_empty() {
                return Err("Xtx has an empty single step.")
            }

            // Find sfx object index in the current step
            match step_side_effects
                .iter()
                .position(|fsx| fsx.generate_id::<SystemHashing<T>, T>(xtx_id) == sfx_id)
            {
                Some(index) => {
                    // side effect found in current step
                    if step_side_effects[index].confirmed.is_none() {
                        // side effect unconfirmed currently
                        step_side_effects[index].confirmed = Some(confirmation.clone());
                        Ok(step_side_effects[index].clone())
                    } else {
                        Err("Side Effect already confirmed")
                    }
                },
                None => Err("Unable to find matching Side Effect in given Xtx to confirm"),
            }
        }

        // confirm order of current season, by passing the side_effects of it to confirm order.
        let fsx = confirm_order::<T>(xtx_id, *sfx_id, confirmation, step_side_effects)?;

        log::debug!("Order confirmed!");

        let mut side_effect_id: [u8; 4] = [0, 0, 0, 0];
        side_effect_id.copy_from_slice(&fsx.input.encoded_action[0..4]);

        // confirm the payload is included in the specified block, and return the SideEffect params as defined in XDNS.
        // this could be multiple events!
        let (params, source) = <T as Config>::Portal::confirm_and_decode_payload_params(
            fsx.input.target,
            fsx.submission_target_height,
            confirmation.inclusion_data.clone(),
            side_effect_id,
        )
        .map_err(|_| "SideEffect confirmation failed!")?;
        // ToDo: handle misbehaviour
        log::debug!("SFX confirmation params: {:?}", params);

        let side_effect_interface =
            <T as Config>::Xdns::fetch_side_effect_interface(side_effect_id);

        log::debug!("Found SFX interface!");

        confirmation_plug::<T>(
            &Box::new(side_effect_interface.unwrap()),
            params,
            source,
            local_state,
            Some(sfx_id.as_ref().to_vec()),
            fsx.security_lvl,
            <T as Config>::Xdns::get_gateway_security_coordinates(&fsx.input.target)?,
        )
        .map_err(|_| "Execution can't be confirmed.")?;
        log::debug!("confirmation plug ok");

        Ok(())
    }

    // ToDo: This should be called as a 3vm trait injection @Don
    pub fn exec_in_xtx_ctx(
        _xtx_id: T::Hash,
        _local_state: LocalState,
<<<<<<< HEAD
        _full_side_effects: &mut Vec<
            FullSideEffect<T::AccountId, T::BlockNumber, EscrowedBalanceOf<T, T::Escrowed>>,
        >,
        _steps_cnt: (u32, u32),
    ) -> Result<
        Vec<FullSideEffect<T::AccountId, T::BlockNumber, EscrowedBalanceOf<T, T::Escrowed>>>,
        Error<T>,
    > {
=======
        _full_side_effects: Vec<Vec<FullSideEffect<T::AccountId, T::BlockNumber, BalanceOf<T>>>>,
        _steps_cnt: (u32, u32),
    ) -> Result<Vec<SideEffect<T::AccountId, BalanceOf<T>>>, &'static str> {
>>>>>>> a6bd4c4c
        Ok(vec![])
    }

    /// The account ID of the Circuit Vault.
    pub fn account_id() -> T::AccountId {
        <T as Config>::SelfAccountId::get()
    }

    /// Get pending Bids for SFX - Pending meaning that the SFX is still In Bidding
    pub fn get_pending_sfx_bids(
        xtx_id: XExecSignalId<T>,
        sfx_id: SideEffectId<T>,
    ) -> Result<Option<SFXBid<T::AccountId, EscrowedBalanceOf<T, T::Escrowed>, u32>>, Error<T>>
    {
        let local_ctx = Machine::<T>::load_xtx(xtx_id)?;
        let current_step_fsx = Machine::<T>::read_current_step_fsx(&local_ctx);
        let fsx = current_step_fsx
            .iter()
            .find(|fsx| fsx.generate_id::<SystemHashing<T>, T>(xtx_id) == sfx_id)
            .ok_or(Error::<T>::FSXNotFoundById)?;

        match &fsx.best_bid {
            Some(bid) => match &fsx.input.enforce_executor {
                // Bid posted for this SFX has already been accepted, therefore Bid isn't pending.
                Some(_executor) => Ok(None),
                // Bid has been posted for this SFX but not yet accepted, therefore pending.
                None => Ok(Some(bid.clone())),
            },
            // No bids posted for this SFX
            None => Ok(None),
        }
    }

    pub fn convert_side_effects(
        side_effects: Vec<Vec<u8>>,
    ) -> Result<Vec<SideEffect<T::AccountId, BalanceOf<T>>>, &'static str> {
        let side_effects: Vec<SideEffect<T::AccountId, BalanceOf<T>>> = side_effects
            .into_iter()
            .filter_map(|se| se.try_into().ok()) // TODO: maybe not
            .collect();
        if side_effects.is_empty() {
            Err("No side effects provided")
        } else {
            Ok(side_effects)
        }
    }

    // TODO: we also want to save some space for timeouts, split the weight distribution 50-50
    pub(crate) fn process_signal_queue() -> Weight {
        let queue_len = <SignalQueue<T>>::decode_len().unwrap_or(0);
        if queue_len == 0 {
            return 0
        }
        let db_weight = T::DbWeight::get();

        let mut queue = <SignalQueue<T>>::get();

        // We can do an easy process and only process CONSTANT / something signals for now
        let mut remaining_key_budget = if let Some(v) = T::SignalQueueDepth::get().checked_div(4) {
            v
        } else {
            log::error!("Division error on signal queue depth (`SignalQueueDepth::get()`).");
            T::SignalQueueDepth::get()
        };
        let mut processed_weight = 0_u64;

        while !queue.is_empty() && remaining_key_budget > 0 {
            // Cannot panic due to loop condition
            let (_requester, signal) = &mut queue[0];

            // worst case 4 from setup
            if let Some(v) = processed_weight.checked_add(db_weight.reads(4 as Weight) as u64) {
                processed_weight = v
            }
            match Machine::<T>::load_xtx(signal.execution_id) {
                Ok(local_ctx) => {
                    let _success: bool = Machine::<T>::kill(
                        local_ctx.xtx_id,
                        Cause::IntentionalKill,
                        |_status_change, _local_ctx| {
                            queue.swap_remove(0);
                            remaining_key_budget -= 1;
                            // apply has 2
                            processed_weight += db_weight.reads_writes(2 as Weight, 1 as Weight);
                        },
                    );
                },
                Err(_err) => {
                    log::error!("Could not handle signal");
                    // Slide the erroneous signal to the back
                    queue.slide(0, queue.len());
                },
            }
        }
        // Initial read of queue and update
        if let Some(v) =
            processed_weight.checked_add(db_weight.reads_writes(1 as Weight, 1 as Weight))
        {
            processed_weight = v
        } else {
            log::error!("Could not initial read of queue and update")
        }

        <SignalQueue<T>>::put(queue);

        processed_weight
    }

<<<<<<< HEAD
=======
    pub(self) fn get_current_step_fsx(
        local_ctx: &LocalXtxCtx<T>,
    ) -> &Vec<
        FullSideEffect<
            <T as frame_system::Config>::AccountId,
            <T as frame_system::Config>::BlockNumber,
            BalanceOf<T>,
        >,
    > {
        let current_step = local_ctx.xtx.steps_cnt.0;
        &local_ctx.full_side_effects[current_step as usize]
    }

    pub(self) fn get_current_step_fsx_by_security_lvl(
        local_ctx: &mut LocalXtxCtx<T>,
        security_lvl: SecurityLvl,
    ) -> Vec<
        FullSideEffect<
            <T as frame_system::Config>::AccountId,
            <T as frame_system::Config>::BlockNumber,
            BalanceOf<T>,
        >,
    > {
        let current_step = local_ctx.xtx.steps_cnt.0;
        local_ctx.full_side_effects[current_step as usize]
            .iter()
            .filter(|&fsx| fsx.security_lvl == security_lvl)
            .cloned()
            .collect()
    }

    pub(self) fn storage_write_new_sfx_accepted_bid(
        local_ctx: &mut LocalXtxCtx<T>,
        sfx_id: SideEffectId<T>,
        sfx_bid: SFXBid<<T as frame_system::Config>::AccountId, BalanceOf<T>, u32>,
    ) {
        <PendingSFXBids<T>>::insert(local_ctx.xtx_id, sfx_id, sfx_bid)
    }

    pub(self) fn storage_read_sfx_accepted_bid(
        local_ctx: &mut LocalXtxCtx<T>,
        sfx_id: SideEffectId<T>,
    ) -> Option<SFXBid<<T as frame_system::Config>::AccountId, BalanceOf<T>, u32>> {
        // fixme: This accesses storage and therefor breaks the rule of a single-storage access at setup.
        <PendingSFXBids<T>>::get(local_ctx.xtx_id, sfx_id)
    }

    pub(self) fn get_fsx_total_rewards(
        fsxs: &[FullSideEffect<
            <T as frame_system::Config>::AccountId,
            <T as frame_system::Config>::BlockNumber,
            BalanceOf<T>,
        >],
    ) -> BalanceOf<T> {
        let mut acc_rewards: BalanceOf<T> = Zero::zero();

        for fsx in fsxs {
            if let Some(v) = acc_rewards.checked_add(&fsx.get_bond_value(fsx.input.max_reward)) {
                acc_rewards = v
            } // cannot return an error, signature is Weight
        }

        acc_rewards
    }

>>>>>>> a6bd4c4c
    pub(self) fn recover_fsx_by_id(
        sfx_id: SideEffectId<T>,
        local_ctx: &LocalXtxCtx<T>,
    ) -> Result<
        FullSideEffect<
            <T as frame_system::Config>::AccountId,
            <T as frame_system::Config>::BlockNumber,
            BalanceOf<T>,
        >,
        Error<T>,
    > {
        let current_step = local_ctx.xtx.steps_cnt.0;
        let maybe_fsx = local_ctx.full_side_effects[current_step as usize]
            .iter()
            .filter(|&fsx| fsx.confirmed.is_none())
            .find(|&fsx| fsx.generate_id::<SystemHashing<T>, T>(local_ctx.xtx_id) == sfx_id);

        if let Some(fsx) = maybe_fsx {
            Ok(fsx.clone())
        } else {
            Err(Error::<T>::LocalSideEffectExecutionNotApplicable)
        }
    }

    pub(self) fn recover_local_ctx_by_sfx_id(
        sfx_id: SideEffectId<T>,
    ) -> Result<LocalXtxCtx<T>, Error<T>> {
        let xtx_id = <Self as Store>::SFX2XTXLinksMap::get(sfx_id)
            .ok_or(Error::<T>::LocalSideEffectExecutionNotApplicable)?;
        Machine::<T>::load_xtx(xtx_id)
    }

<<<<<<< HEAD
    pub fn do_xbi_exit(
        xbi_checkin: XBICheckIn<T::BlockNumber>,
        _xbi_checkout: XBICheckOut,
    ) -> Result<(), Error<T>> {
        // Recover SFX ID from XBI Metadata
        let sfx_id: SideEffectId<T> =
            Decode::decode(&mut &xbi_checkin.xbi.metadata.id.encode()[..])
                .expect("XBI metadata id conversion should always decode to Sfx ID");

        let local_ctx: LocalXtxCtx<T> = Self::recover_local_ctx_by_sfx_id(sfx_id)?;

        let fsx = Self::recover_fsx_by_id(sfx_id, &local_ctx)?;

        // todo#2: local fail Xtx if xbi_checkout::result errored

        let escrow_source = Self::account_id();
        let executor = if let Some(ref known_origin) = xbi_checkin.xbi.metadata.maybe_known_origin {
            known_origin.clone()
        } else {
            return Err(Error::<T>::FailedToExitXBIPortal)
        };
        let executor_decoded = Decode::decode(&mut &executor.encode()[..])
            .expect("XBI metadata executor conversion should always decode to local Account ID");

        let xbi_exit_event = match xbi_checkin.clone().xbi.instr {
            XBIInstr::CallNative { payload } => Ok(Event::<T>::CallNative(escrow_source, payload)),
            XBIInstr::CallEvm {
                source,
                target,
                value,
                input,
                gas_limit,
                max_fee_per_gas,
                max_priority_fee_per_gas,
                nonce,
                access_list,
            } => Ok(Event::<T>::CallEvm(
                escrow_source,
                source,
                target,
                value,
                input,
                gas_limit,
                max_fee_per_gas,
                max_priority_fee_per_gas,
                nonce,
                access_list,
            )),
            XBIInstr::CallWasm {
                dest,
                value,
                gas_limit,
                storage_deposit_limit,
                data,
            } => Ok(Event::<T>::CallWasm(
                escrow_source,
                dest,
                value,
                gas_limit,
                storage_deposit_limit,
                data,
            )),
            XBIInstr::CallCustom {
                caller,
                dest,
                value,
                input,
                limit,
                additional_params,
            } => Ok(Event::<T>::CallCustom(
                escrow_source,
                caller,
                dest,
                value,
                input,
                limit,
                additional_params,
            )),
            XBIInstr::Transfer { dest, value } =>
                Ok(Event::<T>::Transfer(escrow_source, executor, dest, value)),
            XBIInstr::TransferORML {
                currency_id,
                dest,
                value,
            } => Ok(Event::<T>::TransferORML(
                escrow_source,
                currency_id,
                executor,
                dest,
                value,
            )),
            XBIInstr::TransferAssets {
                currency_id,
                dest,
                value,
            } => Ok(Event::<T>::TransferAssets(
                escrow_source,
                currency_id,
                executor,
                dest,
                value,
            )),
            XBIInstr::Result {
                outcome,
                output,
                witness,
            } => Ok(Event::<T>::Result(
                escrow_source,
                executor,
                outcome,
                output,
                witness,
            )),
            XBIInstr::Notification {
                kind,
                instruction_id,
                extra,
            } => Ok(Event::<T>::Notification(
                escrow_source,
                executor,
                kind,
                instruction_id,
                extra,
            )),
            _ => Err(Error::<T>::FailedToExitXBIPortal),
        }?;

        Self::deposit_event(xbi_exit_event.clone());

        let confirmation = xbi_result_2_sfx_confirmation::<T, T::Escrowed>(
            xbi_checkin.xbi,
            xbi_exit_event.encode(),
            executor_decoded,
        )
        .map_err(|_| Error::<T>::FailedToConvertXBIResult2SFXConfirmation)?;

        let sfx_id = &fsx.generate_id::<SystemHashing<T>, T>(local_ctx.xtx_id);

        let fsx = Machine::<T>::read_current_step_fsx(&local_ctx);
        Self::confirm(
            local_ctx.xtx_id,
            &mut fsx.clone(),
            &local_ctx.local_state,
            sfx_id,
            &confirmation,
        )
        .map_err(|_e| Error::<T>::XBIExitFailedOnSFXConfirmation)?;
        Ok(())
    }
=======
    // pub fn do_xbi_exit(
    //     xbi_checkin: XbiCheckIn<T::BlockNumber>,
    //     _xbi_checkout: XbiCheckOut,
    // ) -> Result<(), Error<T>> {
    //     // Recover SFX ID from XBI Metadata
    //     let sfx_id: SideEffectId<T> =
    //         Decode::decode(&mut &xbi_checkin.xbi.metadata.id.encode()[..])
    //             .expect("XBI metadata id conversion should always decode to Sfx ID");

    //     let mut local_xtx_ctx: LocalXtxCtx<T> = Self::recover_local_ctx_by_sfx_id(sfx_id)?;

    //     let fsx = Self::recover_fsx_by_id(sfx_id, &local_xtx_ctx)?;

    //     // todo#2: local fail Xtx if xbi_checkout::result errored

    //     let escrow_source = Self::account_id();
    //     let executor = if let Some(ref known_origin) = xbi_checkin.xbi.metadata.maybe_known_origin {
    //         known_origin.clone()
    //     } else {
    //         return Err(Error::<T>::FailedToExitXBIPortal)
    //     };
    //     let executor_decoded = Decode::decode(&mut &executor.encode()[..])
    //         .expect("XBI metadata executor conversion should always decode to local Account ID");

    //     let xbi_exit_event = match xbi_checkin.clone().xbi.instr {
    //         XbiInstruction::CallNative { payload } =>
    //             Ok(Event::<T>::CallNative(escrow_source, payload)),
    //         XbiInstruction::CallEvm {
    //             source,
    //             target,
    //             value,
    //             input,
    //             gas_limit,
    //             max_fee_per_gas,
    //             max_priority_fee_per_gas,
    //             nonce,
    //             access_list,
    //         } => Ok(Event::<T>::CallEvm(
    //             escrow_source,
    //             source,
    //             target,
    //             value,
    //             input,
    //             gas_limit,
    //             max_fee_per_gas,
    //             max_priority_fee_per_gas,
    //             nonce,
    //             access_list,
    //         )),
    //         XbiInstruction::CallWasm {
    //             dest,
    //             value,
    //             gas_limit,
    //             storage_deposit_limit,
    //             data,
    //         } => Ok(Event::<T>::CallWasm(
    //             escrow_source,
    //             dest,
    //             value,
    //             gas_limit,
    //             storage_deposit_limit,
    //             data,
    //         )),
    //         XbiInstruction::CallCustom {
    //             caller,
    //             dest,
    //             value,
    //             input,
    //             limit,
    //             additional_params,
    //         } => Ok(Event::<T>::CallCustom(
    //             escrow_source,
    //             caller,
    //             dest,
    //             value,
    //             input,
    //             limit,
    //             additional_params,
    //         )),
    //         XbiInstruction::Transfer { dest, value } =>
    //             Ok(Event::<T>::Transfer(escrow_source, executor, dest, value)),
    //         XbiInstruction::TransferAssets {
    //             currency_id,
    //             dest,
    //             value,
    //         } => Ok(Event::<T>::TransferAssets(
    //             escrow_source,
    //             currency_id,
    //             executor,
    //             dest,
    //             value,
    //         )),
    //         XbiInstruction::Result(XbiResult {
    //             output,
    //             witness,
    //             id,
    //             status,
    //         }) => Ok(Event::<T>::Result(
    //             escrow_source,
    //             executor,
    //             outcome,
    //             output,
    //             witness,
    //         )),
    //         XbiInstruction::Notification {
    //             kind,
    //             instruction_id,
    //             extra,
    //         } => Ok(Event::<T>::Notification(
    //             escrow_source,
    //             executor,
    //             kind,
    //             instruction_id,
    //             extra,
    //         )),
    //         _ => Err(Error::<T>::FailedToExitXBIPortal),
    //     }?;

    //     Self::deposit_event(xbi_exit_event.clone());

    //     let confirmation = xbi_result_2_sfx_confirmation::<T, T::Escrowed>(
    //         xbi_checkin.xbi,
    //         xbi_exit_event.encode(),
    //         executor_decoded,
    //     )
    //     .map_err(|_| Error::<T>::FailedToConvertXBIResult2SFXConfirmation)?;

    //     let sfx_id = &fsx.generate_id::<SystemHashing<T>, T>(local_xtx_ctx.xtx_id);
    //     Self::confirm(
    //         &mut local_xtx_ctx,
    //         &Self::account_id(),
    //         sfx_id,
    //         &confirmation,
    //     )
    //     .map_err(|_e| Error::<T>::XBIExitFailedOnSFXConfirmation)?;
    //     Ok(())
    // }
>>>>>>> a6bd4c4c
}<|MERGE_RESOLUTION|>--- conflicted
+++ resolved
@@ -116,13 +116,6 @@
         substrate_abi::{AccountId20, AccountId32, AssetId, Data, Gas, Value, ValueEvm},
         xbi_format::XbiCheckOutStatus,
     };
-    // use pallet_xbi_portal_enter::t3rn_sfx::sfx_2_xbi;
-    // use pallet_xbi_portal::{
-    //     primitives::xbi::{XBIPromise, XBIStatus},
-    //     substrate_abi::SubstrateAbi as Sabi,
-    //     xbi_abi::{AccountId20, AccountId32, AssetId, Data, Gas, Value, ValueEvm, XbiId},
-    //     xbi_codec::{XBICheckOutStatus, XBIMetadata, XBINotificationKind},
-    // };
     use sp_std::borrow::ToOwned;
     use t3rn_primitives::{
         circuit::{LocalStateExecutionView, LocalTrigger, OnLocalTrigger},
@@ -135,24 +128,6 @@
 
     pub type EscrowBalance<T> = BalanceOf<T>;
 
-<<<<<<< HEAD
-=======
-    /// Temporary bids for SFX executions. Cleaned out each Config::BidsInterval, where are moved from
-    ///     PendingSFXBids to FSX::accepted_bids
-    ///
-    #[pallet::storage]
-    #[pallet::getter(fn get_pending_sfx_bids)]
-    pub type PendingSFXBids<T> = StorageDoubleMap<
-        _,
-        Identity,
-        XExecSignalId<T>,
-        Identity,
-        SideEffectId<T>,
-        SFXBid<<T as frame_system::Config>::AccountId, BalanceOf<T>, u32>,
-        OptionQuery,
-    >;
-
->>>>>>> a6bd4c4c
     /// Links mapping SFX 2 XTX
     ///
     #[pallet::storage]
@@ -304,10 +279,6 @@
         /// A type that provides access to Xdns
         type Xdns: Xdns<Self>;
 
-        // type XBIPortal: XBIPortal<Self>;
-
-        // type XBIPromise: XBIPromise<Self, <Self as Config>::Call>;
-
         type Executors: Executors<Self, BalanceOf<Self>>;
 
         /// A type that provides access to AccountManager
@@ -365,7 +336,6 @@
                     bidding_timeouts_at <= &frame_system::Pallet::<T>::block_number()
                 })
                 .map(|(xtx_id, _bidding_timeouts_at)| {
-<<<<<<< HEAD
                     Machine::<T>::compile_infallible(
                         &mut Machine::<T>::load_xtx(xtx_id).expect("xtx_id corresponds to a valid Xtx when reading from PendingXtxBidsTimeoutsMap storage"),
                         |current_fsx, _local_state, _steps_cnt, status, _requester| {
@@ -380,67 +350,12 @@
                         },
                         |_status_change, local_ctx| {
                             // Account fees and charges happens internally in Machine::apply
-=======
-                    let mut local_ctx = match Self::setup(
-                        CircuitStatus::PendingBidding,
-                        &Self::account_id(),
-                        Some(xtx_id),
-                    ) {
-                        Ok(value) => value,
-                        Err(error) => {
-                            log::error!("Could not setup local ctx: {:?}", error);
-                            return
-                        }
-                    };
-
-                    // Ensure Circuit::PendingBidding status
-                    if local_ctx.xtx.status != CircuitStatus::PendingBidding {
-                        Self::kill(&mut local_ctx, CircuitStatus::DroppedAtBidding);
-                        return
-                    }
-
-                    let current_step = local_ctx.xtx.steps_cnt.0;
-                    for mut fsx in local_ctx.full_side_effects[current_step as usize].iter_mut() {
-                        let sfx_id = fsx.generate_id::<SystemHashing<T>, T>(local_ctx.xtx_id);
-                        if let Some(best_sfx_bid) = <PendingSFXBids<T>>::get(xtx_id, sfx_id) {
-                            fsx.best_bid = Some(best_sfx_bid);
-                        } else {
-                            // error - some FSX don't have bids
-                            Self::kill(&mut local_ctx, CircuitStatus::DroppedAtBidding);
->>>>>>> a6bd4c4c
                             Self::emit_status_update(
                                 local_ctx.xtx_id,
                                 Some(local_ctx.xtx.clone()),
                                 None,
                             );
-<<<<<<< HEAD
                         },
-=======
-                            return
-                        }
-                    }
-
-                    let status_change = match Self::update(&mut local_ctx) {
-                        Ok(value) => value,
-                        Err(error) => {
-                            log::error!("Could not update local ctx change: {:?}", error);
-                            return
-                        },
-                    };
-
-                    Self::square_up(&mut local_ctx, None)
-                        .expect("Expect Bonding Bids at square up to be infallible since funds of requester have been reserved at the SFX submission");
-
-                    Self::apply(
-                        &mut local_ctx,
-                        status_change,
-                    );
-
-                    Self::emit_status_update(
-                        local_ctx.xtx_id,
-                        Some(local_ctx.xtx),
-                        None,
->>>>>>> a6bd4c4c
                     );
                 });
 
@@ -458,7 +373,6 @@
                         if deletion_counter > T::DeletionQueueLimit::get() {
                             return
                         }
-<<<<<<< HEAD
                         let _success: bool = Machine::<T>::revert(
                             xtx_id,
                             Cause::Timeout,
@@ -467,26 +381,6 @@
                                     xtx_id,
                                 ));
                             },
-=======
-                        let mut local_xtx_ctx = match Self::setup(
-                            CircuitStatus::Ready,
-                            &Self::account_id(),
-                            Some(xtx_id),
-                        ) {
-                            Ok(value) => value,
-                            Err(error) => {
-                                log::error!("Could not setup local xtx ctx: {:?}", error);
-                                return
-                            },
-                        };
-
-                        Self::kill(&mut local_xtx_ctx, CircuitStatus::RevertTimedOut);
-
-                        Self::emit_status_update(
-                            local_xtx_ctx.xtx_id,
-                            Some(local_xtx_ctx.xtx),
-                            None,
->>>>>>> a6bd4c4c
                         );
                         if let Some(v) = deletion_counter.checked_add(1) {
                             deletion_counter = v;
@@ -701,13 +595,8 @@
         #[pallet::weight(<T as pallet::Config>::WeightInfo::on_extrinsic_trigger())]
         pub fn on_extrinsic_trigger(
             origin: OriginFor<T>,
-<<<<<<< HEAD
-            side_effects: Vec<SideEffect<T::AccountId, EscrowedBalanceOf<T, T::Escrowed>>>,
+            side_effects: Vec<SideEffect<T::AccountId, BalanceOf<T>>>,
             _sequential: bool,
-=======
-            side_effects: Vec<SideEffect<T::AccountId, BalanceOf<T>>>,
-            sequential: bool,
->>>>>>> a6bd4c4c
         ) -> DispatchResultWithPostInfo {
             // Authorize: Retrieve sender of the transaction.
             let requester = Self::authorize(origin, CircuitRole::Requester)?;
@@ -761,175 +650,6 @@
 
             Ok(().into())
         }
-
-<<<<<<< HEAD
-        #[pallet::weight(<T as pallet::Config>::WeightInfo::execute_side_effects_with_xbi())]
-        pub fn execute_side_effects_with_xbi(
-            origin: OriginFor<T>, // Active relayer
-            xtx_id: XExecSignalId<T>,
-            side_effect: SideEffect<
-                <T as frame_system::Config>::AccountId,
-                EscrowedBalanceOf<T, <T as Config>::Escrowed>,
-            >,
-            max_exec_cost: u128,
-            max_notifications_cost: u128,
-        ) -> DispatchResultWithPostInfo {
-            let sfx_id = side_effect.generate_id::<SystemHashing<T>>(xtx_id.as_ref(), 0u32);
-
-            if T::XBIPortal::get_status(sfx_id) != XBIStatus::UnknownId {
-                return Err(Error::<T>::SideEffectIsAlreadyScheduledToExecuteOverXBI.into())
-            }
-            // Authorize: Retrieve sender of the transaction.
-            let executor = Self::authorize(origin, CircuitRole::Executor)?;
-
-            let xbi =
-                sfx_2_xbi::<T, T::Escrowed>(
-                    &side_effect,
-                    XBIMetadata::new_with_default_timeouts(
-                        XbiId::<T>::local_hash_2_xbi_id(sfx_id)?,
-                        T::Xdns::get_gateway_para_id(&side_effect.target)?,
-                        T::SelfParaId::get(),
-                        max_exec_cost,
-                        max_notifications_cost,
-                        Some(Sabi::account_bytes_2_account_32(executor.encode()).map_err(
-                            |_| Error::<T>::FailedToCreateXBIMetadataDueToWrongAccountConversion,
-                        )?),
-                    ),
-                )
-                .map_err(|_e| Error::<T>::FailedToConvertSFX2XBI)?;
-
-            // Use encoded XBI hash as ID for the executor's charge
-            let charge_id = T::Hashing::hash(&xbi.encode()[..]);
-            let total_max_rewards = xbi.metadata.total_max_costs_in_local_currency()?;
-
-            Machine::<T>::compile(
-                &mut Machine::<T>::load_xtx(xtx_id)?,
-                |_current_fsx, _local_state, _steps_cnt, status, _requester| {
-                    // fixme: must be solved with charging and update status order if XBI is the first SFX
-                    return if status == CircuitStatus::Ready {
-                        Ok(PrecompileResult::ForceUpdateStatus(
-                            CircuitStatus::PendingExecution,
-                        ))
-                    } else {
-                        Ok(PrecompileResult::Continue)
-                    }
-                },
-                |_status_change, _local_ctx| {
-                    // Account fees and charges
-                    <T as Config>::AccountManager::deposit(
-                        charge_id,
-                        RequestCharge {
-                            payee: executor.clone(),
-                            offered_reward: total_max_rewards,
-                            charge_fee: Zero::zero(),
-                            role: CircuitRole::Executor,
-                            source: BenefitSource::TrafficFees,
-                            recipient: None,
-                            maybe_asset_id: None,
-                        },
-                    )
-                    .map_err(|_e| Error::<T>::ChargingTransferFailedAtPendingExecution)?;
-                    T::XBIPromise::then(
-                        xbi,
-                        pallet::Call::<T>::on_xbi_sfx_resolved { sfx_id }.into(),
-                    )
-                    .map_err(|_e| Error::<T>::FailedToEnterXBIPortal)?;
-                    Ok(())
-                },
-            )?;
-
-            Ok(().into())
-        }
-
-        #[pallet::weight(< T as Config >::WeightInfo::confirm_side_effect())]
-        pub fn on_xbi_sfx_resolved(
-            _origin: OriginFor<T>,
-            sfx_id: T::Hash,
-        ) -> DispatchResultWithPostInfo {
-            Self::do_xbi_exit(
-                T::XBIPortal::get_check_in(sfx_id)?,
-                T::XBIPortal::get_check_out(sfx_id)?,
-            )?;
-            Ok(().into())
-        }
-=======
-        // #[pallet::weight(<T as pallet::Config>::WeightInfo::execute_side_effects_with_xbi())]
-        // pub fn execute_side_effects_with_xbi(
-        //     origin: OriginFor<T>, // Active relayer
-        //     xtx_id: XExecSignalId<T>,
-        //     side_effect: SideEffect<
-        //         <T as frame_system::Config>::AccountId,
-        //         BalanceOf<T>,
-        //     >,
-        //     max_exec_cost: u128,
-        //     max_notifications_cost: u128,
-        // ) -> DispatchResultWithPostInfo {
-        //     let sfx_id = side_effect.generate_id::<SystemHashing<T>>(xtx_id.as_ref(), 0u32);
-
-        //     if T::XBIPortal::get_status(sfx_id) != XBIStatus::UnknownId {
-        //         return Err(Error::<T>::SideEffectIsAlreadyScheduledToExecuteOverXBI.into())
-        //     }
-        //     // Authorize: Retrieve sender of the transaction.
-        //     let executor = Self::authorize(origin, CircuitRole::Executor)?;
-
-        //     // Setup: retrieve local xtx context
-        //     let mut local_ctx: LocalXtxCtx<T> =
-        //         Self::setup(CircuitStatus::PendingExecution, &executor, Some(xtx_id))?;
-
-        //     let xbi =
-        //         sfx_2_xbi::<T, T::Escrowed>(
-        //             &side_effect,
-        //             XBIMetadata::new_with_default_timeouts(
-        //                 XbiId::<T>::local_hash_2_xbi_id(sfx_id)?,
-        //                 T::Xdns::get_gateway_para_id(&side_effect.target)?,
-        //                 T::SelfParaId::get(),
-        //                 max_exec_cost,
-        //                 max_notifications_cost,
-        //                 Some(Sabi::account_bytes_2_account_32(executor.encode()).map_err(
-        //                     |_| Error::<T>::FailedToCreateXBIMetadataDueToWrongAccountConversion,
-        //                 )?),
-        //             ),
-        //         )
-        //         .map_err(|_e| Error::<T>::FailedToConvertSFX2XBI)?;
-
-        //     // Use encoded XBI hash as ID for the executor's charge
-        //     let charge_id = T::Hashing::hash(&xbi.encode()[..]);
-        //     let total_max_rewards = xbi.metadata.total_max_costs_in_local_currency()?;
-
-        //     // fixme: must be solved with charging and update status order if XBI is the first SFX
-        //     if local_ctx.xtx.status == CircuitStatus::Ready {
-        //         local_ctx.xtx.status = CircuitStatus::PendingExecution;
-        //     }
-
-        //     Self::square_up(
-        //         &mut local_ctx,
-        //         Some((charge_id, executor, total_max_rewards)),
-        //     )?;
-
-        //     T::XBIPromise::then(
-        //         xbi,
-        //         pallet::Call::<T>::on_xbi_sfx_resolved { sfx_id }.into(),
-        //     )?;
-
-        //     let status_change = Self::update(&mut local_ctx)?;
-
-        //     Self::apply(&mut local_ctx, status_change);
-
-        //     Ok(().into())
-        // }
-
-        // #[pallet::weight(< T as Config >::WeightInfo::confirm_side_effect())]
-        // pub fn on_xbi_sfx_resolved(
-        //     _origin: OriginFor<T>,
-        //     sfx_id: T::Hash,
-        // ) -> DispatchResultWithPostInfo {
-        //     Self::do_xbi_exit(
-        //         T::XBIPortal::get_check_in(sfx_id)?,
-        //         T::XBIPortal::get_check_out(sfx_id)?,
-        //     )?;
-        //     Ok(().into())
-        // }
->>>>>>> a6bd4c4c
 
         /// Blind version should only be used for testing - unsafe since skips inclusion proof check.
         #[pallet::weight(< T as Config >::WeightInfo::confirm_side_effect())]
@@ -979,15 +699,9 @@
         }
     }
 
-<<<<<<< HEAD
     use crate::machine::{no_mangle, Machine};
-    use pallet_xbi_portal::xbi_abi::{
-        AccountId20, AccountId32, AssetId, Data, Gas, Value, ValueEvm, XbiId,
-    };
     use t3rn_primitives::account_manager::RequestCharge;
 
-=======
->>>>>>> a6bd4c4c
     /// Events for the pallet.
     #[pallet::event]
     #[pallet::generate_deposit(pub (super) fn deposit_event)]
@@ -1173,325 +887,6 @@
 }
 
 impl<T: Config> Pallet<T> {
-<<<<<<< HEAD
-=======
-    fn setup(
-        current_status: CircuitStatus,
-        requester: &T::AccountId,
-        xtx_id: Option<XExecSignalId<T>>,
-    ) -> Result<LocalXtxCtx<T>, Error<T>> {
-        match current_status {
-            CircuitStatus::Requested => {
-                if let Some(id) = xtx_id {
-                    if <Self as Store>::XExecSignals::contains_key(id) {
-                        return Err(Error::<T>::SetupFailedDuplicatedXtx)
-                    }
-                }
-                // ToDo: Introduce default delay
-                let (timeouts_at, delay_steps_at): (T::BlockNumber, Option<Vec<T::BlockNumber>>) =
-                    if let Some(v) = T::XtxTimeoutDefault::get()
-                        .checked_add(&frame_system::Pallet::<T>::block_number())
-                    {
-                        (v, None)
-                    } else {
-                        return Err(Error::<T>::ArithmeticErrorOverflow)
-                    };
-
-                let (x_exec_signal_id, x_exec_signal) =
-                    XExecSignal::<T::AccountId, T::BlockNumber>::setup_fresh::<T>(
-                        requester,
-                        timeouts_at,
-                        delay_steps_at,
-                    );
-
-                Ok(LocalXtxCtx {
-                    local_state: LocalState::new(),
-                    use_protocol: UniversalSideEffectsProtocol::new(),
-                    xtx_id: x_exec_signal_id,
-                    xtx: x_exec_signal,
-                    full_side_effects: vec![],
-                })
-            },
-            CircuitStatus::Ready
-            | CircuitStatus::PendingExecution
-            | CircuitStatus::PendingBidding
-            | CircuitStatus::Finished => {
-                if let Some(id) = xtx_id {
-                    let xtx = <Self as Store>::XExecSignals::get(id)
-                        .ok_or(Error::<T>::SetupFailedUnknownXtx)?;
-                    // Make sure in case of commit_relay to only check finished Xtx
-                    if current_status == CircuitStatus::Finished
-                        && xtx.status < CircuitStatus::Finished
-                    {
-                        log::debug!(
-                            "Incorrect status current_status: {:?} xtx_status {:?}",
-                            current_status,
-                            xtx.status
-                        );
-                        return Err(Error::<T>::SetupFailedIncorrectXtxStatus)
-                    }
-
-                    let full_side_effects = <Self as Store>::FullSideEffects::get(id)
-                        .ok_or(Error::<T>::SetupFailedXtxStorageArtifactsNotFound)?;
-                    let local_state = <Self as Store>::LocalXtxStates::get(id)
-                        .ok_or(Error::<T>::SetupFailedXtxStorageArtifactsNotFound)?;
-
-                    Ok(LocalXtxCtx {
-                        local_state,
-                        use_protocol: UniversalSideEffectsProtocol::new(),
-                        xtx_id: id,
-                        xtx,
-                        full_side_effects,
-                    })
-                } else {
-                    Err(Error::<T>::SetupFailedEmptyXtx)
-                }
-            },
-            CircuitStatus::FinishedAllSteps => Err(Error::<T>::SetupFailedXtxAlreadyFinished),
-            CircuitStatus::RevertKill => Err(Error::<T>::SetupFailedXtxRevertedTimeout),
-            CircuitStatus::RevertMisbehaviour => Err(Error::<T>::SetupFailedXtxReverted),
-            CircuitStatus::Committed => Err(Error::<T>::SetupFailedXtxAlreadyFinished),
-            CircuitStatus::Reverted => Err(Error::<T>::SetupFailedXtxReverted),
-            CircuitStatus::RevertTimedOut => Err(Error::<T>::SetupFailedXtxRevertedTimeout),
-            CircuitStatus::DroppedAtBidding => Err(Error::<T>::SetupFailedXtxWasDroppedAtBidding),
-        }
-    }
-
-    // Updates local xtx context without touching the storage.
-    fn update(
-        mut local_ctx: &mut LocalXtxCtx<T>,
-    ) -> Result<(CircuitStatus, CircuitStatus), Error<T>> {
-        let current_status = local_ctx.xtx.status.clone();
-
-        // Apply will try to move the status of Xtx from the current to the closest valid one.
-        match current_status {
-            CircuitStatus::Requested => {
-                local_ctx.xtx.steps_cnt = (0, local_ctx.full_side_effects.len() as u32);
-            },
-            CircuitStatus::RevertTimedOut => {},
-            CircuitStatus::Ready | CircuitStatus::PendingExecution | CircuitStatus::Finished => {
-                // Check whether all of the side effects in this steps are confirmed - the status now changes to CircuitStatus::Finished
-                if !Self::get_current_step_fsx(local_ctx)
-                    .iter()
-                    .any(|fsx| fsx.confirmed.is_none())
-                {
-                    local_ctx.xtx.steps_cnt =
-                        if let Some(v) = local_ctx.xtx.steps_cnt.0.checked_add(1) {
-                            (v, local_ctx.xtx.steps_cnt.1)
-                        } else {
-                            return Err(Error::<T>::ArithmeticErrorOverflow)
-                        };
-
-                    local_ctx.xtx.status = CircuitStatus::Finished;
-
-                    // All of the steps are completed - the xtx has been finalized
-                    if local_ctx.xtx.steps_cnt.0 == local_ctx.xtx.steps_cnt.1 {
-                        local_ctx.xtx.status = CircuitStatus::FinishedAllSteps;
-                        return Ok((current_status, CircuitStatus::FinishedAllSteps))
-                    }
-                }
-            },
-            _ => {},
-        }
-
-        let new_status = CircuitStatus::determine_xtx_status(&local_ctx.full_side_effects)?;
-        local_ctx.xtx.status = new_status.clone();
-
-        Ok((current_status, new_status))
-    }
-
-    /// Returns: Returns changes written to the state if there are any.
-    ///     For now only returns Xtx and FullSideEffects that changed.
-    fn apply(
-        local_ctx: &mut LocalXtxCtx<T>,
-        status_change: (CircuitStatus, CircuitStatus),
-    ) -> (
-        Option<XExecSignal<T::AccountId, T::BlockNumber>>,
-        Option<Vec<Vec<FullSideEffect<T::AccountId, T::BlockNumber, BalanceOf<T>>>>>,
-    ) {
-        // let current_status = local_ctx.xtx.status.clone();
-        let (old_status, new_status) = (status_change.0, status_change.1);
-
-        match old_status {
-            CircuitStatus::Requested => {
-                // Iterate over full side effects to detect ones to execute locally.
-                fn is_local<T: Config>(gateway_id: &[u8; 4]) -> bool {
-                    if *gateway_id == T::SelfGatewayId::get() {
-                        return true
-                    }
-                    let gateway_type = <T as Config>::Xdns::get_gateway_type_unsafe(gateway_id);
-                    gateway_type == GatewayType::ProgrammableInternal(0)
-                }
-
-                let steps_side_effects_ids: Vec<(
-                    usize,
-                    SideEffectId<T>,
-                    XExecStepSideEffectId<T>,
-                )> = local_ctx
-                    .full_side_effects
-                    .clone()
-                    .iter()
-                    .enumerate()
-                    .flat_map(|(cnt, fsx_step)| {
-                        fsx_step
-                            .iter()
-                            .map(|full_side_effect| {
-                                full_side_effect
-                                    .generate_id::<SystemHashing<T>, T>(local_ctx.xtx_id)
-                            })
-                            .map(|side_effect_hash| {
-                                (
-                                    cnt,
-                                    side_effect_hash,
-                                    XExecSignal::<T::AccountId, T::BlockNumber>::generate_step_id::<
-                                        T,
-                                    >(local_ctx.xtx_id, cnt),
-                                )
-                            })
-                            .collect::<Vec<(usize, SideEffectId<T>, XExecStepSideEffectId<T>)>>()
-                    })
-                    .collect();
-
-                <FullSideEffects<T>>::insert::<
-                    XExecSignalId<T>,
-                    Vec<Vec<FullSideEffect<T::AccountId, T::BlockNumber, BalanceOf<T>>>>,
-                >(local_ctx.xtx_id, local_ctx.full_side_effects.clone());
-
-                for (_step_cnt, side_effect_id, _step_side_effect_id) in steps_side_effects_ids {
-                    <SFX2XTXLinksMap<T>>::insert::<SideEffectId<T>, XExecSignalId<T>>(
-                        side_effect_id,
-                        local_ctx.xtx_id,
-                    );
-                }
-
-                <LocalXtxStates<T>>::insert::<XExecSignalId<T>, LocalState>(
-                    local_ctx.xtx_id,
-                    local_ctx.local_state.clone(),
-                );
-                <PendingXtxTimeoutsMap<T>>::insert::<XExecSignalId<T>, T::BlockNumber>(
-                    local_ctx.xtx_id,
-                    local_ctx.xtx.timeouts_at,
-                );
-                // TODO: return an error if checked_add fails
-                if let Some(v) = T::SFXBiddingPeriod::get()
-                    .checked_add(&frame_system::Pallet::<T>::block_number())
-                {
-                    <PendingXtxBidsTimeoutsMap<T>>::insert::<XExecSignalId<T>, T::BlockNumber>(
-                        local_ctx.xtx_id,
-                        v,
-                    )
-                } else {
-                    log::error!("Could not get `SFX bidding period` plus `block number`.");
-                };
-                <XExecSignals<T>>::insert::<
-                    XExecSignalId<T>,
-                    XExecSignal<T::AccountId, T::BlockNumber>,
-                >(local_ctx.xtx_id, local_ctx.xtx.clone());
-
-                (
-                    Some(local_ctx.xtx.clone()),
-                    Some(local_ctx.full_side_effects.to_vec()),
-                )
-            },
-            CircuitStatus::PendingBidding => {
-                match new_status {
-                    CircuitStatus::Ready => {
-                        <Self as Store>::FullSideEffects::mutate(local_ctx.xtx_id, |x| {
-                            *x = Some(local_ctx.full_side_effects.clone())
-                        });
-                        <Self as Store>::XExecSignals::mutate(local_ctx.xtx_id, |x| {
-                            *x = Some(local_ctx.xtx.clone())
-                        });
-                    },
-                    CircuitStatus::DroppedAtBidding => {
-                        // Clean all associated Xtx entries
-                        <Self as Store>::XExecSignals::remove(local_ctx.xtx_id);
-                        <Self as Store>::PendingXtxTimeoutsMap::remove(local_ctx.xtx_id);
-                        <Self as Store>::LocalXtxStates::remove(local_ctx.xtx_id);
-                        <Self as Store>::FullSideEffects::remove(local_ctx.xtx_id);
-                        for fsx_step in &local_ctx.full_side_effects {
-                            for fsx in fsx_step {
-                                <Self as Store>::SFX2XTXLinksMap::remove(
-                                    fsx.generate_id::<SystemHashing<T>, T>(local_ctx.xtx_id),
-                                );
-                            }
-                        }
-                    },
-                    _ => {},
-                }
-                // Always clean temporary PendingSFXBids and TimeoutsMap after bidding
-                <Self as Store>::PendingSFXBids::remove_prefix(local_ctx.xtx_id, None);
-                <Self as Store>::PendingXtxBidsTimeoutsMap::remove(local_ctx.xtx_id);
-                (
-                    Some(local_ctx.xtx.clone()),
-                    Some(local_ctx.full_side_effects.to_vec()),
-                )
-            },
-            CircuitStatus::RevertTimedOut => {
-                <Self as Store>::XExecSignals::mutate(local_ctx.xtx_id, |x| {
-                    *x = Some(local_ctx.xtx.clone())
-                });
-
-                <Self as Store>::PendingXtxTimeoutsMap::remove(local_ctx.xtx_id);
-                (
-                    Some(local_ctx.xtx.clone()),
-                    Some(local_ctx.full_side_effects.clone()),
-                )
-            },
-            // fixme: Separate for Bonded
-            CircuitStatus::Ready | CircuitStatus::PendingExecution | CircuitStatus::Finished => {
-                match new_status {
-                    CircuitStatus::FinishedAllSteps => {
-                        // todo: cleanup all of the local storage
-                        // TODO cleanup sfx2xtx map
-                        <Self as Store>::XExecSignals::mutate(local_ctx.xtx_id, |x| {
-                            *x = Some(local_ctx.xtx.clone())
-                        });
-
-                        <Self as Store>::PendingXtxTimeoutsMap::remove(local_ctx.xtx_id);
-                        (
-                            Some(local_ctx.xtx.clone()),
-                            Some(local_ctx.full_side_effects.clone()),
-                        )
-                    },
-                    _ => {
-                        // Update set of full side effects assuming the new confirmed has appeared
-                        <Self as Store>::FullSideEffects::mutate(local_ctx.xtx_id, |x| {
-                            *x = Some(local_ctx.full_side_effects.clone())
-                        });
-
-                        <Self as Store>::XExecSignals::mutate(local_ctx.xtx_id, |x| {
-                            *x = Some(local_ctx.xtx.clone())
-                        });
-                        if local_ctx.xtx.status.clone() > CircuitStatus::Ready {
-                            (
-                                Some(local_ctx.xtx.clone()),
-                                Some(local_ctx.full_side_effects.clone()),
-                            )
-                        } else {
-                            (None, Some(local_ctx.full_side_effects.to_vec()))
-                        }
-                    },
-                }
-            },
-            CircuitStatus::FinishedAllSteps => {
-                // todo: cleanup all of the local storage
-                // TODO cleanup sfx2xtx map
-                <Self as Store>::XExecSignals::mutate(local_ctx.xtx_id, |x| {
-                    *x = Some(local_ctx.xtx.clone())
-                });
-
-                <Self as Store>::PendingXtxTimeoutsMap::remove(local_ctx.xtx_id);
-                (
-                    Some(local_ctx.xtx.clone()),
-                    Some(local_ctx.full_side_effects.clone()),
-                )
-            },
-            _ => (None, None),
-        }
-    }
-
->>>>>>> a6bd4c4c
     fn emit_sfx(
         xtx_id: XExecSignalId<T>,
         subjected_account: &T::AccountId,
@@ -1547,165 +942,6 @@
         }
     }
 
-<<<<<<< HEAD
-=======
-    fn kill(local_ctx: &mut LocalXtxCtx<T>, cause: CircuitStatus) {
-        local_ctx.xtx.status = cause.clone();
-
-        match cause {
-            CircuitStatus::RevertTimedOut => {
-                if let Err(err) = Optimistic::<T>::try_slash(local_ctx) {
-                    log::error!(target: "circuit", "Failed to slash {:?} for xtx {:?}", err, local_ctx.xtx_id);
-                }
-            },
-            CircuitStatus::DroppedAtBidding => {
-                Optimistic::<T>::try_dropped_at_bidding_refund(local_ctx);
-            },
-            _ => {},
-        }
-
-        Self::square_up(local_ctx, None)
-            .expect("Expect Revert and RevertKill options to square up to be infallible");
-
-        Self::apply(local_ctx, (cause.clone(), cause));
-    }
-
-    fn square_up(
-        local_ctx: &mut LocalXtxCtx<T>,
-        maybe_xbi_execution_charge: Option<(
-            T::Hash,
-            <T as frame_system::Config>::AccountId,
-            BalanceOf<T>,
-        )>,
-    ) -> Result<(), Error<T>> {
-        let requester = local_ctx.xtx.requester.clone();
-
-        let unreserve_requester_xtx_max_rewards = |current_step_fsx: &Vec<
-            FullSideEffect<
-                <T as frame_system::Config>::AccountId,
-                <T as frame_system::Config>::BlockNumber,
-                BalanceOf<T>,
-            >,
-        >| {
-            for fsx in current_step_fsx.iter() {
-                <T as Config>::AccountManager::deposit_immediately(
-                    &requester,
-                    fsx.input.max_reward,
-                    fsx.input.reward_asset_id,
-                )
-            }
-        };
-        match local_ctx.xtx.status {
-            CircuitStatus::Requested => {
-                for fsx in Self::get_current_step_fsx(local_ctx).iter() {
-                    if !<T as Config>::AccountManager::can_withdraw(
-                        &requester,
-                        fsx.input.max_reward,
-                        fsx.input.reward_asset_id,
-                    ) {
-                        return Err(Error::<T>::XtxChargeFailedRequesterBalanceTooLow)
-                    }
-                }
-                for fsx in Self::get_current_step_fsx(local_ctx).iter() {
-                    <T as Config>::AccountManager::withdraw_immediately(
-                        &requester,
-                        fsx.input.max_reward,
-                        fsx.input.reward_asset_id,
-                    )
-                    .expect("Ensured can withdraw in can_withdraw loop over FSX")
-                }
-            },
-            CircuitStatus::DroppedAtBidding => {
-                unreserve_requester_xtx_max_rewards(Self::get_current_step_fsx(local_ctx));
-            },
-            CircuitStatus::Ready => {
-                let current_step_sfx = Self::get_current_step_fsx(local_ctx);
-                // Unreserve the max_rewards and replace with possibly lower bids of executor in following loop
-                unreserve_requester_xtx_max_rewards(current_step_sfx);
-                for fsx in current_step_sfx.iter() {
-                    let charge_id = fsx.generate_id::<SystemHashing<T>, T>(local_ctx.xtx_id);
-                    let bid_4_fsx: &SFXBid<T::AccountId, BalanceOf<T>, u32> =
-                        if let Some(bid) = &fsx.best_bid {
-                            bid
-                        } else {
-                            return Err(Error::<T>::XtxChargeBondDepositFailedCantAccessBid)
-                        };
-
-                    if bid_4_fsx.bid > Zero::zero() {
-                        <T as Config>::AccountManager::deposit(
-                            charge_id,
-                            &requester,
-                            Zero::zero(),
-                            bid_4_fsx.bid,
-                            BenefitSource::TrafficRewards,
-                            CircuitRole::Requester,
-                            Some(bid_4_fsx.executor.clone()),
-                            fsx.input.reward_asset_id,
-                        )
-                        .map_err(|_e| Error::<T>::ChargingTransferFailed)?;
-                    }
-                }
-            },
-            CircuitStatus::PendingExecution => {
-                let (charge_id, executor_payee, charge_fee) =
-                    maybe_xbi_execution_charge.ok_or(Error::<T>::ChargingTransferFailed)?;
-
-                <T as Config>::AccountManager::deposit(
-                    charge_id,
-                    &executor_payee,
-                    charge_fee,
-                    Zero::zero(),
-                    BenefitSource::TrafficFees,
-                    CircuitRole::Executor,
-                    None,
-                    None,
-                )
-                .map_err(|_e| Error::<T>::ChargingTransferFailedAtPendingExecution)?;
-            },
-            // todo: make sure callable once
-            // todo: distinct between RevertTimedOut to iterate over all steps vs single step for Revert
-            CircuitStatus::RevertTimedOut
-            | CircuitStatus::Reverted
-            | CircuitStatus::RevertMisbehaviour => {
-                if let Err(e) = Optimistic::<T>::try_slash(local_ctx) {
-                    log::error!(target: "circuit", "Failed to slash XTX: {:?}, {:?}", local_ctx.xtx_id, e);
-                }
-                for fsx in Self::get_current_step_fsx(local_ctx).iter() {
-                    let charge_id = fsx.generate_id::<SystemHashing<T>, T>(local_ctx.xtx_id);
-                    <T as Config>::AccountManager::finalize_infallible(
-                        charge_id,
-                        Outcome::Revert,
-                        None,
-                        None,
-                    );
-                }
-            },
-            CircuitStatus::Finished | CircuitStatus::FinishedAllSteps => {
-                Optimistic::<T>::try_unbond(local_ctx)?;
-                for fsx in Self::get_current_step_fsx(local_ctx).iter() {
-                    let charge_id = fsx.generate_id::<SystemHashing<T>, T>(local_ctx.xtx_id);
-                    let confirmed = if let Some(confirmed) = &fsx.confirmed {
-                        Ok(confirmed)
-                    } else {
-                        Err(Error::<T>::CriticalStateSquareUpCalledToFinishWithoutFsxConfirmed)
-                    }?;
-                    // todo: Verify that cost can be repatriated on this occation and whether XBI Exec resoliution is expected for particular FSX
-                    <T as Config>::AccountManager::finalize(
-                        charge_id,
-                        Outcome::Commit,
-                        Some(confirmed.executioner.clone()),
-                        confirmed.cost,
-                    )
-                    .map_err(|_e| Error::<T>::FinalizeSquareUpFailed)?;
-                }
-            },
-            _ => {},
-        }
-
-        Ok(())
-    }
-
->>>>>>> a6bd4c4c
     fn authorize(
         origin: OriginFor<T>,
         role: CircuitRole,
@@ -1848,7 +1084,7 @@
             FullSideEffect<
                 <T as frame_system::Config>::AccountId,
                 <T as frame_system::Config>::BlockNumber,
-                EscrowedBalanceOf<T, T::Escrowed>,
+                BalanceOf<T>,
             >,
         >,
         local_state: &LocalState,
@@ -1950,20 +1186,9 @@
     pub fn exec_in_xtx_ctx(
         _xtx_id: T::Hash,
         _local_state: LocalState,
-<<<<<<< HEAD
-        _full_side_effects: &mut Vec<
-            FullSideEffect<T::AccountId, T::BlockNumber, EscrowedBalanceOf<T, T::Escrowed>>,
-        >,
+        _full_side_effects: &mut Vec<FullSideEffect<T::AccountId, T::BlockNumber, BalanceOf<T>>>,
         _steps_cnt: (u32, u32),
-    ) -> Result<
-        Vec<FullSideEffect<T::AccountId, T::BlockNumber, EscrowedBalanceOf<T, T::Escrowed>>>,
-        Error<T>,
-    > {
-=======
-        _full_side_effects: Vec<Vec<FullSideEffect<T::AccountId, T::BlockNumber, BalanceOf<T>>>>,
-        _steps_cnt: (u32, u32),
-    ) -> Result<Vec<SideEffect<T::AccountId, BalanceOf<T>>>, &'static str> {
->>>>>>> a6bd4c4c
+    ) -> Result<Vec<FullSideEffect<T::AccountId, T::BlockNumber, BalanceOf<T>>>, Error<T>> {
         Ok(vec![])
     }
 
@@ -1976,8 +1201,7 @@
     pub fn get_pending_sfx_bids(
         xtx_id: XExecSignalId<T>,
         sfx_id: SideEffectId<T>,
-    ) -> Result<Option<SFXBid<T::AccountId, EscrowedBalanceOf<T, T::Escrowed>, u32>>, Error<T>>
-    {
+    ) -> Result<Option<SFXBid<T::AccountId, BalanceOf<T>, u32>>, Error<T>> {
         let local_ctx = Machine::<T>::load_xtx(xtx_id)?;
         let current_step_fsx = Machine::<T>::read_current_step_fsx(&local_ctx);
         let fsx = current_step_fsx
@@ -2072,74 +1296,6 @@
         processed_weight
     }
 
-<<<<<<< HEAD
-=======
-    pub(self) fn get_current_step_fsx(
-        local_ctx: &LocalXtxCtx<T>,
-    ) -> &Vec<
-        FullSideEffect<
-            <T as frame_system::Config>::AccountId,
-            <T as frame_system::Config>::BlockNumber,
-            BalanceOf<T>,
-        >,
-    > {
-        let current_step = local_ctx.xtx.steps_cnt.0;
-        &local_ctx.full_side_effects[current_step as usize]
-    }
-
-    pub(self) fn get_current_step_fsx_by_security_lvl(
-        local_ctx: &mut LocalXtxCtx<T>,
-        security_lvl: SecurityLvl,
-    ) -> Vec<
-        FullSideEffect<
-            <T as frame_system::Config>::AccountId,
-            <T as frame_system::Config>::BlockNumber,
-            BalanceOf<T>,
-        >,
-    > {
-        let current_step = local_ctx.xtx.steps_cnt.0;
-        local_ctx.full_side_effects[current_step as usize]
-            .iter()
-            .filter(|&fsx| fsx.security_lvl == security_lvl)
-            .cloned()
-            .collect()
-    }
-
-    pub(self) fn storage_write_new_sfx_accepted_bid(
-        local_ctx: &mut LocalXtxCtx<T>,
-        sfx_id: SideEffectId<T>,
-        sfx_bid: SFXBid<<T as frame_system::Config>::AccountId, BalanceOf<T>, u32>,
-    ) {
-        <PendingSFXBids<T>>::insert(local_ctx.xtx_id, sfx_id, sfx_bid)
-    }
-
-    pub(self) fn storage_read_sfx_accepted_bid(
-        local_ctx: &mut LocalXtxCtx<T>,
-        sfx_id: SideEffectId<T>,
-    ) -> Option<SFXBid<<T as frame_system::Config>::AccountId, BalanceOf<T>, u32>> {
-        // fixme: This accesses storage and therefor breaks the rule of a single-storage access at setup.
-        <PendingSFXBids<T>>::get(local_ctx.xtx_id, sfx_id)
-    }
-
-    pub(self) fn get_fsx_total_rewards(
-        fsxs: &[FullSideEffect<
-            <T as frame_system::Config>::AccountId,
-            <T as frame_system::Config>::BlockNumber,
-            BalanceOf<T>,
-        >],
-    ) -> BalanceOf<T> {
-        let mut acc_rewards: BalanceOf<T> = Zero::zero();
-
-        for fsx in fsxs {
-            if let Some(v) = acc_rewards.checked_add(&fsx.get_bond_value(fsx.input.max_reward)) {
-                acc_rewards = v
-            } // cannot return an error, signature is Weight
-        }
-
-        acc_rewards
-    }
-
->>>>>>> a6bd4c4c
     pub(self) fn recover_fsx_by_id(
         sfx_id: SideEffectId<T>,
         local_ctx: &LocalXtxCtx<T>,
@@ -2171,294 +1327,4 @@
             .ok_or(Error::<T>::LocalSideEffectExecutionNotApplicable)?;
         Machine::<T>::load_xtx(xtx_id)
     }
-
-<<<<<<< HEAD
-    pub fn do_xbi_exit(
-        xbi_checkin: XBICheckIn<T::BlockNumber>,
-        _xbi_checkout: XBICheckOut,
-    ) -> Result<(), Error<T>> {
-        // Recover SFX ID from XBI Metadata
-        let sfx_id: SideEffectId<T> =
-            Decode::decode(&mut &xbi_checkin.xbi.metadata.id.encode()[..])
-                .expect("XBI metadata id conversion should always decode to Sfx ID");
-
-        let local_ctx: LocalXtxCtx<T> = Self::recover_local_ctx_by_sfx_id(sfx_id)?;
-
-        let fsx = Self::recover_fsx_by_id(sfx_id, &local_ctx)?;
-
-        // todo#2: local fail Xtx if xbi_checkout::result errored
-
-        let escrow_source = Self::account_id();
-        let executor = if let Some(ref known_origin) = xbi_checkin.xbi.metadata.maybe_known_origin {
-            known_origin.clone()
-        } else {
-            return Err(Error::<T>::FailedToExitXBIPortal)
-        };
-        let executor_decoded = Decode::decode(&mut &executor.encode()[..])
-            .expect("XBI metadata executor conversion should always decode to local Account ID");
-
-        let xbi_exit_event = match xbi_checkin.clone().xbi.instr {
-            XBIInstr::CallNative { payload } => Ok(Event::<T>::CallNative(escrow_source, payload)),
-            XBIInstr::CallEvm {
-                source,
-                target,
-                value,
-                input,
-                gas_limit,
-                max_fee_per_gas,
-                max_priority_fee_per_gas,
-                nonce,
-                access_list,
-            } => Ok(Event::<T>::CallEvm(
-                escrow_source,
-                source,
-                target,
-                value,
-                input,
-                gas_limit,
-                max_fee_per_gas,
-                max_priority_fee_per_gas,
-                nonce,
-                access_list,
-            )),
-            XBIInstr::CallWasm {
-                dest,
-                value,
-                gas_limit,
-                storage_deposit_limit,
-                data,
-            } => Ok(Event::<T>::CallWasm(
-                escrow_source,
-                dest,
-                value,
-                gas_limit,
-                storage_deposit_limit,
-                data,
-            )),
-            XBIInstr::CallCustom {
-                caller,
-                dest,
-                value,
-                input,
-                limit,
-                additional_params,
-            } => Ok(Event::<T>::CallCustom(
-                escrow_source,
-                caller,
-                dest,
-                value,
-                input,
-                limit,
-                additional_params,
-            )),
-            XBIInstr::Transfer { dest, value } =>
-                Ok(Event::<T>::Transfer(escrow_source, executor, dest, value)),
-            XBIInstr::TransferORML {
-                currency_id,
-                dest,
-                value,
-            } => Ok(Event::<T>::TransferORML(
-                escrow_source,
-                currency_id,
-                executor,
-                dest,
-                value,
-            )),
-            XBIInstr::TransferAssets {
-                currency_id,
-                dest,
-                value,
-            } => Ok(Event::<T>::TransferAssets(
-                escrow_source,
-                currency_id,
-                executor,
-                dest,
-                value,
-            )),
-            XBIInstr::Result {
-                outcome,
-                output,
-                witness,
-            } => Ok(Event::<T>::Result(
-                escrow_source,
-                executor,
-                outcome,
-                output,
-                witness,
-            )),
-            XBIInstr::Notification {
-                kind,
-                instruction_id,
-                extra,
-            } => Ok(Event::<T>::Notification(
-                escrow_source,
-                executor,
-                kind,
-                instruction_id,
-                extra,
-            )),
-            _ => Err(Error::<T>::FailedToExitXBIPortal),
-        }?;
-
-        Self::deposit_event(xbi_exit_event.clone());
-
-        let confirmation = xbi_result_2_sfx_confirmation::<T, T::Escrowed>(
-            xbi_checkin.xbi,
-            xbi_exit_event.encode(),
-            executor_decoded,
-        )
-        .map_err(|_| Error::<T>::FailedToConvertXBIResult2SFXConfirmation)?;
-
-        let sfx_id = &fsx.generate_id::<SystemHashing<T>, T>(local_ctx.xtx_id);
-
-        let fsx = Machine::<T>::read_current_step_fsx(&local_ctx);
-        Self::confirm(
-            local_ctx.xtx_id,
-            &mut fsx.clone(),
-            &local_ctx.local_state,
-            sfx_id,
-            &confirmation,
-        )
-        .map_err(|_e| Error::<T>::XBIExitFailedOnSFXConfirmation)?;
-        Ok(())
-    }
-=======
-    // pub fn do_xbi_exit(
-    //     xbi_checkin: XbiCheckIn<T::BlockNumber>,
-    //     _xbi_checkout: XbiCheckOut,
-    // ) -> Result<(), Error<T>> {
-    //     // Recover SFX ID from XBI Metadata
-    //     let sfx_id: SideEffectId<T> =
-    //         Decode::decode(&mut &xbi_checkin.xbi.metadata.id.encode()[..])
-    //             .expect("XBI metadata id conversion should always decode to Sfx ID");
-
-    //     let mut local_xtx_ctx: LocalXtxCtx<T> = Self::recover_local_ctx_by_sfx_id(sfx_id)?;
-
-    //     let fsx = Self::recover_fsx_by_id(sfx_id, &local_xtx_ctx)?;
-
-    //     // todo#2: local fail Xtx if xbi_checkout::result errored
-
-    //     let escrow_source = Self::account_id();
-    //     let executor = if let Some(ref known_origin) = xbi_checkin.xbi.metadata.maybe_known_origin {
-    //         known_origin.clone()
-    //     } else {
-    //         return Err(Error::<T>::FailedToExitXBIPortal)
-    //     };
-    //     let executor_decoded = Decode::decode(&mut &executor.encode()[..])
-    //         .expect("XBI metadata executor conversion should always decode to local Account ID");
-
-    //     let xbi_exit_event = match xbi_checkin.clone().xbi.instr {
-    //         XbiInstruction::CallNative { payload } =>
-    //             Ok(Event::<T>::CallNative(escrow_source, payload)),
-    //         XbiInstruction::CallEvm {
-    //             source,
-    //             target,
-    //             value,
-    //             input,
-    //             gas_limit,
-    //             max_fee_per_gas,
-    //             max_priority_fee_per_gas,
-    //             nonce,
-    //             access_list,
-    //         } => Ok(Event::<T>::CallEvm(
-    //             escrow_source,
-    //             source,
-    //             target,
-    //             value,
-    //             input,
-    //             gas_limit,
-    //             max_fee_per_gas,
-    //             max_priority_fee_per_gas,
-    //             nonce,
-    //             access_list,
-    //         )),
-    //         XbiInstruction::CallWasm {
-    //             dest,
-    //             value,
-    //             gas_limit,
-    //             storage_deposit_limit,
-    //             data,
-    //         } => Ok(Event::<T>::CallWasm(
-    //             escrow_source,
-    //             dest,
-    //             value,
-    //             gas_limit,
-    //             storage_deposit_limit,
-    //             data,
-    //         )),
-    //         XbiInstruction::CallCustom {
-    //             caller,
-    //             dest,
-    //             value,
-    //             input,
-    //             limit,
-    //             additional_params,
-    //         } => Ok(Event::<T>::CallCustom(
-    //             escrow_source,
-    //             caller,
-    //             dest,
-    //             value,
-    //             input,
-    //             limit,
-    //             additional_params,
-    //         )),
-    //         XbiInstruction::Transfer { dest, value } =>
-    //             Ok(Event::<T>::Transfer(escrow_source, executor, dest, value)),
-    //         XbiInstruction::TransferAssets {
-    //             currency_id,
-    //             dest,
-    //             value,
-    //         } => Ok(Event::<T>::TransferAssets(
-    //             escrow_source,
-    //             currency_id,
-    //             executor,
-    //             dest,
-    //             value,
-    //         )),
-    //         XbiInstruction::Result(XbiResult {
-    //             output,
-    //             witness,
-    //             id,
-    //             status,
-    //         }) => Ok(Event::<T>::Result(
-    //             escrow_source,
-    //             executor,
-    //             outcome,
-    //             output,
-    //             witness,
-    //         )),
-    //         XbiInstruction::Notification {
-    //             kind,
-    //             instruction_id,
-    //             extra,
-    //         } => Ok(Event::<T>::Notification(
-    //             escrow_source,
-    //             executor,
-    //             kind,
-    //             instruction_id,
-    //             extra,
-    //         )),
-    //         _ => Err(Error::<T>::FailedToExitXBIPortal),
-    //     }?;
-
-    //     Self::deposit_event(xbi_exit_event.clone());
-
-    //     let confirmation = xbi_result_2_sfx_confirmation::<T, T::Escrowed>(
-    //         xbi_checkin.xbi,
-    //         xbi_exit_event.encode(),
-    //         executor_decoded,
-    //     )
-    //     .map_err(|_| Error::<T>::FailedToConvertXBIResult2SFXConfirmation)?;
-
-    //     let sfx_id = &fsx.generate_id::<SystemHashing<T>, T>(local_xtx_ctx.xtx_id);
-    //     Self::confirm(
-    //         &mut local_xtx_ctx,
-    //         &Self::account_id(),
-    //         sfx_id,
-    //         &confirmation,
-    //     )
-    //     .map_err(|_e| Error::<T>::XBIExitFailedOnSFXConfirmation)?;
-    //     Ok(())
-    // }
->>>>>>> a6bd4c4c
 }