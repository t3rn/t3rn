--- conflicted
+++ resolved
@@ -1259,10 +1259,7 @@
         };
         log::debug!("Order confirmed!");
 
-<<<<<<< HEAD
-=======
         #[cfg(not(feature = "test-skip-verification"))]
->>>>>>> cfb0a927
         let xtx = Machine::<T>::load_xtx(xtx_id)?.xtx;
 
         // confirm the payload is included in the specified block, and return the SideEffect params as defined in XDNS.
