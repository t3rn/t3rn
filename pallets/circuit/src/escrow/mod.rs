use crate::{pallet::Error, *};

use codec::Decode;

use sp_std::marker::PhantomData;

pub const FIRST_REQUESTER_NONCE: u32 = 0;

pub struct Escrow<T: Config> {
    _phantom: PhantomData<T>,
}

trait EscrowExec<T: Config> {
    fn exec(
        encoded_args: Vec<Vec<u8>>,
        escrow_account: T::AccountId,
        executor: T::AccountId,
    ) -> Result<(), &'static str>;
    fn revert(
        encoded_args: Vec<Vec<u8>>,
        escrow_account: T::AccountId,
        executor: T::AccountId,
    ) -> Result<(), &'static str>;
    fn commit(
        encoded_args: Vec<Vec<u8>>,
        escrow_account: T::AccountId,
        executor: T::AccountId,
    ) -> Result<(), &'static str>;
}

impl<T: Config> Escrow<T> {
    pub fn exec(
        encoded_type: &[u8; 4],
        encoded_args: Vec<Vec<u8>>,
        escrow_account: T::AccountId,
        executor: T::AccountId,
    ) -> Result<(), &'static str> {
        match encoded_type {
            b"tran" => Transfer::<T>::exec(encoded_args, escrow_account, executor),
            // b"mult" => TransferMulti::exec(encoded_args, escrow_account, executor),
            // b"swap" => Swap::exec(encoded_args, escrow_account, executor),
            // b"aliq" => AddLiquidity::exec(encoded_args, escrow_account, executor),
            // b"call" => Call::exec(encoded_args, escrow_account, executor),
            // b"wasm" => CallWasm::exec(encoded_args, escrow_account, executor),
            // b"cevm" => CallEvm::exec(encoded_args, escrow_account, executor),
            // b"comp" => CallComposable::exec(encoded_args, escrow_account, executor),
            &_ => Err("Can't match escrow exec with any side effect id"),
        }
    }

    pub fn commit(
        encoded_type: &[u8; 4],
        encoded_args: Vec<Vec<u8>>,
        escrow_account: T::AccountId,
        executor: T::AccountId,
    ) -> Result<(), &'static str> {
        match encoded_type {
            b"tran" => Transfer::<T>::commit(encoded_args, escrow_account, executor),
            // b"mult" => TransferMulti::commit(encoded_args, escrow_account, executor),
            // b"swap" => Swap::commit(encoded_args, escrow_account, executor),
            // b"aliq" => AddLiquidity::commit(encoded_args, escrow_account, executor),
            // b"call" => Call::commit(encoded_args, escrow_account, executor),
            // b"wasm" => CallWasm::commit(encoded_args, escrow_account, executor),
            // b"cevm" => CallEvm::commit(encoded_args, escrow_account, executor),
            // b"comp" => CallComposable::commit(encoded_args, escrow_account, executor),
            &_ => Err("Can't match escrow exec with any side effect id"),
        }
    }

    pub fn revert(
        encoded_type: &[u8; 4],
        encoded_args: Vec<Vec<u8>>,
        escrow_account: T::AccountId,
        executor: T::AccountId,
    ) -> Result<(), &'static str> {
        match encoded_type {
            b"tran" => Transfer::<T>::revert(encoded_args, escrow_account, executor),
            // b"mult" => TransferMulti::revert(encoded_args, escrow_account, executor),
            // b"swap" => Swap::revert(encoded_args, escrow_account, executor),
            // b"aliq" => AddLiquidity::revert(encoded_args, escrow_account, executor),
            // b"call" => Call::revert(encoded_args, escrow_account, executor),
            // b"wasm" => CallWasm::revert(encoded_args, escrow_account, executor),
            // b"cevm" => CallEvm::revert(encoded_args, escrow_account, executor),
            // b"comp" => CallComposable::revert(encoded_args, escrow_account, executor),
            &_ => Err("Can't match escrow exec with any side effect id"),
        }
    }
}

pub struct Transfer<T: Config> {
    _phantom: PhantomData<T>,
}

impl<T: Config> EscrowExec<T> for Transfer<T> {
    fn exec(
        encoded_args: Vec<Vec<u8>>,
        escrow_account: T::AccountId,
        executor: T::AccountId,
    ) -> Result<(), &'static str> {
        let value: BalanceOf<T> =
            Decode::decode(&mut encoded_args[1].as_ref()).map_err(|_e| "Decoding err")?;

        log::debug!(
            "escrow exec transfer from {:?} to {:?} value {:?}",
            executor,
            escrow_account,
            value
        );
        CurrencyOf::<T>::transfer(&executor, &escrow_account, value, AllowDeath)
            .map_err(|_| Error::<T>::RewardTransferFailed)?; // should not fail

        <pallet::Pallet<T>>::deposit_event(Event::EscrowTransfer(executor, escrow_account, value));

        Ok(())
    }

    fn revert(
        encoded_args: Vec<Vec<u8>>,
        escrow_account: T::AccountId,
        executor: T::AccountId,
    ) -> Result<(), &'static str> {
        let value: BalanceOf<T> =
            Decode::decode(&mut encoded_args[1].as_ref()).map_err(|_e| "Decoding err")?;

        CurrencyOf::<T>::transfer(&escrow_account, &executor, value, AllowDeath)
            .map_err(|_| Error::<T>::RewardTransferFailed)?; // should not fail

        log::debug!(
            "escrow revert transfer from {:?} to {:?} value {:?}",
            escrow_account,
            executor,
            value
        );

        <pallet::Pallet<T>>::deposit_event(Event::EscrowTransfer(escrow_account, executor, value));

        Ok(())
    }

    fn commit(
        encoded_args: Vec<Vec<u8>>,
        escrow_account: T::AccountId,
        executor: T::AccountId,
    ) -> Result<(), &'static str> {
        let value: BalanceOf<T> =
            Decode::decode(&mut encoded_args[1].as_ref()).map_err(|_e| "Decoding err")?;

        log::debug!(
            "escrow commit from {:?} to {:?} value {:?}",
            escrow_account,
            executor,
            value
        );
        CurrencyOf::<T>::transfer(&escrow_account, &executor, value, AllowDeath)
            .map_err(|_| Error::<T>::RewardTransferFailed)?; // should not fail
        <pallet::Pallet<T>>::deposit_event(Event::EscrowTransfer(escrow_account, executor, value));

        Ok(())
    }
}

#[cfg(test)]
pub mod test {

    use circuit_mock_runtime::test_utils::*;
    use frame_support::{assert_ok, traits::Currency};
    use frame_system::{EventRecord, Phase};
    use t3rn_primitives::SpeedMode;
<<<<<<< HEAD

    use circuit_mock_runtime::{test_utils::*, RuntimeEvent as Event, RuntimeOrigin as Origin, *};
=======
    use t3rn_types::sfx::SecurityLvl;
>>>>>>> 476052e9

    use crate::tests::brute_seed_block_1;
    use circuit_mock_runtime::*;
    use circuit_runtime_pallets::pallet_circuit;
    use hex_literal::hex;
    use pallet_circuit::escrow::Escrow;

    #[test]
    fn escrow_transfer_execute_and_commit_work() {
        let origin = Origin::signed(ALICE); // Only sudo access to register new gateways for now

        let mut valid_transfer_side_effect = produce_and_validate_side_effect(
            *b"tran",
            1, // insurance
            1, // max_reward
            t3rn_abi::Codec::Scale,
            ArgVariant::A,
        );

        valid_transfer_side_effect.target = [3, 3, 3, 3];
        let side_effects = vec![valid_transfer_side_effect.clone()];

        let speed_mode = SpeedMode::Finalized;

        ExtBuilder::default()
            .with_standard_sfx_abi()
            .with_default_xdns_records()
            .build()
            .execute_with(|| {
                let _ = Balances::deposit_creating(&ALICE, 1 + 1 + 30000); // Alice should have at least: max_reward (1) + insurance (1) + transferred amount (30000)(for VariantA)
                System::set_block_number(1);
                brute_seed_block_1([3, 3, 3, 3]);
                // Submit for execution first
                assert_ok!(Circuit::on_extrinsic_trigger(
                    origin,
                    side_effects,
                    speed_mode,
                    SecurityLvl::Optimistic,
                ));

                let _xtx_id: sp_core::H256 =
                    hex!("7ac563d872efac72c7a06e78a4489a759669a34becc7eb7900e161d1b7a978a6").into();

                assert_ok!(Escrow::<Runtime>::exec(
                    b"tran",
                    valid_transfer_side_effect.encoded_args.clone(),
                    Circuit::account_id(),
                    ALICE,
                ));

                let mut latest_events = System::events();

                assert_eq!(
                    latest_events.pop().unwrap(),
                    EventRecord {
                        phase: Phase::Initialization,
                        event: Event::Circuit(
                            pallet_circuit::pallet::Event::<Runtime>::EscrowTransfer(
                                hex!(
                                "0101010101010101010101010101010101010101010101010101010101010101"
                            )
                                .into(), // executor account
                                hex!(
                                "3333333333333333333333333333333333333333333333333333333333333333"
                            )
                                .into(), // circuit account
                                1u128, // value
                            )
                        ),
                        topics: vec![]
                    },
                );

                assert_ok!(Escrow::<Runtime>::commit(
                    b"tran",
                    valid_transfer_side_effect.encoded_args,
                    Circuit::account_id(),
                    ALICE,
                ));
            });
    }

    #[test]
    fn escrow_transfer_execute_and_revert_work() {
        let origin = Origin::signed(ALICE); // Only sudo access to register new gateways for now

        let mut valid_transfer_side_effect = produce_and_validate_side_effect(
            *b"tran",
            1, // insurance
            1, // max_reward
            t3rn_abi::Codec::Scale,
            ArgVariant::A,
        );

        valid_transfer_side_effect.target = [3, 3, 3, 3];
        let side_effects = vec![valid_transfer_side_effect.clone()];

        let speed_mode = SpeedMode::Finalized;

        ExtBuilder::default()
            .with_standard_sfx_abi()
            .with_default_xdns_records()
            .build()
            .execute_with(|| {
                let _ = Balances::deposit_creating(&ALICE, 1 + 1 + 30000); // Alice should have at least: max_reward (1) + insurance (1) + transferred amount (30000)(for VariantA)
                System::set_block_number(1);
                brute_seed_block_1([3, 3, 3, 3]);

                // Submit for execution first
                assert_ok!(Circuit::on_extrinsic_trigger(
                    origin,
                    side_effects,
                    speed_mode,
                    SecurityLvl::Optimistic,
                ));

                assert_ok!(Escrow::<Runtime>::exec(
                    b"tran",
                    valid_transfer_side_effect.encoded_args.clone(),
                    Circuit::account_id(),
                    ALICE,
                ));

                let mut latest_events = System::events();

                assert_eq!(
                    latest_events.pop().unwrap(),
                    EventRecord {
                        phase: Phase::Initialization,
                        event: Event::Circuit(
                            pallet_circuit::pallet::Event::<Runtime>::EscrowTransfer(
                                hex!(
                                "0101010101010101010101010101010101010101010101010101010101010101"
                            )
                                .into(), // executor account
                                hex!(
                                "3333333333333333333333333333333333333333333333333333333333333333"
                            )
                                .into(), // circuit account
                                1u128, // value
                            )
                        ),
                        topics: vec![]
                    },
                );

                assert_ok!(Escrow::<Runtime>::revert(
                    b"tran",
                    valid_transfer_side_effect.encoded_args,
                    Circuit::account_id(),
                    ALICE,
                ));

                let mut latest_events = System::events();

                assert_eq!(
                    latest_events.pop().unwrap(),
                    EventRecord {
                        phase: Phase::Initialization,
                        event: Event::Circuit(
                            pallet_circuit::pallet::Event::<Runtime>::EscrowTransfer(
                                hex!(
                                "3333333333333333333333333333333333333333333333333333333333333333"
                            )
                                .into(), // executor account
                                hex!(
                                "0101010101010101010101010101010101010101010101010101010101010101"
                            )
                                .into(), // circuit account
                                1u128, // value
                            )
                        ),
                        topics: vec![]
                    },
                );
            });
    }
}<|MERGE_RESOLUTION|>--- conflicted
+++ resolved
@@ -162,16 +162,12 @@
 #[cfg(test)]
 pub mod test {
 
-    use circuit_mock_runtime::test_utils::*;
+    use circuit_mock_runtime::{test_utils::*, RuntimeEvent as Event, RuntimeOrigin as Origin, *};
+
     use frame_support::{assert_ok, traits::Currency};
     use frame_system::{EventRecord, Phase};
     use t3rn_primitives::SpeedMode;
-<<<<<<< HEAD
-
-    use circuit_mock_runtime::{test_utils::*, RuntimeEvent as Event, RuntimeOrigin as Origin, *};
-=======
     use t3rn_types::sfx::SecurityLvl;
->>>>>>> 476052e9
 
     use crate::tests::brute_seed_block_1;
     use circuit_mock_runtime::*;
