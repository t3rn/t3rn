--- conflicted
+++ resolved
@@ -32,20 +32,13 @@
 
 use frame_system::{pallet_prelude::OriginFor, EventRecord, Phase};
 
-<<<<<<< HEAD
 pub use pallet_grandpa_finality_verifier::mock::brute_seed_block_1;
 use serde_json::Value;
 use sp_io::TestExternalities;
-use sp_runtime::{traits::Zero, AccountId32, DispatchErrorWithPostInfo};
-=======
-use frame_system::{EventRecord, Phase};
-
-use sp_io::TestExternalities;
 use sp_runtime::{
     traits::{Header as HeaderT, Zero},
-    AccountId32,
+    AccountId32, DispatchErrorWithPostInfo
 };
->>>>>>> a84c54c2
 use sp_std::{convert::TryFrom, prelude::*};
 use std::{convert::TryInto, fs};
 use t3rn_primitives::{
@@ -81,7 +74,6 @@
     (xtx_id, side_effect_a_id)
 }
 
-<<<<<<< HEAD
 fn register(
     origin: OriginFor<Runtime>,
     json: Value,
@@ -239,35 +231,6 @@
             88, 133, 76, 205, 227, 154, 86, 132, 231, 165, 109, 162, 125,
         ]
         .into(),
-=======
-fn as_u32_le(array: &[u8; 4]) -> u32 {
-    (array[0] as u32)
-        + ((array[1] as u32) << 8)
-        + ((array[2] as u32) << 16)
-        + ((array[3] as u32) << 24)
-}
-
-pub fn brute_seed_block_1_to_grandpa_mfv(gateway_id: [u8; 4]) {
-    // Brute update storage of MFV::MultiImportedHeaders to blockA = 1 and BestAvailable -> blockA
-    let block_hash_1 = sp_core::H256::repeat_byte(1);
-    let header_1: Header = Header::new(
-        1,
-        Default::default(),
-        Default::default(),
-        Default::default(),
-        Default::default(),
-    );
-
-    <pallet_multi_finality_verifier::MultiImportedHeaders<Runtime>>::insert::<
-        [u8; 4],
-        sp_core::H256,
-        Header,
-    >(gateway_id, block_hash_1, header_1);
-
-    <pallet_multi_finality_verifier::BestFinalizedMap<Runtime>>::insert::<[u8; 4], sp_core::H256>(
-        gateway_id,
-        block_hash_1,
->>>>>>> a84c54c2
     );
     let mut paths: Vec<_> = fs::read_dir("src/mock-data/".to_owned() + path)
         .unwrap()
@@ -321,6 +284,8 @@
 }
 
 fn _as_u32_le(array: &[u8; 4]) -> u32 {
+    (array[0] as u32)
+fn as_u32_le(array: &[u8; 4]) -> u32 {
     (array[0] as u32)
         + ((array[1] as u32) << 8)
         + ((array[2] as u32) << 16)
@@ -489,11 +454,7 @@
                                 enforce_executioner: None
                             }],
                             vec![hex!(
-<<<<<<< HEAD
-                                "84a5512d2a624231c0d3748ec11a94d01d9366d310f057f12913e40c1267b4e1"
-=======
                                 "388ee470b95c60ecf7e6e1f97b04f423346b443a06b5be4adbc1c219ed7ae636"
->>>>>>> a84c54c2
                             )
                             .into(),],
                         )),
@@ -544,11 +505,7 @@
                     input: valid_transfer_side_effect,
                     confirmed: None,
                     security_lvl: SecurityLvl::Dirty,
-<<<<<<< HEAD
                     submission_target_height: vec![0],
-=======
-                    submission_target_height: vec![1, 0, 0, 0],
->>>>>>> a84c54c2
                 }]]
             );
         });
@@ -683,11 +640,7 @@
                                 enforce_executioner: None
                             }],
                             vec![hex!(
-<<<<<<< HEAD
-                                "878ceb78ebb97457555b082762edafe03c7bc61d1f3321d62fdeb56e5aaf8954"
-=======
                                 "df27692efff5ca3e2db6b0c2aed2976970b071d0ba18a82f818d488205004bad"
->>>>>>> a84c54c2
                             )
                             .into(),],
                         )),
@@ -792,11 +745,7 @@
                     input: valid_transfer_side_effect,
                     confirmed: None,
                     security_lvl: SecurityLvl::Optimistic,
-<<<<<<< HEAD
                     submission_target_height: vec![0],
-=======
-                    submission_target_height: vec![1, 0, 0, 0],
->>>>>>> a84c54c2
                 }]]
             );
         });
@@ -885,11 +834,7 @@
                     input: valid_transfer_side_effect.clone(),
                     confirmed: None,
                     security_lvl: SecurityLvl::Optimistic,
-<<<<<<< HEAD
                     submission_target_height: vec![0],
-=======
-                    submission_target_height: vec![1, 0, 0, 0],
->>>>>>> a84c54c2
                 }]]
             );
 
@@ -931,46 +876,6 @@
                     steps_cnt: (0, 1),
                 }
             );
-<<<<<<< HEAD
-=======
-
-            // Confirmation start
-            let mut encoded_balance_transfer_event = pallet_balances::Event::<Runtime>::Transfer {
-                from: hex!("0909090909090909090909090909090909090909090909090909090909090909")
-                    .into(), // variant A
-                to: hex!("0606060606060606060606060606060606060606060606060606060606060606").into(), // variant B (dest)
-                amount: 1, // variant A
-            }
-            .encode();
-
-            // Adding 4 since Balances Pallet = 4 in construct_runtime! enum
-            let mut encoded_event = vec![4];
-            encoded_event.append(&mut encoded_balance_transfer_event);
-
-            let confirmation = ConfirmedSideEffect::<AccountId32, BlockNumber, Balance> {
-                err: None,
-                output: None,
-                encoded_effect: encoded_event,
-                inclusion_proof: None,
-                executioner: BOB_RELAYER,
-                received_at: 0,
-                cost: None,
-            };
-
-            // Update MFV::MultiImportedHeaders
-            assert_ok!(Circuit::confirm_side_effect(
-                origin_relayer_bob,
-                xtx_id,
-                valid_transfer_side_effect,
-                confirmation,
-                None,
-                None,
-            ));
-
-            // Alice should have deducted reward from her balance
-            assert_eq!(Balances::free_balance(&ALICE), 1);
-            assert_eq!(Balances::free_balance(&BOB_RELAYER), 0);
->>>>>>> a84c54c2
         });
 }
 
@@ -1040,11 +945,7 @@
                     input: valid_swap_side_effect.clone(),
                     confirmed: None,
                     security_lvl: SecurityLvl::Dirty,
-<<<<<<< HEAD
                     submission_target_height: vec![0],
-=======
-                    submission_target_height: vec![1, 0, 0, 0],
->>>>>>> a84c54c2
                 }]]
             );
 
@@ -1052,40 +953,6 @@
                 Circuit::get_insurance_deposits(xtx_id, side_effect_a_id),
                 None
             );
-<<<<<<< HEAD
-=======
-
-            // Confirmation start
-            let mut encoded_swap_transfer_event = orml_tokens::Event::<Runtime>::Transfer {
-                currency_id: as_u32_le(&[0, 1, 2, 3]), // currency_id as u8 bytes [0,1,2,3] -> u32
-                from: BOB_RELAYER,                     // executor - Bob
-                to: hex!("0606060606060606060606060606060606060606060606060606060606060606").into(), // variant B (dest)
-                amount: 2u128, // amount - variant B
-            }
-            .encode();
-
-            let mut encoded_event = vec![4];
-            encoded_event.append(&mut encoded_swap_transfer_event);
-
-            let confirmation = ConfirmedSideEffect::<AccountId32, BlockNumber, Balance> {
-                err: None,
-                output: None,
-                encoded_effect: encoded_event,
-                inclusion_proof: None,
-                executioner: BOB_RELAYER,
-                received_at: 0,
-                cost: None,
-            };
-
-            assert_ok!(Circuit::confirm_side_effect(
-                origin_relayer_bob,
-                xtx_id,
-                valid_swap_side_effect,
-                confirmation,
-                None,
-                None,
-            ));
->>>>>>> a84c54c2
         });
 }
 
@@ -1173,11 +1040,7 @@
                     input: valid_swap_side_effect.clone(),
                     confirmed: None,
                     security_lvl: SecurityLvl::Optimistic,
-<<<<<<< HEAD
                     submission_target_height: vec![0],
-=======
-                    submission_target_height: vec![1, 0, 0, 0],
->>>>>>> a84c54c2
                 }]]
             );
 
@@ -1219,43 +1082,6 @@
                     steps_cnt: (0, 1),
                 }
             );
-<<<<<<< HEAD
-=======
-
-            // Confirmation start
-            let mut encoded_swap_transfer_event = orml_tokens::Event::<Runtime>::Transfer {
-                currency_id: as_u32_le(&[0, 1, 2, 3]), // currency_id as u8 bytes [0,1,2,3] -> u32
-                from: BOB_RELAYER,                     // executor - Bob
-                to: hex!("0606060606060606060606060606060606060606060606060606060606060606").into(), // variant B (dest)
-                amount: 2u128, // amount - variant B
-            }
-            .encode();
-
-            let mut encoded_event = vec![4];
-            encoded_event.append(&mut encoded_swap_transfer_event);
-
-            let confirmation = ConfirmedSideEffect::<AccountId32, BlockNumber, Balance> {
-                err: None,
-                output: None,
-                encoded_effect: encoded_event,
-                inclusion_proof: None,
-                executioner: BOB_RELAYER,
-                received_at: 0,
-                cost: None,
-            };
-
-            assert_ok!(Circuit::confirm_side_effect(
-                origin_relayer_bob,
-                xtx_id,
-                valid_swap_side_effect,
-                confirmation,
-                None,
-                None,
-            ));
-
-            // Vefify the offered reward has been reserved from Alice account
-            assert_eq!(Balances::free_balance(&ALICE), 1);
->>>>>>> a84c54c2
         });
 }
 
@@ -1312,47 +1138,6 @@
                 Circuit::get_insurance_deposits(xtx_id, side_effect_a_id),
                 None
             );
-<<<<<<< HEAD
-=======
-
-            let _events = System::events();
-
-            // 5 events: new account, endowed, transfer, xtransactionreadytoexec, newsideeffectavailable
-            // assert_eq!(events.len(), 11);
-
-            // Confirmation start
-            let mut encoded_add_liquidity_transfer_event =
-                orml_tokens::Event::<Runtime>::Transfer {
-                    currency_id: as_u32_le(&[0, 1, 2, 3]), // currency_id as u8 bytes [0,1,2,3] -> u32
-                    from: BOB_RELAYER,                     // executor - Bob
-                    to: hex!("0606060606060606060606060606060606060606060606060606060606060606")
-                        .into(), // variant B (dest)
-                    amount: 1u128,                         // amount - variant B
-                }
-                .encode();
-
-            let mut encoded_event = vec![4];
-            encoded_event.append(&mut encoded_add_liquidity_transfer_event);
-
-            let confirmation = ConfirmedSideEffect::<AccountId32, BlockNumber, Balance> {
-                err: None,
-                output: None,
-                encoded_effect: encoded_event,
-                inclusion_proof: None,
-                executioner: BOB_RELAYER,
-                received_at: 0,
-                cost: None,
-            };
-
-            assert_ok!(Circuit::confirm_side_effect(
-                origin_relayer_bob,
-                xtx_id,
-                valid_add_liquidity_side_effect,
-                confirmation,
-                None,
-                None,
-            ));
->>>>>>> a84c54c2
         });
 }
 
@@ -1443,11 +1228,7 @@
                     input: valid_add_liquidity_side_effect.clone(),
                     confirmed: None,
                     security_lvl: SecurityLvl::Optimistic,
-<<<<<<< HEAD
                     submission_target_height: vec![0],
-=======
-                    submission_target_height: vec![1, 0, 0, 0],
->>>>>>> a84c54c2
                 }]]
             );
 
@@ -1489,45 +1270,6 @@
                     steps_cnt: (0, 1),
                 }
             );
-<<<<<<< HEAD
-=======
-
-            // Confirmation start
-            let mut encoded_add_liquidity_transfer_event =
-                orml_tokens::Event::<Runtime>::Transfer {
-                    currency_id: as_u32_le(&[0, 1, 2, 3]), // currency_id as u8 bytes [0,1,2,3] -> u32
-                    from: BOB_RELAYER,                     // executor - Bob
-                    to: hex!("0606060606060606060606060606060606060606060606060606060606060606")
-                        .into(), // variant B (dest)
-                    amount: 1u128,                         // amount - variant B
-                }
-                .encode();
-
-            // Adding 4 since Balances Pallet = 4 in construct_runtime! enum
-            let mut encoded_event = vec![4];
-            encoded_event.append(&mut encoded_add_liquidity_transfer_event);
-
-            let confirmation = ConfirmedSideEffect::<AccountId32, BlockNumber, Balance> {
-                err: None,
-                output: None,
-                encoded_effect: encoded_event,
-                inclusion_proof: None,
-                executioner: BOB_RELAYER,
-                received_at: 0,
-                cost: None,
-            };
-
-            assert_ok!(Circuit::confirm_side_effect(
-                origin_relayer_bob,
-                xtx_id,
-                valid_add_liquidity_side_effect,
-                confirmation,
-                None,
-                None,
-            ));
-
-            // assert_eq!(Balances::free_balance(&BOB_RELAYER), 1 + 2);
->>>>>>> a84c54c2
         });
 }
 
@@ -1569,86 +1311,6 @@
 //
 // }
 
-<<<<<<< HEAD
-// fn successfully_bond_optimistic(
-//     side_effect: SideEffect<AccountId32, BlockNumber, Balance>,
-//     xtx_id: XtxId<Runtime>,
-//     relayer: AccountId32,
-//     submitter: AccountId32,
-// ) {
-//     let optional_insurance = side_effect.encoded_args[3].clone();
-//
-//     assert!(
-//         optional_insurance.len() == 32,
-//         "Wrong test value - optimistic transfer assumes optimistic arguments"
-//     );
-//
-//     assert_ok!(Circuit::bond_insurance_deposit(
-//         Origin::signed(relayer.clone()),
-//         xtx_id,
-//         side_effect
-//             .generate_id::<circuit_runtime_pallets::pallet_circuit::SystemHashing<Runtime>>(),
-//     ));
-//
-//     let [insurance, reward]: [u128; 2] = Decode::decode(&mut &optional_insurance[..]).unwrap();
-//
-//     let created_insurance_deposit = Circuit::get_insurance_deposits(
-//         xtx_id,
-//         side_effect
-//             .generate_id::<circuit_runtime_pallets::pallet_circuit::SystemHashing<Runtime>>(),
-//     )
-//     .unwrap();
-//
-//     assert_eq!(created_insurance_deposit.insurance, insurance as u128);
-//     assert_eq!(created_insurance_deposit.reward, reward as u128);
-//     assert_eq!(
-//         created_insurance_deposit.requester,
-//         Decode::decode(&mut &submitter.encode()[..]).unwrap()
-//     );
-//     assert_eq!(created_insurance_deposit.bonded_relayer, Some(relayer));
-//     assert_eq!(created_insurance_deposit.status, CircuitStatus::Bonded);
-//     assert_eq!(created_insurance_deposit.requested_at, 1);
-// }
-=======
-fn successfully_confirm_dirty(
-    side_effect: SideEffect<AccountId32, BlockNumber, Balance>,
-    xtx_id: XtxId<Runtime>,
-    relayer: AccountId32,
-) {
-    let from = side_effect.encoded_args[0].clone();
-    let to = side_effect.encoded_args[1].clone();
-    let amount = side_effect.encoded_args[2].clone();
-
-    let mut encoded_balance_transfer_event = pallet_balances::Event::<Runtime>::Transfer {
-        from: Decode::decode(&mut &from[..]).unwrap(), // variant A
-        to: Decode::decode(&mut &to[..]).unwrap(),     // variant A
-        amount: Decode::decode(&mut &amount[..]).unwrap(), // variant A
-    }
-    .encode();
-
-    // Adding 4 since Balances Pallet = 4 in construct_runtime! enum
-    let mut encoded_event = vec![4];
-    encoded_event.append(&mut encoded_balance_transfer_event);
-    let confirmation_transfer = ConfirmedSideEffect::<AccountId32, BlockNumber, Balance> {
-        err: None,
-        output: None,
-        encoded_effect: encoded_event,
-        inclusion_proof: None,
-        executioner: BOB_RELAYER,
-        received_at: 0,
-        cost: None,
-    };
-
-    assert_ok!(Circuit::confirm_side_effect(
-        Origin::signed(relayer),
-        xtx_id,
-        side_effect,
-        confirmation_transfer,
-        None,
-        None,
-    ));
-}
-
 fn successfully_bond_optimistic(
     side_effect: SideEffect<AccountId32, BlockNumber, Balance>,
     xtx_id: XtxId<Runtime>,
@@ -1688,7 +1350,6 @@
     assert_eq!(created_insurance_deposit.status, CircuitStatus::Bonded);
     assert_eq!(created_insurance_deposit.requested_at, 1);
 }
->>>>>>> a84c54c2
 
 #[test]
 fn two_dirty_transfers_are_allocated_to_2_steps_and_can_be_submitted() {
@@ -1722,42 +1383,6 @@
         transfer_protocol_box.clone(),
     );
 
-<<<<<<< HEAD
-=======
-    let valid_optimistic_transfer_side_effect_3 = produce_and_validate_side_effect(
-        vec![
-            (Type::Address(32), ArgVariant::C),
-            (Type::Address(32), ArgVariant::A),
-            (Type::Uint(128), ArgVariant::A),
-            (Type::OptionalInsurance, ArgVariant::A), // empty bytes instead of insurance
-        ],
-        &mut local_state,
-        transfer_protocol_box.clone(),
-    );
-
-    let valid_optimistic_transfer_side_effect_4 = produce_and_validate_side_effect(
-        vec![
-            (Type::Address(32), ArgVariant::C),
-            (Type::Address(32), ArgVariant::B),
-            (Type::Uint(128), ArgVariant::A),
-            (Type::OptionalInsurance, ArgVariant::B), // empty bytes instead of insurance
-        ],
-        &mut local_state,
-        transfer_protocol_box.clone(),
-    );
-
-    let valid_optimistic_transfer_side_effect_5 = produce_and_validate_side_effect(
-        vec![
-            (Type::Address(32), ArgVariant::C),
-            (Type::Address(32), ArgVariant::B),
-            (Type::Uint(128), ArgVariant::B),
-            (Type::OptionalInsurance, ArgVariant::B), // empty bytes instead of insurance
-        ],
-        &mut local_state,
-        transfer_protocol_box,
-    );
-
->>>>>>> a84c54c2
     let side_effects = vec![
         valid_transfer_side_effect_1.clone(),
         valid_transfer_side_effect_2.clone(),
@@ -1782,112 +1407,8 @@
                 sequential,
             ));
 
-<<<<<<< HEAD
             let events = System::events();
             assert_eq!(events.len(), 5);
-=======
-            let xtx_id: sp_core::H256 =
-                hex!("2637d56ea21c04df03463decc4aa8d2916c96e59ac45e451d7133eedc621de59").into();
-
-            // Confirmation start - 3
-            successfully_bond_optimistic(
-                valid_optimistic_transfer_side_effect_3.clone(),
-                xtx_id,
-                BOB_RELAYER,
-                ALICE,
-            );
-            assert_eq!(
-                Circuit::get_x_exec_signals(xtx_id).unwrap().status,
-                CircuitStatus::PendingInsurance
-            );
-
-            // Confirmation start - 4
-            successfully_bond_optimistic(
-                valid_optimistic_transfer_side_effect_4.clone(),
-                xtx_id,
-                BOB_RELAYER,
-                ALICE,
-            );
-            assert_eq!(
-                Circuit::get_x_exec_signals(xtx_id).unwrap().status,
-                CircuitStatus::PendingInsurance
-            );
-
-            // Confirmation start - 5
-            successfully_bond_optimistic(
-                valid_optimistic_transfer_side_effect_5.clone(),
-                xtx_id,
-                BOB_RELAYER,
-                ALICE,
-            );
-            assert_eq!(
-                Circuit::get_x_exec_signals(xtx_id).unwrap().status,
-                CircuitStatus::Ready
-            );
-
-            // Confirmation start - 3
-            successfully_confirm_dirty(
-                valid_optimistic_transfer_side_effect_3,
-                xtx_id,
-                BOB_RELAYER,
-            );
-
-            assert_eq!(
-                Circuit::get_x_exec_signals(xtx_id).unwrap().status,
-                CircuitStatus::PendingExecution
-            );
-
-            // Confirmation start - 4
-            successfully_confirm_dirty(
-                valid_optimistic_transfer_side_effect_4,
-                xtx_id,
-                BOB_RELAYER,
-            );
-
-            assert_eq!(
-                Circuit::get_x_exec_signals(xtx_id).unwrap().status,
-                CircuitStatus::PendingExecution
-            );
-
-            // Confirmation start - 5
-            successfully_confirm_dirty(
-                valid_optimistic_transfer_side_effect_5,
-                xtx_id,
-                BOB_RELAYER,
-            );
-
-            assert_eq!(
-                Circuit::get_x_exec_signals(xtx_id).unwrap().status,
-                CircuitStatus::Finished
-            );
-            assert_eq!(
-                Circuit::get_x_exec_signals(xtx_id).unwrap().steps_cnt,
-                (1, 3)
-            );
-            // Confirmation start - 1
-            successfully_confirm_dirty(valid_transfer_side_effect_1, xtx_id, BOB_RELAYER);
-
-            assert_eq!(
-                Circuit::get_x_exec_signals(xtx_id).unwrap().status,
-                CircuitStatus::Finished
-            );
-            assert_eq!(
-                Circuit::get_x_exec_signals(xtx_id).unwrap().steps_cnt,
-                (2, 3)
-            );
-
-            // Confirmation start - 2
-            successfully_confirm_dirty(valid_transfer_side_effect_2, xtx_id, BOB_RELAYER);
-
-            assert_eq!(
-                Circuit::get_x_exec_signals(xtx_id).unwrap().status,
-                CircuitStatus::FinishedAllSteps
-            );
-            assert_eq!(
-                Circuit::get_x_exec_signals(xtx_id).unwrap().steps_cnt,
-                (3, 3)
-            );
->>>>>>> a84c54c2
         });
 }
 
@@ -1946,21 +1467,6 @@
                 fee,
                 sequential,
             ));
-<<<<<<< HEAD
-=======
-
-            let _events = System::events();
-            // assert_eq!(events.len(), 8);
-
-            let xtx_id: sp_core::H256 =
-                hex!("2637d56ea21c04df03463decc4aa8d2916c96e59ac45e451d7133eedc621de59").into();
-
-            // Confirmation start - 1
-            successfully_confirm_dirty(valid_transfer_side_effect_1, xtx_id, BOB_RELAYER);
-
-            // Confirmation start - 2
-            successfully_confirm_dirty(valid_transfer_side_effect_2, xtx_id, BOB_RELAYER);
->>>>>>> a84c54c2
         });
 }
 
@@ -2035,104 +1541,6 @@
                 fee,
                 sequential,
             ));
-<<<<<<< HEAD
-=======
-
-            let _events = System::events();
-            // assert_eq!(events.len(), 9);
-
-            let xtx_id: sp_core::H256 =
-                hex!("2637d56ea21c04df03463decc4aa8d2916c96e59ac45e451d7133eedc621de59").into();
-
-            // Confirmation start
-            let mut encoded_balance_transfer_event = pallet_balances::Event::<Runtime>::Transfer {
-                from: hex!("0909090909090909090909090909090909090909090909090909090909090909")
-                    .into(), // variant A
-                to: hex!("0606060606060606060606060606060606060606060606060606060606060606").into(), // variant B (dest)
-                amount: 1, // variant A
-            }
-            .encode();
-
-            // Adding 4 since Balances Pallet = 4 in construct_runtime! enum
-            let mut encoded_event = vec![4];
-            encoded_event.append(&mut encoded_balance_transfer_event);
-
-            println!(
-                "full side effects before confirmation: {:?}",
-                Circuit::get_full_side_effects(xtx_id).unwrap()
-            );
-
-            println!(
-                "exec signals before confirmation: {:?}",
-                Circuit::get_x_exec_signals(xtx_id).unwrap()
-            );
-
-            let confirmation_transfer = ConfirmedSideEffect::<AccountId32, BlockNumber, Balance> {
-                err: None,
-                output: None,
-                encoded_effect: encoded_balance_transfer_event,
-                inclusion_proof: None,
-                executioner: BOB_RELAYER,
-                received_at: 0,
-                cost: None,
-            };
-
-            assert_ok!(Circuit::confirm_side_effect(
-                origin_relayer_bob.clone(),
-                xtx_id,
-                valid_transfer_side_effect_1,
-                confirmation_transfer,
-                None,
-                None,
-            ));
-
-            println!(
-                "exec signals after 1st confirmation, transfer: {:?}",
-                Circuit::get_x_exec_signals(xtx_id).unwrap()
-            );
-
-            // Confirmation start
-            let mut encoded_swap_transfer_event = orml_tokens::Event::<Runtime>::Transfer {
-                currency_id: as_u32_le(&[0, 1, 2, 3]), // currency_id as u8 bytes [0,1,2,3] -> u32
-                from: BOB_RELAYER,                     // executor - Bob
-                to: hex!("0606060606060606060606060606060606060606060606060606060606060606").into(), // variant B (dest)
-                amount: 2u128, // amount - variant B
-            }
-            .encode();
-
-            // Adding 4 since Balances Pallet = 4 in construct_runtime! enum
-            let mut encoded_event = vec![4];
-            encoded_event.append(&mut encoded_swap_transfer_event);
-
-            let confirmation_swap = ConfirmedSideEffect::<AccountId32, BlockNumber, Balance> {
-                err: None,
-                output: None,
-                encoded_effect: encoded_swap_transfer_event,
-                inclusion_proof: None,
-                executioner: BOB_RELAYER,
-                received_at: 0,
-                cost: None,
-            };
-
-            println!(
-                "full side effects after confirmation: {:?}",
-                Circuit::get_full_side_effects(xtx_id).unwrap()
-            );
-
-            println!(
-                "exec signals after confirmation: {:?}",
-                Circuit::get_x_exec_signals(xtx_id).unwrap()
-            );
-
-            assert_ok!(Circuit::confirm_side_effect(
-                origin_relayer_bob,
-                xtx_id,
-                valid_swap_side_effect,
-                confirmation_swap,
-                None,
-                None,
-            ));
->>>>>>> a84c54c2
         });
 }
 
@@ -3761,11 +3169,7 @@
             let res = setup_fresh_state(&origin);
 
             System::set_block_number(1);
-<<<<<<< HEAD
             brute_seed_block_1(*b"pdot");
-=======
-            brute_seed_block_1_to_grandpa_mfv(*b"pdot");
->>>>>>> a84c54c2
 
             assert_ok!(
                 <Circuit as OnLocalTrigger<Runtime, BalanceOf>>::on_local_trigger(
@@ -3785,11 +3189,7 @@
             );
 
             System::set_block_number(10);
-<<<<<<< HEAD
             brute_seed_block_1(*b"ksma");
-=======
-            brute_seed_block_1_to_grandpa_mfv(*b"ksma");
->>>>>>> a84c54c2
 
             assert_ok!(
                 <Circuit as OnLocalTrigger<Runtime, BalanceOf>>::on_local_trigger(
@@ -3824,11 +3224,7 @@
             let res = setup_fresh_state(&origin);
 
             System::set_block_number(1);
-<<<<<<< HEAD
             brute_seed_block_1(*b"pdot");
-=======
-            brute_seed_block_1_to_grandpa_mfv(*b"pdot");
->>>>>>> a84c54c2
 
             assert_ok!(
                 <Circuit as OnLocalTrigger<Runtime, BalanceOf>>::on_local_trigger(
@@ -3863,11 +3259,7 @@
             let res = setup_fresh_state(&origin);
 
             System::set_block_number(1);
-<<<<<<< HEAD
             brute_seed_block_1(*b"pdot");
-=======
-            brute_seed_block_1_to_grandpa_mfv(*b"pdot");
->>>>>>> a84c54c2
 
             assert_ok!(
                 <Circuit as OnLocalTrigger<Runtime, BalanceOf>>::on_local_trigger(
@@ -3905,11 +3297,7 @@
             let res = setup_fresh_state(&origin);
 
             System::set_block_number(1);
-<<<<<<< HEAD
             brute_seed_block_1(*b"pdot");
-=======
-            brute_seed_block_1_to_grandpa_mfv(*b"pdot");
->>>>>>> a84c54c2
 
             assert_ok!(
                 <Circuit as OnLocalTrigger<Runtime, Balance>>::on_local_trigger(
@@ -4087,11 +3475,7 @@
             let _ = Balances::deposit_creating(&ALICE, INITIAL_BALANCE); // Alice should have at least: fee (1) + insurance reward (2)(for VariantA)
 
             System::set_block_number(1);
-<<<<<<< HEAD
-            brute_seed_block_1([3, 3, 3, 3]);
-=======
             brute_seed_block_1_to_grandpa_mfv([3, 3, 3, 3]);
->>>>>>> a84c54c2
 
             let xtx_id: sp_core::H256 =
                 hex!("2637d56ea21c04df03463decc4aa8d2916c96e59ac45e451d7133eedc621de59").into();
@@ -4126,11 +3510,7 @@
                     input: valid_transfer_side_effect.clone(),
                     confirmed: None,
                     security_lvl: SecurityLvl::Escrowed,
-<<<<<<< HEAD
-                    submission_target_height: vec![0],
-=======
                     submission_target_height: vec![1, 0, 0, 0],
->>>>>>> a84c54c2
                 }]]
             );
 
@@ -4210,13 +3590,8 @@
             let _ = Balances::deposit_creating(&ALICE, INITIAL_BALANCE); // Alice should have at least: fee (1) + insurance reward (2)(for VariantA)
 
             System::set_block_number(1);
-<<<<<<< HEAD
-            brute_seed_block_1([3, 3, 3, 3]);
-            brute_seed_block_1([1, 1, 1, 1]);
-=======
             brute_seed_block_1_to_grandpa_mfv([3, 3, 3, 3]);
             brute_seed_block_1_to_grandpa_mfv([1, 1, 1, 1]);
->>>>>>> a84c54c2
 
             let xtx_id: sp_core::H256 =
                 hex!("2637d56ea21c04df03463decc4aa8d2916c96e59ac45e451d7133eedc621de59").into();
@@ -4248,11 +3623,7 @@
                     input: valid_evm_sfx.clone(),
                     confirmed: None,
                     security_lvl: SecurityLvl::Escrowed,
-<<<<<<< HEAD
-                    submission_target_height: vec![0],
-=======
                     submission_target_height: vec![1, 0, 0, 0],
->>>>>>> a84c54c2
                 }]]
             );
 
