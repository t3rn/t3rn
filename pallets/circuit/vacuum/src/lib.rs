--- conflicted
+++ resolved
@@ -18,7 +18,6 @@
 pub type Destination = [u8; 4];
 pub type Input = Vec<u8>;
 use scale_info::TypeInfo;
-<<<<<<< HEAD
 use sp_core::{crypto::AccountId32, hexdisplay::AsBytesRef, H160, U256};
 use t3rn_abi::{
     recode::recode_bytes_with_descriptor, sfx_abi::PerCodecAbiDescriptors, Codec, FilledAbi, SFXAbi,
@@ -28,10 +27,6 @@
         AdaptiveTimeout, CircuitStatus, OrderOrigin, ReadSFX, SFXAction, SecurityLvl, SideEffect,
     },
     xdns::Xdns,
-=======
-use t3rn_primitives::circuit::{
-    AdaptiveTimeout, CircuitStatus, ReadSFX, SFXAction, SecurityLvl, SideEffect,
->>>>>>> fa265a42
 };
 use t3rn_types::sfx::TargetId;
 
@@ -172,89 +167,6 @@
         }
 
         #[pallet::weight(100_000)]
-<<<<<<< HEAD
-        pub fn remote_order(
-            origin: OriginFor<T>,
-            order_remote_proof: Vec<u8>,
-            remote_target_id: TargetId,
-        ) -> DispatchResultWithPostInfo {
-            let who = ensure_signed(origin.clone())?;
-            // Assume finalized speed mode to remote order operations to avoid disputes in events of chain reorgs.
-            let speed_mode = SpeedMode::Finalized;
-
-            let verified_event_bytes = T::CircuitSubmitAPI::verify_sfx_proof(
-                remote_target_id,
-                speed_mode.clone(),
-                Some([
-                    0, 0, 0, 0, 0, 0, 0, 0, 0, 0, 0, 0, 113, 105, 211, 136, 32, 223, 209, 23, 195,
-                    250, 31, 34, 166, 151, 219, 165, 141, 144, 186, 6,
-                ]), // replace with proper mapper to remoteOrder contract's address
-                order_remote_proof,
-            )?
-            .message;
-
-            let recoded_message = recode_bytes_with_descriptor(
-                verified_event_bytes,
-                get_remote_order_abi_descriptor(),
-                Codec::Rlp,
-                Codec::Scale,
-            )?;
-
-            let decoded_remote_order: RemoteEVMOrderLocalized<T> =
-                RemoteEVMOrderLocalized::decode(&mut recoded_message.as_slice()).map_err(|e| {
-                    log::error!(
-                        "Vecuum::remote_order -- error decoding remote order: {:?}",
-                        e
-                    );
-                    DispatchError::Other("Vecuum::remote_order -- error decoding remote order")
-                })?;
-
-            let mut side_effect: SideEffect<T::AccountId, BalanceOf<T>> =
-                decoded_remote_order.clone().try_into()?;
-
-            let remote_origin: OrderOrigin<T::AccountId> =
-                OrderOrigin::from_remote_nonce(decoded_remote_order.nonce);
-
-            // Based on target and asset, derive the intent of the order.
-            // If the target is a remote chain, then the intent is to transfer funds to the remote chain. We don't need to go into details of assets order transfers or swaps.
-            // If target is a local chain (t3rn) && asset used for reward payout equals the asset transferred on remote chain - assume bridge operation of wrapped assets.
-            if &decoded_remote_order.destination == &[3, 3, 3, 3]
-                && T::Xdns::list_available_mint_assets(remote_target_id)
-                    .iter()
-                    .any(|asset: &TokenRecord| {
-                        &asset.token_id == &decoded_remote_order.asset
-                            && match &asset.token_props {
-                                TokenInfo::Ethereum(info) =>
-                                    info.address == Some(decoded_remote_order.reward_asset.into()),
-                                _ => false,
-                            }
-                    })
-            {
-
-                // ToDo: assess whether we need to undergo the whole SFX confirmaiton process or can just confirm the side effect, mint and divide assets between user and executor
-
-                // Mint wrapped assets on local chain.
-                let amount = decoded_remote_order.amount.as_u128();
-                // In the context of minting assets, max reward is the net reward to executor.
-                let max_reward = decoded_remote_order.max_reward.as_u128();
-                assert!(amount > max_reward, "Vecuum::remote_order -- amount must be greater than max_reward for minting assets");
-
-                // T::Xdns::mint_asset(decoded_remote_order.asset, amount, Origin::signed(T::TreasurAccounts::get_account(Treasury::Escrow())))?;
-                // side_effect.enforce_executor = Some(who.clone());
-
-                // Try bridge wrap assets.
-                //  T::CircuitSubmitAPI::confirm()
-            }
-
-            // For remote order + remote reward, assume on_remote_origin_trigger
-            T::CircuitSubmitAPI::on_remote_origin_trigger(
-                origin.clone(),
-                remote_origin.to_account_id(),
-                vec![side_effect],
-                speed_mode,
-            )
-            //
-=======
         pub fn single_order(
             origin: OriginFor<T>,
             destination: TargetId,
@@ -285,7 +197,89 @@
             )?;
 
             Ok(().into())
->>>>>>> fa265a42
+        }
+
+        #[pallet::weight(100_000)]
+        pub fn remote_order(
+            origin: OriginFor<T>,
+            order_remote_proof: Vec<u8>,
+            remote_target_id: TargetId,
+        ) -> DispatchResultWithPostInfo {
+            let who = ensure_signed(origin.clone())?;
+            // Assume finalized speed mode to remote order operations to avoid disputes in events of chain reorgs.
+            let speed_mode = SpeedMode::Finalized;
+
+            let verified_event_bytes = T::CircuitSubmitAPI::verify_sfx_proof(
+                remote_target_id,
+                speed_mode.clone(),
+                Some([
+                    0, 0, 0, 0, 0, 0, 0, 0, 0, 0, 0, 0, 113, 105, 211, 136, 32, 223, 209, 23, 195,
+                    250, 31, 34, 166, 151, 219, 165, 141, 144, 186, 6,
+                ]), // replace with proper mapper to remoteOrder contract's address
+                order_remote_proof,
+            )?
+            .message;
+
+            let recoded_message = recode_bytes_with_descriptor(
+                verified_event_bytes,
+                get_remote_order_abi_descriptor(),
+                Codec::Rlp,
+                Codec::Scale,
+            )?;
+
+            let decoded_remote_order: RemoteEVMOrderLocalized<T> =
+                RemoteEVMOrderLocalized::decode(&mut recoded_message.as_slice()).map_err(|e| {
+                    log::error!(
+                        "Vecuum::remote_order -- error decoding remote order: {:?}",
+                        e
+                    );
+                    DispatchError::Other("Vecuum::remote_order -- error decoding remote order")
+                })?;
+
+            let mut side_effect: SideEffect<T::AccountId, BalanceOf<T>> =
+                decoded_remote_order.clone().try_into()?;
+
+            let remote_origin: OrderOrigin<T::AccountId> =
+                OrderOrigin::from_remote_nonce(decoded_remote_order.nonce);
+
+            // Based on target and asset, derive the intent of the order.
+            // If the target is a remote chain, then the intent is to transfer funds to the remote chain. We don't need to go into details of assets order transfers or swaps.
+            // If target is a local chain (t3rn) && asset used for reward payout equals the asset transferred on remote chain - assume bridge operation of wrapped assets.
+            if &decoded_remote_order.destination == &[3, 3, 3, 3]
+                && T::Xdns::list_available_mint_assets(remote_target_id)
+                    .iter()
+                    .any(|asset: &TokenRecord| {
+                        &asset.token_id == &decoded_remote_order.asset
+                            && match &asset.token_props {
+                                TokenInfo::Ethereum(info) =>
+                                    info.address == Some(decoded_remote_order.reward_asset.into()),
+                                _ => false,
+                            }
+                    })
+            {
+                // ToDo: assess whether we need to undergo the whole SFX confirmaiton process or can just confirm the side effect, mint and divide assets between user and executor
+
+                // Mint wrapped assets on local chain.
+                let amount = decoded_remote_order.amount.as_u128();
+                // In the context of minting assets, max reward is the net reward to executor.
+                let max_reward = decoded_remote_order.max_reward.as_u128();
+                assert!(amount > max_reward, "Vecuum::remote_order -- amount must be greater than max_reward for minting assets");
+
+                // T::Xdns::mint_asset(decoded_remote_order.asset, amount, Origin::signed(T::TreasurAccounts::get_account(Treasury::Escrow())))?;
+                // side_effect.enforce_executor = Some(who.clone());
+
+                // Try bridge wrap assets.
+                //  T::CircuitSubmitAPI::confirm()
+            }
+
+            // For remote order + remote reward, assume on_remote_origin_trigger
+            T::CircuitSubmitAPI::on_remote_origin_trigger(
+                origin.clone(),
+                remote_origin.to_account_id(),
+                vec![side_effect],
+                speed_mode,
+            )
+            //
         }
 
         #[pallet::weight(100_000)]
@@ -335,40 +329,28 @@
     use codec::{Decode, Encode};
     use frame_support::{assert_err, assert_ok, traits::Hooks};
     use hex_literal::hex;
-    use sp_runtime::AccountId32;
-<<<<<<< HEAD
+    use sp_runtime::{traits::Keccak256, AccountId32};
+    use sp_std::convert::TryInto;
     use t3rn_mini_mock_runtime::{
-        hotswap_latest_receipt_header_root, initialize_eth2_with_3rd_epoch,
-        prepare_ext_builder_playground, AccountId, Assets, Balance, Balances, BlockNumber, Circuit,
-        CircuitError, CircuitEvent, Clock, EthereumEventInclusionProof, GlobalOnInitQueues, Hash,
-        MiniRuntime, MockedAssetEvent, OrderStatusRead, Portal, Rewards, RuntimeEvent as Event,
-        RuntimeOrigin, System, Vacuum, VacuumEvent, ASSET_DOT, ASSET_USDT, ETHEREUM_TARGET,
-        POLKADOT_TARGET, XDNS,
+        activate_all_light_clients, hotswap_latest_receipt_header_root,
+        initialize_eth2_with_3rd_epoch, prepare_ext_builder_playground, AccountId, AssetId, Assets,
+        Balance, Balances, BlockNumber, Circuit, CircuitError, CircuitEvent, Clock,
+        EthereumEventInclusionProof, GlobalOnInitQueues, Hash, MiniRuntime, MockedAssetEvent,
+        OrderStatusRead, Portal, Rewards, RuntimeEvent as Event, RuntimeOrigin, System, Vacuum,
+        VacuumEvent, ASSET_DOT, ASSET_USDT, ETHEREUM_TARGET, POLKADOT_TARGET, XDNS,
     };
+
     use t3rn_primitives::{
-        circuit::CircuitSubmitAPI, clock::OnHookQueues, light_client::LightClientAsyncAPI,
-        portal::Portal as PortalT, ExecutionSource,
-    };
-
-=======
-    use sp_std::convert::TryInto;
-    use t3rn_primitives::{clock::OnHookQueues, light_client::LightClientAsyncAPI};
-
-    use sp_runtime::traits::Keccak256;
-    use t3rn_mini_mock_runtime::{
-        activate_all_light_clients, prepare_ext_builder_playground, AccountId, AssetId, Assets,
-        Balance, Balances, BlockNumber, Circuit, CircuitError, CircuitEvent, Clock,
-        GlobalOnInitQueues, Hash, MiniRuntime, MockedAssetEvent, OrderStatusRead, Portal, Rewards,
-        RuntimeEvent as Event, RuntimeOrigin, System, Vacuum, VacuumEvent, ASSET_DOT,
-        POLKADOT_TARGET, XDNS,
-    };
->>>>>>> fa265a42
-    use t3rn_primitives::{
-        circuit::types::{OrderSFX, SFXAction},
+        circuit::{
+            types::{OrderSFX, SFXAction},
+            CircuitSubmitAPI,
+        },
         claimable::CircuitRole,
+        clock::OnHookQueues,
+        light_client::LightClientAsyncAPI,
         monetary::TRN,
         portal::Portal as PortalT,
-        GatewayVendor, SpeedMode, TreasuryAccount, TreasuryAccountProvider,
+        ExecutionSource, GatewayVendor, SpeedMode, TreasuryAccount, TreasuryAccountProvider,
     };
     use t3rn_types::sfx::{ConfirmedSideEffect, SideEffect};
 
@@ -380,18 +362,6 @@
     };
     use t3rn_types::fsx::TargetId;
 
-<<<<<<< HEAD
-    fn activate_all_light_clients() {
-        for &gateway in XDNS::all_gateway_ids().iter() {
-            println!("Activating light client for gateway: {:?}", gateway);
-            Portal::turn_on(RuntimeOrigin::root(), gateway).unwrap();
-        }
-        XDNS::process_all_verifier_overviews(System::block_number());
-        XDNS::process_overview(System::block_number());
-    }
-
-=======
->>>>>>> fa265a42
     fn mint_required_assets_for_optimistic_actors(
         requester: AccountId,
         executor: AccountId,
@@ -419,21 +389,12 @@
             insurance + (EXISTENTIAL_DEPOSIT as Balance),
         ));
         assert_eq!(
-<<<<<<< HEAD
             Assets::balance(asset_id, &requester),
-            max_reward + (EXISTENTIAL_DEPOSIT as Balance)
+            max_reward + (EXISTENTIAL_DEPOSIT as Balance) + requester_starting_balance
         );
         assert_eq!(
             Assets::balance(asset_id, &executor),
-            insurance + (EXISTENTIAL_DEPOSIT as Balance)
-=======
-            Assets::balance(ASSET_DOT, &requester),
-            max_reward + (EXISTENTIAL_DEPOSIT as Balance) + requester_starting_balance
-        );
-        assert_eq!(
-            Assets::balance(ASSET_DOT, &executor),
             insurance + (EXISTENTIAL_DEPOSIT as Balance) + executor_starting_balance
->>>>>>> fa265a42
         );
     }
 
@@ -525,6 +486,7 @@
                 executor,
                 200u128,
                 50u128,
+                ASSET_DOT,
             );
 
             activate_all_light_clients();
@@ -619,6 +581,7 @@
             executor.clone(),
             200u128,
             50u128,
+            ASSET_DOT,
         );
 
         let sfx_action = SFXAction::Transfer(
@@ -975,7 +938,6 @@
                 EXISTENTIAL_DEPOSIT as Balance + 50 as Balance
             );
 
-            System::set_block_number(300);
             GlobalOnInitQueues::process_hourly(300, Weight::MAX);
 
             // Claim via Rewards
@@ -1084,13 +1046,13 @@
                 OrderStatusRead {
                     xtx_id,
                     status: CircuitStatus::PendingBidding,
-                    all_included_sfx: vec![(expected_sfx_hash, CircuitStatus::PendingBidding)],
+                    all_included_sfx: vec![(expected_sfx_hash, CircuitStatus::PendingBidding, None)],
                     timeouts_at: AdaptiveTimeout::<BlockNumber, TargetId> {
-                        estimated_height_here: 817,
-                        estimated_height_there: 824,
-                        submit_by_height_here: 417,
-                        submit_by_height_there: 424,
-                        emergency_timeout_here: 417,
+                        estimated_height_here: 49,
+                        estimated_height_there: 56,
+                        submit_by_height_here: 41,
+                        submit_by_height_there: 40,
+                        emergency_timeout_here: 433,
                         there: ETHEREUM_TARGET,
                         dlq: None
                     },
@@ -1158,13 +1120,13 @@
                 OrderStatusRead {
                     xtx_id,
                     status: CircuitStatus::FinishedAllSteps,
-                    all_included_sfx: vec![(expected_sfx_hash, CircuitStatus::FinishedAllSteps),],
+                    all_included_sfx: vec![(expected_sfx_hash, CircuitStatus::FinishedAllSteps, Some(executor.clone())),],
                     timeouts_at: AdaptiveTimeout::<BlockNumber, TargetId> {
-                        estimated_height_here: 817,
-                        estimated_height_there: 824,
-                        submit_by_height_here: 417,
-                        submit_by_height_there: 424,
-                        emergency_timeout_here: 417,
+                        estimated_height_here: 49,
+                        estimated_height_there: 56,
+                        submit_by_height_here: 41,
+                        submit_by_height_there: 40,
+                        emergency_timeout_here: 433,
                         there: ETHEREUM_TARGET,
                         dlq: None
                     },
