#![cfg_attr(not(feature = "std"), no_std)]

use frame_support::{
    dispatch::DispatchResultWithPostInfo,
    pallet_prelude::*,
    traits::{Currency, ReservableCurrency},
};

use frame_system::pallet_prelude::*;
pub use pallet::*;

use sp_std::{convert::TryInto, vec::Vec};
use t3rn_primitives::{
    circuit::{traits::CircuitSubmitAPI, types::OrderSFX},
    SpeedMode,
};
pub type Asset = u32;
pub type Destination = [u8; 4];
pub type Input = Vec<u8>;
use scale_info::TypeInfo;

use t3rn_primitives::circuit::{AdaptiveTimeout, CircuitStatus, ReadSFX, SideEffect};
use t3rn_types::sfx::TargetId;

t3rn_primitives::reexport_currency_types!();

#[derive(Debug, Clone, Eq, PartialEq, Encode, Decode, TypeInfo)]
pub struct OrderStatusRead<Hash, BlockNumber> {
    pub xtx_id: Hash,
    pub status: CircuitStatus,
    pub all_included_sfx: Vec<(Hash, CircuitStatus)>,
    pub timeouts_at: AdaptiveTimeout<BlockNumber, TargetId>,
}

#[frame_support::pallet]
pub mod pallet {
    use super::*;

    #[pallet::config]
    pub trait Config: frame_system::Config {
        type Event: From<Event<Self>> + IsType<<Self as frame_system::Config>::Event>;
        type Currency: Currency<Self::AccountId> + ReservableCurrency<Self::AccountId>;
        type CircuitSubmitAPI: CircuitSubmitAPI<Self, BalanceOf<Self>>;
        type ReadSFX: ReadSFX<Self::Hash, Self::AccountId, BalanceOf<Self>, Self::BlockNumber>;
    }

    #[pallet::pallet]
    #[pallet::generate_store(pub(super) trait Store)]
    pub struct Pallet<T>(_);

    #[pallet::event]
    #[pallet::generate_deposit(pub(super) fn deposit_event)]
    pub enum Event<T: Config> {
        OrderStatusRead(OrderStatusRead<T::Hash, T::BlockNumber>),
    }

    #[pallet::error]
    pub enum Error<T> {
        // Define your errors here
    }

    #[pallet::hooks]
    impl<T: Config> Hooks<BlockNumberFor<T>> for Pallet<T> {}

    #[pallet::call]
    impl<T: Config> Pallet<T> {
        #[pallet::weight(10_000 + T::DbWeight::get().writes(1))]
        pub fn order(
            origin: OriginFor<T>,
            sfx_actions: Vec<
                OrderSFX<T::AccountId, Asset, BalanceOf<T>, Destination, Input, BalanceOf<T>>,
            >,
            speed_mode: SpeedMode,
        ) -> DispatchResultWithPostInfo {
            let side_effects: Vec<SideEffect<T::AccountId, BalanceOf<T>>> = sfx_actions
                .into_iter()
                .map(|sfx_action| sfx_action.try_into())
                .collect::<Result<Vec<SideEffect<T::AccountId, BalanceOf<T>>>, DispatchError>>()?;

            T::CircuitSubmitAPI::on_extrinsic_trigger(origin, side_effects, speed_mode)?;

            Ok(().into())
        }

        #[pallet::weight(10_000 + T::DbWeight::get().writes(1))]
        pub fn read_order_status(
            _origin: OriginFor<T>,
            xtx_id: T::Hash,
        ) -> DispatchResultWithPostInfo {
            let (status, timeouts_at) = T::ReadSFX::get_xtx_status(xtx_id)?;
            let sfx_of_xtx = T::ReadSFX::get_fsx_of_xtx(xtx_id)?;
            let all_included_sfx = sfx_of_xtx
                .into_iter()
                .map(|sfx| {
                    let fsx_status = T::ReadSFX::get_fsx_status(sfx)?;
                    Ok((sfx, fsx_status))
                })
                .collect::<Result<Vec<(T::Hash, CircuitStatus)>, DispatchError>>()?;

            Self::deposit_event(Event::OrderStatusRead(OrderStatusRead {
                xtx_id,
                status,
                all_included_sfx,
                timeouts_at,
            }));

            Ok(().into())
        }
    }
}

#[cfg(test)]
mod tests {
    use codec::Encode;
    use frame_support::{assert_err, assert_ok, traits::Hooks};
    use hex_literal::hex;
    use sp_runtime::AccountId32;
    use t3rn_primitives::{clock::OnHookQueues, light_client::LightClientAsyncAPI};

    use t3rn_mini_mock_runtime::{
        prepare_ext_builder_playground, AccountId, Assets, Balance, Balances, BlockNumber, Circuit,
        CircuitError, CircuitEvent, Clock, Event, GlobalOnInitQueues, Hash, MiniRuntime,
        MockedAssetEvent, OrderStatusRead, Origin, Portal, Rewards, System, Vacuum, VacuumEvent,
        ASSET_DOT, POLKADOT_TARGET, XDNS,
    };
    use t3rn_primitives::portal::Portal as PortalT;

    use t3rn_primitives::{
        circuit::types::{OrderSFX, SFXAction},
        claimable::CircuitRole,
        monetary::TRN,
        GatewayVendor, SpeedMode, TreasuryAccount, TreasuryAccountProvider,
    };
    use t3rn_types::sfx::ConfirmedSideEffect;

    use frame_support::traits::Currency;

    use t3rn_primitives::{
        circuit::{AdaptiveTimeout, CircuitStatus},
        monetary::EXISTENTIAL_DEPOSIT,
    };
    use t3rn_types::fsx::TargetId;

    fn activate_all_light_clients() {
        for &gateway in XDNS::all_gateway_ids().iter() {
            Portal::turn_on(Origin::root(), gateway).unwrap();
        }
        XDNS::process_all_verifier_overviews(System::block_number());
        XDNS::process_overview(System::block_number());
    }

    fn mint_required_assets_for_optimistic_actors(
        requester: AccountId,
        executor: AccountId,
        max_reward: Balance,
        insurance: Balance,
    ) {
        assert!(XDNS::all_token_ids().contains(&ASSET_DOT));
        // Load requester enough some funds
        let issuer_is_escrow_account = MiniRuntime::get_treasury_account(TreasuryAccount::Escrow);
        Balances::deposit_creating(&requester, (100_000 * TRN) as Balance); // To cover fees
        Balances::deposit_creating(&executor, (100_000 * TRN) as Balance); // To cover fees
        assert_ok!(Assets::mint(
            Origin::signed(issuer_is_escrow_account.clone()),
            ASSET_DOT,
            requester.clone(),
            max_reward + (EXISTENTIAL_DEPOSIT as Balance),
        ));
        assert_ok!(Assets::mint(
            Origin::signed(issuer_is_escrow_account),
            ASSET_DOT,
            executor.clone(),
            insurance + (EXISTENTIAL_DEPOSIT as Balance),
        ));
        assert_eq!(
            Assets::balance(ASSET_DOT, &requester),
            max_reward + (EXISTENTIAL_DEPOSIT as Balance)
        );
        assert_eq!(
            Assets::balance(ASSET_DOT, &executor),
            insurance + (EXISTENTIAL_DEPOSIT as Balance)
        );
    }

    fn expect_last_event_to_emit_xtx_id() -> Hash {
        // Recover system event
        let events = System::events();
        let expect_xtx_received = events.last();
        assert!(expect_xtx_received.clone().is_some());

        match expect_xtx_received {
            Some(event) => match event.event {
                Event::Circuit(CircuitEvent::XTransactionReceivedForExec(xtx_id)) => xtx_id,
                _ => panic!("expect_last_event_to_emit_xtx_id: unexpected event type"),
            },
            None => panic!("expect_last_event_to_emit_xtx_id: no last event emitted"),
        }
    }

    fn expect_last_event_to_read_order_status() -> OrderStatusRead<Hash, BlockNumber> {
        // Recover system event
        let events = System::events();
        let expect_order_status_read = events.last();
        assert!(expect_order_status_read.clone().is_some());

        match expect_order_status_read {
            Some(event) => match &event.event {
                Event::Vacuum(VacuumEvent::OrderStatusRead(status)) => status.clone(),
                _ => panic!("expect_last_event_to_read_order_status: unexpected event type"),
            },
            None => panic!("expect_last_event_to_read_order_status: no last event emitted"),
        }
    }

    fn prepare_transfer_asset_confirmation(
        asset_id: u32,
        executor: AccountId,
        destination: AccountId,
        amount: Balance,
    ) -> ConfirmedSideEffect<AccountId32, BlockNumber, Balance> {
        let mut scale_encoded_transfer_event = MockedAssetEvent::<MiniRuntime>::Transferred {
            asset_id,
            from: executor.clone(),
            to: destination,
            amount,
        }
        .encode();
        // append an extra pallet event index byte as the second byte
        scale_encoded_transfer_event.insert(0, 4u8);

        ConfirmedSideEffect::<AccountId32, BlockNumber, Balance> {
            err: None,
            output: None,
            inclusion_data: scale_encoded_transfer_event,
            executioner: executor,
            received_at: System::block_number(),
            cost: None,
        }
    }

    fn mock_signal_halt(_target: TargetId, verifier: GatewayVendor) {
        let mut current_heartbeat = Portal::get_latest_heartbeat(&POLKADOT_TARGET).unwrap();
        current_heartbeat.is_halted = true;
        let current_epoch_does_not_move = current_heartbeat.last_finalized_height;
        // advance 1 epoch
        System::set_block_number(System::block_number() + 32);
        XDNS::on_new_epoch(verifier, current_epoch_does_not_move, current_heartbeat);
    }

    fn mock_signal_unhalt(_target: TargetId, verifier: GatewayVendor) {
        let mut current_heartbeat = Portal::get_latest_heartbeat(&POLKADOT_TARGET).unwrap();
        current_heartbeat.is_halted = false;
        current_heartbeat.last_finalized_height += 1;
        let current_epoch_moves = current_heartbeat.last_finalized_height + 1;
        // advance 1 epoch
        System::set_block_number(System::block_number() + 32);
        XDNS::on_new_epoch(verifier, current_epoch_moves, current_heartbeat);
    }

    #[test]
    fn optimistic_order_single_sfx_vacuum_delivers_to_circuit() {
        let mut ext = prepare_ext_builder_playground();
        ext.execute_with(|| {
            let executor = AccountId32::from([1u8; 32]);
            let requester = AccountId32::from([2u8; 32]);
            let requester_on_dest = AccountId32::from([3u8; 32]);

            mint_required_assets_for_optimistic_actors(
                requester.clone(),
                executor,
                200u128,
                50u128,
            );

            let sfx_action = SFXAction::Transfer(POLKADOT_TARGET, 1u32, requester_on_dest, 100u128);
            let sfx_order = OrderSFX::<AccountId32, u32, u128, [u8; 4], Vec<u8>, u128> {
                sfx_action,
                max_reward: 200u128,
                insurance: 50u128,
                reward_asset: ASSET_DOT,
                remote_origin_nonce: None,
            };

            activate_all_light_clients();

            assert_ok!(Vacuum::order(
                Origin::signed(requester.clone()),
                vec![sfx_order],
                SpeedMode::Fast,
            ));

            let xtx_id = expect_last_event_to_emit_xtx_id();

            assert_eq!(
                xtx_id,
                Hash::from(hex!(
                    "0162cabd6f37c15015e94be4174f7ad95fa0d6f094da6aea5525ce11731308a1"
                ))
            );

            // Expect balance of requester to be reduced by max_reward
            assert_eq!(
                Assets::balance(ASSET_DOT, &requester),
                EXISTENTIAL_DEPOSIT as Balance
            );
        });
    }

    #[test]
    fn optimistic_order_single_sfx_vacuum_delivers_to_circuit_and_rewards_executor_at_successful_confirm(
    ) {
        let mut ext = prepare_ext_builder_playground();
        ext.execute_with(|| {
            let executor = AccountId32::from([1u8; 32]);
            let requester = AccountId32::from([2u8; 32]);
            let requester_on_dest = AccountId32::from([3u8; 32]);

            mint_required_assets_for_optimistic_actors(
                requester.clone(),
                executor.clone(),
                200u128,
                50u128,
            );

            let sfx_action = SFXAction::Transfer(
                POLKADOT_TARGET,
                ASSET_DOT,
                requester_on_dest.clone(),
                100u128,
            );
            let sfx_order = OrderSFX::<AccountId32, u32, u128, [u8; 4], Vec<u8>, u128> {
                sfx_action,
                max_reward: 200u128,
                insurance: 50u128,
                reward_asset: ASSET_DOT,
                remote_origin_nonce: None,
            };

            activate_all_light_clients();

            assert_ok!(Vacuum::order(
                Origin::signed(requester.clone()),
                vec![sfx_order],
                SpeedMode::Fast,
            ));

            let xtx_id = expect_last_event_to_emit_xtx_id();

            assert_eq!(
                xtx_id,
                Hash::from(hex!(
                    "0162cabd6f37c15015e94be4174f7ad95fa0d6f094da6aea5525ce11731308a1"
                ))
            );

            assert_ok!(Vacuum::read_order_status(
                Origin::signed(requester.clone()),
                xtx_id
            ));

            let order_status = expect_last_event_to_read_order_status();

            let expected_sfx_hash = Hash::from(hex!(
                "6fd0ce38a35bcc001dc78cbe7b258dd71cca7dff301891e13b73598572908744"
            ));

            assert_eq!(
                order_status,
                OrderStatusRead {
                    xtx_id,
                    status: CircuitStatus::PendingBidding,
                    all_included_sfx: vec![(expected_sfx_hash, CircuitStatus::PendingBidding)],
                    timeouts_at: AdaptiveTimeout::<BlockNumber, TargetId> {
                        estimated_height_here: 817,
                        estimated_height_there: 824,
                        submit_by_height_here: 417,
                        submit_by_height_there: 424,
                        emergency_timeout_here: 417,
                        there: [1, 1, 1, 1],
                        dlq: None
                    },
                }
            );

            assert_ok!(Circuit::bid_sfx(
                Origin::signed(executor.clone()),
                expected_sfx_hash,
                198 as Balance,
            ));

            // Assert executor has insurance amount locked
            assert_eq!(
                Assets::balance(ASSET_DOT, &executor),
                EXISTENTIAL_DEPOSIT as Balance
            );

            // Complete bidding
            System::set_block_number(System::block_number() + 3);
            Clock::on_initialize(System::block_number());
            assert_ok!(Vacuum::read_order_status(
                Origin::signed(requester.clone()),
                xtx_id
            ));
            assert_eq!(
                expect_last_event_to_read_order_status().status,
                CircuitStatus::Ready
            );

            let mut scale_encoded_transfer_event = MockedAssetEvent::<MiniRuntime>::Transferred {
                asset_id: ASSET_DOT,
                from: executor.clone(),
                to: requester_on_dest,
                amount: 100 as Balance,
            }
            .encode();
            // append an extra pallet event index byte as the second byte
            scale_encoded_transfer_event.insert(0, 4u8);

            // Confirm
            let confirmation_transfer_1 = ConfirmedSideEffect::<AccountId32, BlockNumber, Balance> {
                err: None,
                output: None,
                inclusion_data: scale_encoded_transfer_event,
                executioner: executor.clone(),
                received_at: System::block_number(),
                cost: None,
            };

            assert_ok!(Circuit::confirm_side_effect(
                Origin::signed(executor.clone()),
                expected_sfx_hash,
                confirmation_transfer_1
            ));

            assert_ok!(Vacuum::read_order_status(Origin::signed(requester), xtx_id));

            let order_status = expect_last_event_to_read_order_status();

            assert_eq!(
                order_status,
                OrderStatusRead {
                    xtx_id,
                    status: CircuitStatus::FinishedAllSteps,
                    all_included_sfx: vec![(expected_sfx_hash, CircuitStatus::FinishedAllSteps),],
                    timeouts_at: AdaptiveTimeout::<BlockNumber, TargetId> {
                        estimated_height_here: 817,
                        estimated_height_there: 824,
                        submit_by_height_here: 417,
                        submit_by_height_there: 424,
                        emergency_timeout_here: 417,
                        there: [1, 1, 1, 1],
                        dlq: None
                    },
                }
            );

            // Check executor's balance before claim - insurance amount should be returned
            assert_eq!(
                Assets::balance(ASSET_DOT, &executor),
                EXISTENTIAL_DEPOSIT as Balance + 50 as Balance
            );

            GlobalOnInitQueues::process_hourly(300, u64::MAX);

            // Claim via Rewards
            let _claim_res = Rewards::claim(
                Origin::signed(executor.clone()),
                Some(CircuitRole::Executor),
            );

            assert_eq!(
                Assets::balance(ASSET_DOT, &executor),
                EXISTENTIAL_DEPOSIT as Balance + 50 as Balance + 200 as Balance
            );
        });
    }

    #[test]
    fn optimistic_order_single_sfx_vacuum_delivers_to_circuit_and_handles_potential_delays_via_dlq_eventually(
    ) {
        let mut ext = prepare_ext_builder_playground();
        ext.execute_with(|| {
            let executor = AccountId32::from([1u8; 32]);
            let requester = AccountId32::from([2u8; 32]);
            let requester_on_dest = AccountId32::from([3u8; 32]);

            mint_required_assets_for_optimistic_actors(
                requester.clone(),
                executor.clone(),
                200u128,
                50u128,
            );

            let sfx_action = SFXAction::Transfer(
                POLKADOT_TARGET,
                ASSET_DOT,
                requester_on_dest.clone(),
                100u128,
            );
            let sfx_order = OrderSFX::<AccountId32, u32, u128, [u8; 4], Vec<u8>, u128> {
                sfx_action,
                max_reward: 200u128,
                insurance: 50u128,
                reward_asset: ASSET_DOT,
                remote_origin_nonce: None,
            };

            activate_all_light_clients();

            assert_ok!(Vacuum::order(
                Origin::signed(requester.clone()),
                vec![sfx_order],
                SpeedMode::Fast,
            ));

            let xtx_id = expect_last_event_to_emit_xtx_id();

            assert_eq!(
                xtx_id,
                Hash::from(hex!(
                    "a602173a905f72f4f93410c69db65f52480f67b7e947309b254fe718f611a0a7"
                ))
            );

            assert_ok!(Vacuum::read_order_status(
                Origin::signed(requester.clone()),
                xtx_id
            ));

            let order_status = expect_last_event_to_read_order_status();

            let expected_sfx_hash = Hash::from(hex!(
                "484c277dfcfb25b51c8e12fc2e7eb286bb9315775db60635872d51a40d5bb253"
            ));

            assert_eq!(
                order_status,
                OrderStatusRead {
                    xtx_id,
                    status: CircuitStatus::PendingBidding,
                    all_included_sfx: vec![(expected_sfx_hash, CircuitStatus::PendingBidding)],
                    timeouts_at: AdaptiveTimeout {
                        estimated_height_here: 817,
                        estimated_height_there: 824,
                        submit_by_height_here: 417,
                        submit_by_height_there: 424,
                        emergency_timeout_here: 417,
                        there: [1, 1, 1, 1],
                        dlq: None
                    },
                }
            );

            assert_ok!(Circuit::bid_sfx(
                Origin::signed(executor.clone()),
                expected_sfx_hash,
                198 as Balance,
            ));

            // Complete bidding
            System::set_block_number(System::block_number() + 3);
            Clock::on_initialize(System::block_number());
            assert_ok!(Vacuum::read_order_status(
                Origin::signed(requester.clone()),
                xtx_id
            ));
            assert_eq!(
                expect_last_event_to_read_order_status().status,
                CircuitStatus::Ready
            );

            // Here interrupt the LightClient availability and move Xtx to DLQ
            mock_signal_halt(POLKADOT_TARGET, GatewayVendor::Polkadot);

            let confirmation_transfer = prepare_transfer_asset_confirmation(
                ASSET_DOT,
                executor.clone(),
                requester_on_dest.clone(),
                100u128,
            );

            assert_err!(
                Circuit::confirm_side_effect(
                    Origin::signed(executor.clone()),
                    expected_sfx_hash,
                    confirmation_transfer
                ),
                CircuitError::<MiniRuntime>::ConfirmationFailed
            );

            // Wait for after XTX timeout
            System::set_block_number(System::block_number() + 401);
            // Trigger XTX revert queue and expect move to DLQ
            Circuit::process_emergency_revert_xtx_queue(
                System::block_number(),
                System::block_number(),
                u64::MAX,
            );
            // Verify that XTX is in DLQ
            assert_eq!(
                Circuit::get_dlq(xtx_id),
                Some((
                    System::block_number(),
                    vec![POLKADOT_TARGET],
                    SpeedMode::Finalized
                ))
            );

            assert_ok!(Vacuum::read_order_status(
                Origin::signed(requester.clone()),
                xtx_id
            ));

            let order_status = expect_last_event_to_read_order_status();

            assert_eq!(
                order_status,
                OrderStatusRead {
                    xtx_id,
                    status: CircuitStatus::Ready,
                    all_included_sfx: vec![(expected_sfx_hash, CircuitStatus::Ready),],
                    timeouts_at: AdaptiveTimeout {
                        estimated_height_here: 817,
                        estimated_height_there: 824,
                        submit_by_height_here: 417,
                        submit_by_height_there: 424,
                        emergency_timeout_here: 417,
                        there: [1, 1, 1, 1],
                        dlq: Some(453)
                    },
                }
            );

<<<<<<< HEAD
            // Check executor's balance before claim - insurance amount should be returned
            assert_eq!(
                Assets::balance(ASSET_DOT, &executor),
                EXISTENTIAL_DEPOSIT as Balance + 50 as Balance
            );

            GlobalOnInitQueues::process_hourly(300, u64::MAX);

            // Claim via Rewards
            let _claim_res = Rewards::claim(
                Origin::signed(executor.clone()),
                Some(CircuitRole::Executor),
            );

            assert_eq!(
                Assets::balance(ASSET_DOT, &executor),
                EXISTENTIAL_DEPOSIT as Balance + 50 as Balance + 200 as Balance
            );
        });
    }

    #[test]
    fn optimistic_order_single_sfx_vacuum_delivers_to_circuit_and_handles_potential_delays_via_dlq_eventually(
    ) {
        let mut ext = prepare_ext_builder_playground();
        ext.execute_with(|| {
            let executor = AccountId32::from([1u8; 32]);
            let requester = AccountId32::from([2u8; 32]);
            let requester_on_dest = AccountId32::from([3u8; 32]);

            mint_required_assets_for_optimistic_actors(
                requester.clone(),
                executor.clone(),
                200u128,
                50u128,
            );

            let sfx_action = SFXAction::Transfer(
                POLKADOT_TARGET,
                ASSET_DOT,
                requester_on_dest.clone(),
                100u128,
            );
            let sfx_order = OrderSFX::<AccountId32, u32, u128, [u8; 4], Vec<u8>, u128> {
                sfx_action,
                max_reward: 200u128,
                insurance: 50u128,
                reward_asset: ASSET_DOT,
                remote_origin_nonce: None,
            };

            activate_all_light_clients();

            assert_ok!(Vacuum::order(
                Origin::signed(requester.clone()),
                vec![sfx_order],
                SpeedMode::Fast,
            ));

            let xtx_id = expect_last_event_to_emit_xtx_id();

            assert_eq!(
                xtx_id,
                Hash::from(hex!(
                    "0162cabd6f37c15015e94be4174f7ad95fa0d6f094da6aea5525ce11731308a1"
                ))
            );

            assert_ok!(Vacuum::read_order_status(
                Origin::signed(requester.clone()),
                xtx_id
            ));

            let order_status = expect_last_event_to_read_order_status();

            let expected_sfx_hash = Hash::from(hex!(
                "6fd0ce38a35bcc001dc78cbe7b258dd71cca7dff301891e13b73598572908744"
            ));

            assert_eq!(
                order_status,
                OrderStatusRead {
                    xtx_id,
                    status: CircuitStatus::PendingBidding,
                    all_included_sfx: vec![(expected_sfx_hash, CircuitStatus::PendingBidding)],
                    timeouts_at: AdaptiveTimeout {
                        estimated_height_here: 817,
                        estimated_height_there: 824,
                        submit_by_height_here: 417,
                        submit_by_height_there: 424,
                        emergency_timeout_here: 417,
                        there: [1, 1, 1, 1],
                        dlq: None
                    },
                }
            );

            assert_ok!(Circuit::bid_sfx(
                Origin::signed(executor.clone()),
                expected_sfx_hash,
                198 as Balance,
            ));

            // Complete bidding
            System::set_block_number(System::block_number() + 3);
            Clock::on_initialize(System::block_number());
            assert_ok!(Vacuum::read_order_status(
                Origin::signed(requester.clone()),
                xtx_id
            ));
            assert_eq!(
                expect_last_event_to_read_order_status().status,
                CircuitStatus::Ready
            );

            // Here interrupt the LightClient availability and move Xtx to DLQ
            mock_signal_halt(POLKADOT_TARGET, GatewayVendor::Polkadot);

            let confirmation_transfer = prepare_transfer_asset_confirmation(
                ASSET_DOT,
                executor.clone(),
                requester_on_dest.clone(),
                100u128,
            );

            assert_err!(
                Circuit::confirm_side_effect(
                    Origin::signed(executor.clone()),
                    expected_sfx_hash,
                    confirmation_transfer
                ),
                CircuitError::<MiniRuntime>::ConfirmationFailed
            );

            // Wait for after XTX timeout
            System::set_block_number(System::block_number() + 401);
            // Trigger XTX revert queue and expect move to DLQ
            Circuit::process_emergency_revert_xtx_queue(
                System::block_number(),
                System::block_number(),
                u64::MAX,
            );
            // Verify that XTX is in DLQ
            assert_eq!(
                Circuit::get_dlq(xtx_id),
                Some((
                    System::block_number(),
                    vec![POLKADOT_TARGET],
                    SpeedMode::Finalized
                ))
            );

            assert_ok!(Vacuum::read_order_status(
                Origin::signed(requester.clone()),
                xtx_id
            ));

            let order_status = expect_last_event_to_read_order_status();

            assert_eq!(
                order_status,
                OrderStatusRead {
                    xtx_id,
                    status: CircuitStatus::Ready,
                    all_included_sfx: vec![(expected_sfx_hash, CircuitStatus::Ready),],
                    timeouts_at: AdaptiveTimeout {
                        estimated_height_here: 817,
                        estimated_height_there: 824,
                        submit_by_height_here: 417,
                        submit_by_height_there: 424,
                        emergency_timeout_here: 417,
                        there: [1, 1, 1, 1],
                        dlq: Some(453)
                    },
                }
            );

=======
>>>>>>> cfb0a927
            // Now activate the LightClient again and expect the DLQ to be processed
            mock_signal_unhalt(POLKADOT_TARGET, GatewayVendor::Polkadot);

            // Advance 1 block
            System::set_block_number(System::block_number() + 1);
            // Try to confirm again
            let confirmation_transfer = prepare_transfer_asset_confirmation(
                ASSET_DOT,
                executor.clone(),
                requester_on_dest,
                100u128,
            );

            assert_ok!(Circuit::confirm_side_effect(
                Origin::signed(executor),
                expected_sfx_hash,
                confirmation_transfer
            ),);

            assert_ok!(Vacuum::read_order_status(Origin::signed(requester), xtx_id));

            assert_eq!(Circuit::get_dlq(xtx_id), None);
        });
    }
}<|MERGE_RESOLUTION|>--- conflicted
+++ resolved
@@ -631,186 +631,6 @@
                 }
             );
 
-<<<<<<< HEAD
-            // Check executor's balance before claim - insurance amount should be returned
-            assert_eq!(
-                Assets::balance(ASSET_DOT, &executor),
-                EXISTENTIAL_DEPOSIT as Balance + 50 as Balance
-            );
-
-            GlobalOnInitQueues::process_hourly(300, u64::MAX);
-
-            // Claim via Rewards
-            let _claim_res = Rewards::claim(
-                Origin::signed(executor.clone()),
-                Some(CircuitRole::Executor),
-            );
-
-            assert_eq!(
-                Assets::balance(ASSET_DOT, &executor),
-                EXISTENTIAL_DEPOSIT as Balance + 50 as Balance + 200 as Balance
-            );
-        });
-    }
-
-    #[test]
-    fn optimistic_order_single_sfx_vacuum_delivers_to_circuit_and_handles_potential_delays_via_dlq_eventually(
-    ) {
-        let mut ext = prepare_ext_builder_playground();
-        ext.execute_with(|| {
-            let executor = AccountId32::from([1u8; 32]);
-            let requester = AccountId32::from([2u8; 32]);
-            let requester_on_dest = AccountId32::from([3u8; 32]);
-
-            mint_required_assets_for_optimistic_actors(
-                requester.clone(),
-                executor.clone(),
-                200u128,
-                50u128,
-            );
-
-            let sfx_action = SFXAction::Transfer(
-                POLKADOT_TARGET,
-                ASSET_DOT,
-                requester_on_dest.clone(),
-                100u128,
-            );
-            let sfx_order = OrderSFX::<AccountId32, u32, u128, [u8; 4], Vec<u8>, u128> {
-                sfx_action,
-                max_reward: 200u128,
-                insurance: 50u128,
-                reward_asset: ASSET_DOT,
-                remote_origin_nonce: None,
-            };
-
-            activate_all_light_clients();
-
-            assert_ok!(Vacuum::order(
-                Origin::signed(requester.clone()),
-                vec![sfx_order],
-                SpeedMode::Fast,
-            ));
-
-            let xtx_id = expect_last_event_to_emit_xtx_id();
-
-            assert_eq!(
-                xtx_id,
-                Hash::from(hex!(
-                    "0162cabd6f37c15015e94be4174f7ad95fa0d6f094da6aea5525ce11731308a1"
-                ))
-            );
-
-            assert_ok!(Vacuum::read_order_status(
-                Origin::signed(requester.clone()),
-                xtx_id
-            ));
-
-            let order_status = expect_last_event_to_read_order_status();
-
-            let expected_sfx_hash = Hash::from(hex!(
-                "6fd0ce38a35bcc001dc78cbe7b258dd71cca7dff301891e13b73598572908744"
-            ));
-
-            assert_eq!(
-                order_status,
-                OrderStatusRead {
-                    xtx_id,
-                    status: CircuitStatus::PendingBidding,
-                    all_included_sfx: vec![(expected_sfx_hash, CircuitStatus::PendingBidding)],
-                    timeouts_at: AdaptiveTimeout {
-                        estimated_height_here: 817,
-                        estimated_height_there: 824,
-                        submit_by_height_here: 417,
-                        submit_by_height_there: 424,
-                        emergency_timeout_here: 417,
-                        there: [1, 1, 1, 1],
-                        dlq: None
-                    },
-                }
-            );
-
-            assert_ok!(Circuit::bid_sfx(
-                Origin::signed(executor.clone()),
-                expected_sfx_hash,
-                198 as Balance,
-            ));
-
-            // Complete bidding
-            System::set_block_number(System::block_number() + 3);
-            Clock::on_initialize(System::block_number());
-            assert_ok!(Vacuum::read_order_status(
-                Origin::signed(requester.clone()),
-                xtx_id
-            ));
-            assert_eq!(
-                expect_last_event_to_read_order_status().status,
-                CircuitStatus::Ready
-            );
-
-            // Here interrupt the LightClient availability and move Xtx to DLQ
-            mock_signal_halt(POLKADOT_TARGET, GatewayVendor::Polkadot);
-
-            let confirmation_transfer = prepare_transfer_asset_confirmation(
-                ASSET_DOT,
-                executor.clone(),
-                requester_on_dest.clone(),
-                100u128,
-            );
-
-            assert_err!(
-                Circuit::confirm_side_effect(
-                    Origin::signed(executor.clone()),
-                    expected_sfx_hash,
-                    confirmation_transfer
-                ),
-                CircuitError::<MiniRuntime>::ConfirmationFailed
-            );
-
-            // Wait for after XTX timeout
-            System::set_block_number(System::block_number() + 401);
-            // Trigger XTX revert queue and expect move to DLQ
-            Circuit::process_emergency_revert_xtx_queue(
-                System::block_number(),
-                System::block_number(),
-                u64::MAX,
-            );
-            // Verify that XTX is in DLQ
-            assert_eq!(
-                Circuit::get_dlq(xtx_id),
-                Some((
-                    System::block_number(),
-                    vec![POLKADOT_TARGET],
-                    SpeedMode::Finalized
-                ))
-            );
-
-            assert_ok!(Vacuum::read_order_status(
-                Origin::signed(requester.clone()),
-                xtx_id
-            ));
-
-            let order_status = expect_last_event_to_read_order_status();
-
-            assert_eq!(
-                order_status,
-                OrderStatusRead {
-                    xtx_id,
-                    status: CircuitStatus::Ready,
-                    all_included_sfx: vec![(expected_sfx_hash, CircuitStatus::Ready),],
-                    timeouts_at: AdaptiveTimeout {
-                        estimated_height_here: 817,
-                        estimated_height_there: 824,
-                        submit_by_height_here: 417,
-                        submit_by_height_there: 424,
-                        emergency_timeout_here: 417,
-                        there: [1, 1, 1, 1],
-                        dlq: Some(453)
-                    },
-                }
-            );
-
-=======
->>>>>>> cfb0a927
             // Now activate the LightClient again and expect the DLQ to be processed
             mock_signal_unhalt(POLKADOT_TARGET, GatewayVendor::Polkadot);
 
