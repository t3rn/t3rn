--- conflicted
+++ resolved
@@ -1,6 +1,6 @@
 [package]
 authors     = { workspace = true }
-description = "on-chain composable contracts registry"
+description = "circuit implements fail-safe interoperable execution based on open-market mechanics and trust-free remote chain inclusion proofs"
 edition     = { workspace = true }
 homepage    = { workspace = true }
 license     = { workspace = true }
@@ -13,19 +13,11 @@
 targets = [ "x86_64-unknown-linux-gnu" ]
 
 [dependencies]
-<<<<<<< HEAD
-codec            = { package = "parity-scale-codec", version = "3", default-features = false }
-log              = { version = "0.4", default-features = false }
-pallet-timestamp = { default-features = false, git = "https://github.com/paritytech/substrate", branch = 'polkadot-v0.9.27' }
-scale-info       = { version = "2.9.0", default-features = false, features = [ "derive" ] }
-serde            = { version = "1.0", default-features = false, optional = true, features = [ "derive" ] }
-=======
 codec            = { workspace = true, package = "parity-scale-codec" }
 log              = { workspace = true }
 pallet-timestamp = { workspace = true }
 scale-info       = { workspace = true }
 serde            = { workspace = true, optional = true, features = [ "derive" ] }
->>>>>>> 37cfa0e8
 
 frame-benchmarking = { workspace = true, optional = true }
 frame-support      = { workspace = true }
@@ -36,38 +28,16 @@
 sp-std             = { workspace = true }
 sp-trie            = { workspace = true }
 
-<<<<<<< HEAD
-pallet-xbi-portal   = { git = "https://github.com/t3rn/xbi", version = "0.3.0", default-features = false }
-t3rn-abi            = { default-features = false, path = "../../types/abi", features = [ "runtime" ] }
-t3rn-primitives     = { default-features = false, path = "../../primitives" }
-t3rn-sdk-primitives = { version = "=0.1.1-rc.5", default-features = false }
-=======
 pallet-xbi-portal   = { workspace = true }
 t3rn-abi            = { default-features = false, path = "../../types/abi", features = [ "runtime" ] }
 t3rn-primitives     = { default-features = false, path = "../../primitives" }
 t3rn-sdk-primitives = { version = "=0.1.1-rc.4", default-features = false }
->>>>>>> 37cfa0e8
 t3rn-types          = { default-features = false, path = "../../types", features = [ "runtime" ] }
 
 [dev-dependencies]
 frame-election-provider-support = { git = "https://github.com/paritytech/substrate", branch = 'polkadot-v0.9.39' }
 hex                             = "0.4.2"
 hex-literal                     = "0.2.1"
-<<<<<<< HEAD
-pallet-authorship               = { git = "https://github.com/paritytech/substrate", branch = 'polkadot-v0.9.27' }
-pallet-babe                     = { git = "https://github.com/paritytech/substrate", branch = 'polkadot-v0.9.27' }
-pallet-offences                 = { git = "https://github.com/paritytech/substrate", branch = 'polkadot-v0.9.27' }
-pallet-session                  = { git = "https://github.com/paritytech/substrate", branch = 'polkadot-v0.9.27' }
-pallet-staking                  = { git = "https://github.com/paritytech/substrate", branch = 'polkadot-v0.9.27' }
-pallet-staking-reward-curve     = { git = "https://github.com/paritytech/substrate", branch = 'polkadot-v0.9.27' }
-pallet-transaction-payment      = { default-features = false, git = "https://github.com/paritytech/substrate", branch = 'polkadot-v0.9.27' }
-serde_json                      = "1.0.103"
-sp-consensus-aura               = { git = "https://github.com/paritytech/substrate", branch = 'polkadot-v0.9.27' }
-sp-consensus-babe               = { git = "https://github.com/paritytech/substrate", branch = 'polkadot-v0.9.27' }
-sp-consensus-vrf                = { git = "https://github.com/paritytech/substrate", branch = 'polkadot-v0.9.27' }
-sp-finality-grandpa             = { git = "https://github.com/paritytech/substrate", branch = 'polkadot-v0.9.27' }
-sp-staking                      = { git = "https://github.com/paritytech/substrate", branch = 'polkadot-v0.9.27' }
-=======
 pallet-authorship               = { git = "https://github.com/paritytech/substrate.git", branch = 'polkadot-v0.9.39' }
 pallet-babe                     = { git = "https://github.com/paritytech/substrate", branch = 'polkadot-v0.9.39' }
 pallet-offences                 = { git = "https://github.com/paritytech/substrate", branch = 'polkadot-v0.9.39' }
@@ -81,7 +51,6 @@
 sp-consensus-vrf                = { git = "https://github.com/paritytech/substrate.git", branch = 'polkadot-v0.9.39' }
 sp-finality-grandpa             = { git = "https://github.com/paritytech/substrate.git", branch = 'polkadot-v0.9.39' }
 sp-staking                      = { git = "https://github.com/paritytech/substrate.git", branch = 'polkadot-v0.9.39' }
->>>>>>> 37cfa0e8
 
 # Needed because of testing features
 pallet-grandpa-finality-verifier = { path = "../../finality-verifiers/grandpa", features = [ "testing" ] }
@@ -120,10 +89,5 @@
   "t3rn-sdk-primitives/std",
   "pallet-xbi-portal/std",
 ]
-<<<<<<< HEAD
-try-runtime = [ "frame-support/try-runtime", "frame-system/try-runtime", "pallet-timestamp/try-runtime", "t3rn-abi/try-runtime" ]
-
-test-skip-verification = [  ]
-=======
 try-runtime = [ "frame-support/try-runtime", "frame-system/try-runtime", "pallet-timestamp/try-runtime", "t3rn-abi/try-runtime", "sp-runtime/try-runtime" ]
->>>>>>> 37cfa0e8
+test-skip-verification = [  ]