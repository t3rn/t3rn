[package]
authors     = [ "t3rn ltd. <team@t3rn.io>" ]
description = "on-chain composable contracts registry"
edition     = "2018"
homepage    = "https://t3rn.io"
license     = "Apache 2.0"
name        = "pallet-circuit"
readme      = "README.md"
repository  = "https://github.com/t3rn/t3rn/"
version     = "1.0.0-alpha.0"

[package.metadata.docs.rs]
targets = [ "x86_64-unknown-linux-gnu" ]

[dependencies]
codec              = { package = "parity-scale-codec", version = "3", default-features = false }
frame-benchmarking = { default-features = false, git = "https://github.com/paritytech/substrate", branch = 'polkadot-v0.9.19', optional = true }
frame-support      = { default-features = false, git = "https://github.com/paritytech/substrate", branch = 'polkadot-v0.9.19' }
frame-system       = { default-features = false, git = "https://github.com/paritytech/substrate", branch = 'polkadot-v0.9.19' }
log                = { version = "0.4", default-features = false }
pallet-timestamp   = { default-features = false, git = "https://github.com/paritytech/substrate", branch = 'polkadot-v0.9.19' }
scale-info         = { version = "2", default-features = false, features = [ "derive" ] }
serde              = { version = "1.0", default-features = false, optional = true, features = [ "derive" ] }
sp-core            = { git = "https://github.com/paritytech/substrate", branch = 'polkadot-v0.9.19', default-features = false }
sp-io              = { default-features = false, git = "https://github.com/paritytech/substrate", branch = 'polkadot-v0.9.19' }
sp-runtime         = { default-features = false, git = "https://github.com/paritytech/substrate", branch = 'polkadot-v0.9.19' }
sp-std             = { default-features = false, git = "https://github.com/paritytech/substrate", branch = 'polkadot-v0.9.19' }
<<<<<<< HEAD
=======
sp-trie            = { default-features = false, git = "https://github.com/paritytech/substrate", branch = 'polkadot-v0.9.19' }
>>>>>>> 3471ef5b
t3rn-primitives    = { path = "../../primitives", default-features = false }
t3rn-protocol      = { path = "../../protocol", default-features = false }

orml-traits = { git = "https://github.com/t3rn/open-runtime-module-library", branch = "polkadot-v0.9.19", default-features = false }

[dev-dependencies]
frame-election-provider-support = { git = "https://github.com/paritytech/substrate", branch = 'polkadot-v0.9.19' }
pallet-authorship               = { git = "https://github.com/paritytech/substrate.git", branch = 'polkadot-v0.9.19' }
pallet-babe                     = { git = "https://github.com/paritytech/substrate", branch = 'polkadot-v0.9.19' }
pallet-multi-finality-verifier  = { path = "../multi-finality-verifier" }
pallet-offences                 = { git = "https://github.com/paritytech/substrate", branch = 'polkadot-v0.9.19' }
pallet-session                  = { git = "https://github.com/paritytech/substrate", branch = 'polkadot-v0.9.19' }
pallet-staking                  = { git = "https://github.com/paritytech/substrate", branch = 'polkadot-v0.9.19' }
pallet-staking-reward-curve     = { git = "https://github.com/paritytech/substrate", branch = 'polkadot-v0.9.19' }
sp-consensus-babe               = { git = "https://github.com/paritytech/substrate.git", branch = 'polkadot-v0.9.19' }
sp-consensus-vrf                = { git = "https://github.com/paritytech/substrate.git", branch = 'polkadot-v0.9.19' }
sp-finality-grandpa             = { git = "https://github.com/paritytech/substrate.git", branch = 'polkadot-v0.9.19' }
sp-staking                      = { git = "https://github.com/paritytech/substrate.git", branch = 'polkadot-v0.9.19' }

pallet-randomness-collective-flip = { default-features = false, git = "https://github.com/paritytech/substrate.git", branch = 'polkadot-v0.9.19' }
pallet-transaction-payment        = { default-features = false, git = "https://github.com/paritytech/substrate.git", branch = 'polkadot-v0.9.19' }

orml-tokens     = { git = "https://github.com/t3rn/open-runtime-module-library", branch = "polkadot-v0.9.19" }
pallet-balances = { git = "https://github.com/paritytech/substrate", branch = 'polkadot-v0.9.19' }
pallet-sudo     = { git = "https://github.com/paritytech/substrate", branch = 'polkadot-v0.9.19' }

pallet-circuit-portal     = { path = "../circuit-portal" }
pallet-contracts-registry = { path = "../../pallets/contracts-registry" }
pallet-xdns               = { path = "../../pallets/xdns" }

#snowbridge-basic-channel = { git = "https://github.com/t3rn/snowbridge", branch = "polkadot-v0.9.19", default-features = false }

[features]
default = [ "std" ]
runtime-benchmarks = [ "frame-benchmarking" ]
std = [
  "codec/std",
  "frame-benchmarking/std",
  "frame-support/std",
  "frame-system/std",
  "log/std",
  "pallet-timestamp/std",
  "scale-info/std",
  "serde/std",
  "sp-core/std",
  "sp-io/std",
  "sp-runtime/std",
  "sp-std/std",
  "t3rn-primitives/std",
  "t3rn-protocol/std",
  "orml-traits/std",
]
try-runtime = [ "frame-support/try-runtime" ]<|MERGE_RESOLUTION|>--- conflicted
+++ resolved
@@ -25,10 +25,7 @@
 sp-io              = { default-features = false, git = "https://github.com/paritytech/substrate", branch = 'polkadot-v0.9.19' }
 sp-runtime         = { default-features = false, git = "https://github.com/paritytech/substrate", branch = 'polkadot-v0.9.19' }
 sp-std             = { default-features = false, git = "https://github.com/paritytech/substrate", branch = 'polkadot-v0.9.19' }
-<<<<<<< HEAD
-=======
 sp-trie            = { default-features = false, git = "https://github.com/paritytech/substrate", branch = 'polkadot-v0.9.19' }
->>>>>>> 3471ef5b
 t3rn-primitives    = { path = "../../primitives", default-features = false }
 t3rn-protocol      = { path = "../../protocol", default-features = false }
 
