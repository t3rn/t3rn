--- conflicted
+++ resolved
@@ -31,14 +31,10 @@
 
 t3rn-primitives     = { path = "../../primitives", default-features = false }
 t3rn-protocol       = { path = "../../protocol", default-features = false }
-<<<<<<< HEAD
-t3rn-sdk-primitives = { version = "0.1.0", default-features = false }
-=======
 t3rn-sdk-primitives = { version = "=0.1.1-rc.4", default-features = false }
 
 pallet-xbi-portal     = { path = "../xbi-portal", default-features = false }
 pallet-xbi-portal-enter     = { path = "../xbi-portal/enter", default-features = false }
->>>>>>> ff2ade07
 
 orml-traits = { git = "https://github.com/t3rn/open-runtime-module-library", branch = "polkadot-v0.9.19", default-features = false }
 
@@ -70,8 +66,6 @@
 pallet-contracts-registry = { path = "../../pallets/contracts-registry" }
 pallet-xdns               = { path = "../../pallets/xdns" }
 
-<<<<<<< HEAD
-=======
 pallet-executors               = { path = "../../pallets/executors" }
 pallet-treasury               = { path = "../../pallets/treasury" }
 pallet-account-manager               = { path = "../../pallets/account-manager" }
@@ -82,7 +76,6 @@
 circuit-mock-runtime = { path = "../../runtime/mock" }
 
 #snowbridge-basic-channel = { git = "https://github.com/t3rn/snowbridge", branch = "polkadot-v0.9.19", default-features = false }
->>>>>>> ff2ade07
 
 [features]
 default = [ "std" ]
