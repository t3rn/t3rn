[package]
authors     = [ "t3rn ltd. <team@t3rn.io>" ]
description = "on-chain composable contracts registry"
edition     = "2018"
homepage    = "https://t3rn.io"
license     = "Apache-2.0"
name        = "pallet-circuit"
readme      = "README.md"
repository  = "https://github.com/t3rn/t3rn/"
version     = "1.2.29-rc.0"

[package.metadata.docs.rs]
targets = [ "x86_64-unknown-linux-gnu" ]

[dependencies]
codec            = { package = "parity-scale-codec", version = "3", default-features = false }
log              = { version = "0.4", default-features = false }
pallet-timestamp = { default-features = false, git = "https://github.com/paritytech/substrate", branch = 'polkadot-v0.9.27' }
scale-info       = { version = "2.1.1", default-features = false, features = [ "derive" ] }
serde            = { version = "1.0", default-features = false, optional = true, features = [ "derive" ] }

frame-benchmarking = { default-features = false, git = "https://github.com/paritytech/substrate", branch = 'polkadot-v0.9.27', optional = true }
frame-support      = { default-features = false, git = "https://github.com/paritytech/substrate", branch = 'polkadot-v0.9.27' }
frame-system       = { default-features = false, git = "https://github.com/paritytech/substrate", branch = 'polkadot-v0.9.27' }
sp-core            = { git = "https://github.com/paritytech/substrate", branch = 'polkadot-v0.9.27', default-features = false }
sp-io              = { default-features = false, git = "https://github.com/paritytech/substrate", branch = 'polkadot-v0.9.27' }
sp-runtime         = { default-features = false, git = "https://github.com/paritytech/substrate", branch = 'polkadot-v0.9.27' }
sp-std             = { default-features = false, git = "https://github.com/paritytech/substrate", branch = 'polkadot-v0.9.27' }
sp-trie            = { default-features = false, git = "https://github.com/paritytech/substrate", branch = 'polkadot-v0.9.27' }

<<<<<<< HEAD
pallet-xbi-portal   = { git = "https://github.com/t3rn/xbi-portal.git", branch = "refactor/infallible-square-up", default-features = false }
t3rn-primitives     = { default-features = false, git = "https://github.com/t3rn/t3rn", branch = 'refactor/infallible-square-up' }
=======
pallet-xbi-portal   = { git = "https://github.com/t3rn/xbi-portal.git", branch = "development", default-features = false }
t3rn-primitives     = { default-features = false, git = "https://github.com/t3rn/t3rn", branch = 'development' }
>>>>>>> eb3e36b5
t3rn-protocol       = { path = "../../protocol", default-features = false }
t3rn-sdk-primitives = { version = "=0.1.1-rc.4", default-features = false }

[dev-dependencies]
frame-election-provider-support = { git = "https://github.com/paritytech/substrate", branch = 'polkadot-v0.9.27' }
hex                             = "0.4.2"
hex-literal                     = "0.2.1"
pallet-authorship               = { git = "https://github.com/paritytech/substrate.git", branch = 'polkadot-v0.9.27' }
pallet-babe                     = { git = "https://github.com/paritytech/substrate", branch = 'polkadot-v0.9.27' }
pallet-offences                 = { git = "https://github.com/paritytech/substrate", branch = 'polkadot-v0.9.27' }
pallet-session                  = { git = "https://github.com/paritytech/substrate", branch = 'polkadot-v0.9.27' }
pallet-staking                  = { git = "https://github.com/paritytech/substrate", branch = 'polkadot-v0.9.27' }
pallet-staking-reward-curve     = { git = "https://github.com/paritytech/substrate", branch = 'polkadot-v0.9.27' }
pallet-transaction-payment      = { default-features = false, git = "https://github.com/paritytech/substrate.git", branch = 'polkadot-v0.9.27' }
serde_json                      = "1.0.41"
sp-consensus-aura               = { git = "https://github.com/paritytech/substrate.git", branch = 'polkadot-v0.9.27' }
sp-consensus-babe               = { git = "https://github.com/paritytech/substrate.git", branch = 'polkadot-v0.9.27' }
sp-consensus-vrf                = { git = "https://github.com/paritytech/substrate.git", branch = 'polkadot-v0.9.27' }
sp-finality-grandpa             = { git = "https://github.com/paritytech/substrate.git", branch = 'polkadot-v0.9.27' }
sp-staking                      = { git = "https://github.com/paritytech/substrate.git", branch = 'polkadot-v0.9.27' }

# Needed because of testing features
pallet-grandpa-finality-verifier = { path = "../../finality-verifiers/grandpa", features = [ "testing" ] }

circuit-mock-runtime    = { path = "../../runtime/mock" }
circuit-runtime-pallets = { path = "../../runtime/common-pallets" }
circuit-runtime-types   = { path = "../../runtime/common-types" }

[features]
default = [ "std" ]
runtime-benchmarks = [ "frame-benchmarking/runtime-benchmarks" ]
std = [
  "codec/std",
  "frame-benchmarking/std",
  "frame-support/std",
  "frame-system/std",
  "log/std",
  "pallet-timestamp/std",
  "scale-info/std",
  "serde/std",
  "sp-core/std",
  "sp-io/std",
  "sp-trie/std",
  "sp-runtime/std",
  "sp-std/std",
  "t3rn-primitives/std",
  "t3rn-sdk-primitives/std",
  "t3rn-protocol/std",
  "pallet-xbi-portal/std",
]
try-runtime = [ "frame-support/try-runtime" ]<|MERGE_RESOLUTION|>--- conflicted
+++ resolved
@@ -28,13 +28,8 @@
 sp-std             = { default-features = false, git = "https://github.com/paritytech/substrate", branch = 'polkadot-v0.9.27' }
 sp-trie            = { default-features = false, git = "https://github.com/paritytech/substrate", branch = 'polkadot-v0.9.27' }
 
-<<<<<<< HEAD
-pallet-xbi-portal   = { git = "https://github.com/t3rn/xbi-portal.git", branch = "refactor/infallible-square-up", default-features = false }
-t3rn-primitives     = { default-features = false, git = "https://github.com/t3rn/t3rn", branch = 'refactor/infallible-square-up' }
-=======
 pallet-xbi-portal   = { git = "https://github.com/t3rn/xbi-portal.git", branch = "development", default-features = false }
 t3rn-primitives     = { default-features = false, git = "https://github.com/t3rn/t3rn", branch = 'development' }
->>>>>>> eb3e36b5
 t3rn-protocol       = { path = "../../protocol", default-features = false }
 t3rn-sdk-primitives = { version = "=0.1.1-rc.4", default-features = false }
 
