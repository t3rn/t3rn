[package]
authors     = [ "t3rn ltd. <team@t3rn.io>" ]
description = "on-chain composable contracts registry"
edition     = "2018"
homepage    = "https://t3rn.io"
license     = "Apache 2.0"
name        = "pallet-circuit"
readme      = "README.md"
repository  = "https://github.com/t3rn/t3rn/"
version     = "1.0.0-alpha.0"

[package.metadata.docs.rs]
targets = [ "x86_64-unknown-linux-gnu" ]

[dependencies]
codec              = { package = "parity-scale-codec", version = "3", default-features = false }
frame-benchmarking = { default-features = false, git = "https://github.com/paritytech/substrate", branch = 'polkadot-v0.9.19', optional = true }
frame-support      = { default-features = false, git = "https://github.com/paritytech/substrate", branch = 'polkadot-v0.9.19' }
frame-system       = { default-features = false, git = "https://github.com/paritytech/substrate", branch = 'polkadot-v0.9.19' }
log                = { version = "0.4", default-features = false }
pallet-timestamp   = { default-features = false, git = "https://github.com/paritytech/substrate", branch = 'polkadot-v0.9.19' }
scale-info         = { version = "2", default-features = false, features = [ "derive" ] }
serde              = { version = "1.0", default-features = false, optional = true, features = [ "derive" ] }
<<<<<<< HEAD
sp-core            = { git = "https://github.com/paritytech/substrate", branch = 'polkadot-v0.9.19', default-features = false }
sp-io              = { default-features = false, git = "https://github.com/paritytech/substrate", branch = 'polkadot-v0.9.19' }
sp-runtime         = { default-features = false, git = "https://github.com/paritytech/substrate", branch = 'polkadot-v0.9.19' }
sp-std             = { default-features = false, git = "https://github.com/paritytech/substrate", branch = 'polkadot-v0.9.19' }
=======
sp-core            = { git = "https://github.com/paritytech/substrate", branch = 'polkadot-v0.9.17', default-features = false }
sp-io              = { default-features = false, git = "https://github.com/paritytech/substrate", branch = 'polkadot-v0.9.17' }
sp-runtime         = { default-features = false, git = "https://github.com/paritytech/substrate", branch = 'polkadot-v0.9.17' }
sp-std             = { default-features = false, git = "https://github.com/paritytech/substrate", branch = 'polkadot-v0.9.17' }
sp-trie            = { default-features = false, git = "https://github.com/paritytech/substrate", branch = 'polkadot-v0.9.17' }
>>>>>>> 3ecc1b8c
t3rn-primitives    = { path = "../../primitives", default-features = false }
t3rn-protocol      = { path = "../../protocol", default-features = false }

orml-traits = { git = "https://github.com/t3rn/open-runtime-module-library", branch = "polkadot-v0.9.19", default-features = false }

[dev-dependencies]
frame-election-provider-support = { git = "https://github.com/paritytech/substrate", branch = 'polkadot-v0.9.19' }
pallet-authorship               = { git = "https://github.com/paritytech/substrate.git", branch = 'polkadot-v0.9.19' }
pallet-babe                     = { git = "https://github.com/paritytech/substrate", branch = 'polkadot-v0.9.19' }
pallet-multi-finality-verifier  = { path = "../multi-finality-verifier" }
pallet-offences                 = { git = "https://github.com/paritytech/substrate", branch = 'polkadot-v0.9.19' }
pallet-session                  = { git = "https://github.com/paritytech/substrate", branch = 'polkadot-v0.9.19' }
pallet-staking                  = { git = "https://github.com/paritytech/substrate", branch = 'polkadot-v0.9.19' }
pallet-staking-reward-curve     = { git = "https://github.com/paritytech/substrate", branch = 'polkadot-v0.9.19' }
sp-consensus-babe               = { git = "https://github.com/paritytech/substrate.git", branch = 'polkadot-v0.9.19' }
sp-consensus-vrf                = { git = "https://github.com/paritytech/substrate.git", branch = 'polkadot-v0.9.19' }
sp-finality-grandpa             = { git = "https://github.com/paritytech/substrate.git", branch = 'polkadot-v0.9.19' }
sp-staking                      = { git = "https://github.com/paritytech/substrate.git", branch = 'polkadot-v0.9.19' }

pallet-randomness-collective-flip = { default-features = false, git = "https://github.com/paritytech/substrate.git", branch = 'polkadot-v0.9.19' }
pallet-transaction-payment        = { default-features = false, git = "https://github.com/paritytech/substrate.git", branch = 'polkadot-v0.9.19' }

orml-tokens     = { git = "https://github.com/t3rn/open-runtime-module-library", branch = "polkadot-v0.9.19" }
pallet-balances = { git = "https://github.com/paritytech/substrate", branch = 'polkadot-v0.9.19' }
pallet-sudo     = { git = "https://github.com/paritytech/substrate", branch = 'polkadot-v0.9.19' }

pallet-circuit-portal     = { path = "../circuit-portal" }
pallet-contracts-registry = { path = "../../pallets/contracts-registry" }
pallet-xdns               = { path = "../../pallets/xdns" }

#snowbridge-basic-channel = { git = "https://github.com/t3rn/snowbridge", branch = "polkadot-v0.9.19", default-features = false }

[features]
default = [ "std" ]
runtime-benchmarks = [ "frame-benchmarking" ]
std = [
  "codec/std",
  "frame-benchmarking/std",
  "frame-support/std",
  "frame-system/std",
  "log/std",
  "pallet-timestamp/std",
  "scale-info/std",
  "serde/std",
  "sp-core/std",
  "sp-io/std",
  "sp-runtime/std",
  "sp-std/std",
  "t3rn-primitives/std",
  "t3rn-protocol/std",
  "orml-traits/std",
]
try-runtime = [ "frame-support/try-runtime" ]<|MERGE_RESOLUTION|>--- conflicted
+++ resolved
@@ -21,18 +21,11 @@
 pallet-timestamp   = { default-features = false, git = "https://github.com/paritytech/substrate", branch = 'polkadot-v0.9.19' }
 scale-info         = { version = "2", default-features = false, features = [ "derive" ] }
 serde              = { version = "1.0", default-features = false, optional = true, features = [ "derive" ] }
-<<<<<<< HEAD
 sp-core            = { git = "https://github.com/paritytech/substrate", branch = 'polkadot-v0.9.19', default-features = false }
 sp-io              = { default-features = false, git = "https://github.com/paritytech/substrate", branch = 'polkadot-v0.9.19' }
 sp-runtime         = { default-features = false, git = "https://github.com/paritytech/substrate", branch = 'polkadot-v0.9.19' }
 sp-std             = { default-features = false, git = "https://github.com/paritytech/substrate", branch = 'polkadot-v0.9.19' }
-=======
-sp-core            = { git = "https://github.com/paritytech/substrate", branch = 'polkadot-v0.9.17', default-features = false }
-sp-io              = { default-features = false, git = "https://github.com/paritytech/substrate", branch = 'polkadot-v0.9.17' }
-sp-runtime         = { default-features = false, git = "https://github.com/paritytech/substrate", branch = 'polkadot-v0.9.17' }
-sp-std             = { default-features = false, git = "https://github.com/paritytech/substrate", branch = 'polkadot-v0.9.17' }
-sp-trie            = { default-features = false, git = "https://github.com/paritytech/substrate", branch = 'polkadot-v0.9.17' }
->>>>>>> 3ecc1b8c
+sp-trie            = { default-features = false, git = "https://github.com/paritytech/substrate", branch = 'polkadot-v0.9.19' }
 t3rn-primitives    = { path = "../../primitives", default-features = false }
 t3rn-protocol      = { path = "../../protocol", default-features = false }
 
