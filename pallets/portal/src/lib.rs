#![cfg_attr(not(feature = "std"), no_std)]

use frame_support::{sp_runtime::DispatchError, traits::Get};
use frame_system::{ensure_root, pallet_prelude::OriginFor};
pub use pallet::*;
use sp_std::{boxed::Box, prelude::*};
use t3rn_abi::recode::{recode_bytes_with_descriptor, Codec};

#[cfg(test)]
mod tests;

use t3rn_abi::types::Bytes;
use t3rn_primitives::{
    self,
    light_client::LightClient,
    portal::{HeaderResult, HeightResult, Portal},
    reexport_currency_types,
    xdns::Xdns,
    ChainId, GatewayVendor, SpeedMode, TokenInfo,
};

pub mod weights;

pub trait SelectLightClient<T: frame_system::Config> {
    fn select(vendor: GatewayVendor) -> Result<Box<dyn LightClient<T>>, Error<T>>;
}
use frame_support::transactional;
<<<<<<< HEAD
use sp_runtime::traits::Zero;
use t3rn_primitives::portal::InclusionReceipt;
=======
use t3rn_primitives::{light_client::LightClientHeartbeat, portal::InclusionReceipt};

reexport_currency_types!();
>>>>>>> be154103

#[frame_support::pallet]
pub mod pallet {
    use super::*;
    use core::convert::TryInto;
    use frame_support::{pallet_prelude::*, traits::Currency};

    use sp_std::vec::Vec;
    use t3rn_primitives::{xdns::Xdns, ChainId, ExecutionVendor, GatewayVendor};

    /// Configure the pallet by specifying the parameters and types on which it depends.
    #[pallet::config]
    pub trait Config: frame_system::Config {
        /// Because this pallet emits events, it depends on the runtime's definition of an event.
        type Event: From<Event<Self>> + IsType<<Self as frame_system::Config>::Event>;

        type Currency: Currency<Self::AccountId>;
        /// Access to XDNS pallet
        type Xdns: Xdns<Self, BalanceOf<Self>>;
        /// Type representing the weight of this pallet
        type WeightInfo: crate::weights::WeightInfo;

        type SelectLightClient: SelectLightClient<Self>;
    }

    #[pallet::pallet]
    #[pallet::generate_store(pub(super) trait Store)]
    pub struct Pallet<T>(_);

    // Pallets use events to inform users when important changes are made.
    // https://docs.substrate.io/v3/runtime/events-and-errors
    #[pallet::event]
    #[pallet::generate_deposit(pub(super) fn deposit_event)]
    pub enum Event<T: Config> {
        /// Event documentation should end with an array that provides descriptive names for event
        /// Gateway was registered successsfully. [ChainId]
        GatewayRegistered(ChainId),
        /// Gateway owner was set successfully. [ChainId, Vec<u8>]
        SetOwner(ChainId, Vec<u8>),
        /// Gateway was set operational. [ChainId, bool]
        SetOperational(ChainId, bool),
        /// Header was successfully added
        HeaderSubmitted(GatewayVendor, Vec<u8>),
    }

    // Errors inform users that something went wrong.
    #[pallet::error]
    pub enum Error<T> {
        /// The creation of the XDNS record was not successful
        XdnsRecordCreationFailed,
        ///Specified Vendor is not implemented
        UnimplementedGatewayVendor,
        /// The light client could not be found
        LightClientNotFoundByVendor,
        /// Gateway registration failed
        RegistrationError,
        /// The gateways vendor is not available, which is a result of a missing XDNS record.
        GatewayVendorNotFound,
        /// Finality Verifier owner can't be set.
        SetOwnerError,
        /// Finality Verifiers operational status can't be updated
        SetOperationalError,
        /// The header could not be added
        SubmitHeaderError,
        /// No gateway height could be found
        NoGatewayHeightAvailable,
        /// SideEffect confirmation failed
        SideEffectConfirmationFailed,
        /// Recoding failed
        SFXRecodeError,
    }

    // Dispatchable functions allows users to interact with the pallet and invoke state changes.
    // These functions materialize as "extrinsics", which are often compared to transactions.
    // Dispatchable functions must be annotated with a weight and must return a DispatchResult.
    #[pallet::call]
    impl<T: Config> Pallet<T> {
        #[pallet::weight(10_000 + T::DbWeight::get().writes(1))]
        #[transactional]
        pub fn register_gateway(
            origin: OriginFor<T>,
            gateway_id: [u8; 4],
            // ToDo: Revisit with client update and change to u32
            token_id: [u8; 4],
            verification_vendor: GatewayVendor,
            execution_vendor: ExecutionVendor,
            codec: t3rn_abi::Codec,
            registrant: Option<T::AccountId>,
            escrow_account: Option<T::AccountId>,
            allowed_side_effects: Vec<([u8; 4], Option<u8>)>,
            token_props: TokenInfo,
            encoded_registration_data: Bytes,
        ) -> DispatchResult {
            ensure_root(origin.clone())?;
            <T as Config>::Xdns::add_new_gateway(
                gateway_id,
                verification_vendor,
                execution_vendor,
                codec,
                registrant,
                escrow_account,
                allowed_side_effects,
            )?;

            // ToDo: Revisit with client update and change to u32
            let token_id = u32::from_le_bytes(token_id);

            <T as Config>::Xdns::register_new_token(&origin, token_id, token_props.clone())?;
            <T as Config>::Xdns::link_token_to_gateway(token_id, gateway_id, token_props)?;

            <Pallet<T> as Portal<T>>::initialize(origin, gateway_id, encoded_registration_data)
        }
    }
}

// ToDo: this should come from XDNS
pub fn match_vendor_with_codec(vendor: GatewayVendor) -> Codec {
    match vendor {
        GatewayVendor::Rococo => Codec::Scale,
        GatewayVendor::Kusama => Codec::Scale,
        GatewayVendor::Polkadot => Codec::Scale,
        GatewayVendor::Ethereum => Codec::Rlp,
    }
}

pub fn match_light_client_by_gateway_id<T: Config>(
    gateway_id: ChainId,
) -> Result<Box<dyn LightClient<T>>, Error<T>> {
    let vendor = <T as Config>::Xdns::get_verification_vendor(&gateway_id)
        .map_err(|_| Error::<T>::GatewayVendorNotFound)?;
    T::SelectLightClient::select(vendor)
}

impl<T: Config> Portal<T> for Pallet<T> {
    fn get_latest_heartbeat(
        gateway_id: &ChainId,
    ) -> Result<LightClientHeartbeat<T>, DispatchError> {
        match_light_client_by_gateway_id::<T>(*gateway_id)?.get_latest_heartbeat()
    }

    fn get_latest_finalized_header(gateway_id: ChainId) -> Result<HeaderResult, DispatchError> {
        log::debug!(target: "portal", "Getting latest finalized header for gateway id {:?}", gateway_id);
        Ok(match_light_client_by_gateway_id::<T>(gateway_id)?.get_latest_finalized_header())
    }

    fn get_finalized_height(
        gateway_id: ChainId,
    ) -> Result<HeightResult<T::BlockNumber>, DispatchError> {
        log::debug!(target: "portal", "Getting latest finalized height for gateway id {:?}", gateway_id);
        Ok(match_light_client_by_gateway_id::<T>(gateway_id)?.get_finalized_height())
    }

    fn get_rational_height(
        gateway_id: ChainId,
    ) -> Result<HeightResult<T::BlockNumber>, DispatchError> {
        log::debug!(target: "portal", "Getting latest finalized height for gateway id {:?}", gateway_id);
        Ok(match_light_client_by_gateway_id::<T>(gateway_id)?.get_rational_height())
    }

    fn get_fast_height(gateway_id: ChainId) -> Result<HeightResult<T::BlockNumber>, DispatchError> {
        log::debug!(target: "portal", "Getting latest finalized height for gateway id {:?}", gateway_id);
        Ok(match_light_client_by_gateway_id::<T>(gateway_id)?.get_fast_height())
    }

    fn get_latest_finalized_header_precompile(gateway_id: ChainId) -> Bytes {
        log::debug!(target: "portal", "Getting latest finalized header for gateway id {:?}", gateway_id);
        if let Ok(light_client) = match_light_client_by_gateway_id::<T>(gateway_id) {
            if let HeaderResult::Header(header) = light_client.get_latest_finalized_header() {
                return header
            }
        }
        vec![]
    }

    fn get_finalized_height_precompile(gateway_id: ChainId) -> T::BlockNumber {
        log::debug!(target: "portal", "Getting latest finalized height for gateway id {:?}", gateway_id);
        if let Ok(light_client) = match_light_client_by_gateway_id::<T>(gateway_id) {
            if let HeightResult::Height(height) = light_client.get_finalized_height() {
                return height
            }
        }
        return T::BlockNumber::zero()
    }

    fn get_rational_height_precompile(gateway_id: ChainId) -> T::BlockNumber {
        log::debug!(target: "portal", "Getting latest finalized height for gateway id {:?}", gateway_id);
        if let Ok(light_client) = match_light_client_by_gateway_id::<T>(gateway_id) {
            if let HeightResult::Height(height) = light_client.get_rational_height() {
                return height
            }
        }
        return T::BlockNumber::zero()
    }

    fn get_fast_height_precompile(gateway_id: ChainId) -> T::BlockNumber {
        log::debug!(target: "portal", "Getting latest finalized height for gateway id {:?}", gateway_id);
        log::debug!(target: "portal", "Getting latest finalized height for gateway id {:?}", gateway_id);
        if let Ok(light_client) = match_light_client_by_gateway_id::<T>(gateway_id) {
            if let HeightResult::Height(height) = light_client.get_fast_height() {
                return height
            }
        }
        return T::BlockNumber::zero()
    }

    fn verify_event_inclusion(
        gateway_id: [u8; 4],
        message: Bytes,
        speed_mode: SpeedMode,
        source: Option<Bytes>,
        submission_target_height: Option<T::BlockNumber>,
    ) -> Result<InclusionReceipt<T::BlockNumber>, DispatchError> {
        // ToDo: we need to verify the event source here
        match_light_client_by_gateway_id::<T>(gateway_id)?.verify_event_inclusion(
            gateway_id,
            message,
            speed_mode,
            submission_target_height,
        )
    }

    fn verify_state_inclusion(
        gateway_id: [u8; 4],
        message: Bytes,
        speed_mode: SpeedMode,
        submission_target_height: Option<T::BlockNumber>,
    ) -> Result<InclusionReceipt<T::BlockNumber>, DispatchError> {
        match_light_client_by_gateway_id::<T>(gateway_id)?.verify_state_inclusion(
            gateway_id,
            message,
            speed_mode,
            submission_target_height,
        )
    }

    fn verify_tx_inclusion(
        gateway_id: [u8; 4],
        message: Bytes,
        speed_mode: SpeedMode,
        submission_target_height: Option<T::BlockNumber>,
    ) -> Result<InclusionReceipt<T::BlockNumber>, DispatchError> {
        match_light_client_by_gateway_id::<T>(gateway_id)?.verify_tx_inclusion(
            gateway_id,
            message,
            speed_mode,
            submission_target_height,
        )
    }

    fn verify_event_inclusion_precompile(
        gateway_id: [u8; 4],
        message: Bytes,
        speed_mode: SpeedMode,
        source: Option<Bytes>,
        submission_target_height: Option<T::BlockNumber>,
    ) -> Result<Bytes, DispatchError> {
        // ToDo: we need to verify the event source here
        let result = match_light_client_by_gateway_id::<T>(gateway_id)?.verify_event_inclusion(
            gateway_id,
            message,
            speed_mode,
            submission_target_height,
        )?;
        Ok(result.message)
    }

    fn verify_state_inclusion_precompile(
        gateway_id: [u8; 4],
        message: Bytes,
        speed_mode: SpeedMode,
        submission_target_height: Option<T::BlockNumber>,
    ) -> Result<Bytes, DispatchError> {
        let result = match_light_client_by_gateway_id::<T>(gateway_id)?.verify_state_inclusion(
            gateway_id,
            message,
            speed_mode,
            submission_target_height,
        )?;

        Ok(result.message)
    }

    fn verify_tx_inclusion_precompile(
        gateway_id: [u8; 4],
        message: Bytes,
        speed_mode: SpeedMode,
        submission_target_height: Option<T::BlockNumber>,
    ) -> Result<Bytes, DispatchError> {
        let result = match_light_client_by_gateway_id::<T>(gateway_id)?.verify_tx_inclusion(
            gateway_id,
            message,
            speed_mode,
            submission_target_height,
        )?;
        Ok(result.message)
    }

    fn verify_state_inclusion_and_recode(
        gateway_id: [u8; 4],
        message: Bytes,
        speed_mode: SpeedMode,
        submission_target_height: Option<T::BlockNumber>,
        abi_descriptor: Bytes,
        out_codec: Codec,
    ) -> Result<InclusionReceipt<T::BlockNumber>, DispatchError> {
        let mut inclusion_check = Self::verify_state_inclusion(
            gateway_id,
            message,
            speed_mode,
            submission_target_height,
        )?;

        let in_codec = match_vendor_with_codec(
            <T as Config>::Xdns::get_verification_vendor(&gateway_id)
                .map_err(|_| Error::<T>::GatewayVendorNotFound)?,
        );

        let recoded_message = recode_bytes_with_descriptor(
            inclusion_check.message,
            abi_descriptor,
            in_codec,
            out_codec,
        )?;
        inclusion_check.message = recoded_message;

        Ok(inclusion_check)
    }

    fn verify_tx_inclusion_and_recode(
        gateway_id: [u8; 4],
        message: Bytes,
        speed_mode: SpeedMode,
        submission_target_height: Option<T::BlockNumber>,
        abi_descriptor: Bytes,
        out_codec: Codec,
    ) -> Result<InclusionReceipt<T::BlockNumber>, DispatchError> {
        let mut inclusion_check =
            Self::verify_tx_inclusion(gateway_id, message, speed_mode, submission_target_height)?;

        let in_codec = match_vendor_with_codec(
            <T as Config>::Xdns::get_verification_vendor(&gateway_id)
                .map_err(|_| Error::<T>::GatewayVendorNotFound)?,
        );

        let recoded_message = recode_bytes_with_descriptor(
            inclusion_check.message,
            abi_descriptor,
            in_codec,
            out_codec,
        )?;
        inclusion_check.message = recoded_message;

        Ok(inclusion_check)
    }

    fn verify_event_inclusion_and_recode(
        gateway_id: [u8; 4],
        message: Bytes,
        speed_mode: SpeedMode,
        source: Option<Bytes>,
        submission_target_height: Option<T::BlockNumber>,
        abi_descriptor: Bytes,
        out_codec: Codec,
    ) -> Result<InclusionReceipt<T::BlockNumber>, DispatchError> {
        let mut inclusion_check = Self::verify_event_inclusion(
            gateway_id,
            message,
            speed_mode,
            source,
            submission_target_height,
        )?;

        let in_codec = match_vendor_with_codec(
            <T as Config>::Xdns::get_verification_vendor(&gateway_id)
                .map_err(|_| Error::<T>::GatewayVendorNotFound)?,
        );

        let recoded_message = recode_bytes_with_descriptor(
            inclusion_check.message,
            abi_descriptor,
            in_codec,
            out_codec,
        )?;
        inclusion_check.message = recoded_message;

        Ok(inclusion_check)
    }

    fn initialize(
        origin: OriginFor<T>,
        gateway_id: [u8; 4],
        encoded_registration_data: Bytes,
    ) -> Result<(), DispatchError> {
        match_light_client_by_gateway_id::<T>(gateway_id)?.initialize(
            origin,
            gateway_id,
            encoded_registration_data,
        )
    }

    fn submit_encoded_headers(
        gateway_id: ChainId,
        encoded_header_data: Vec<u8>,
    ) -> Result<(), DispatchError> {
        match_light_client_by_gateway_id::<T>(gateway_id)?
            .submit_encoded_headers(encoded_header_data)?;
        Ok(())
    }

    fn turn_on(origin: OriginFor<T>, gateway_id: [u8; 4]) -> Result<bool, DispatchError> {
        match_light_client_by_gateway_id::<T>(gateway_id)?.turn_on(origin)
    }

    fn turn_off(origin: OriginFor<T>, gateway_id: [u8; 4]) -> Result<bool, DispatchError> {
        match_light_client_by_gateway_id::<T>(gateway_id)?.turn_off(origin)
    }
}<|MERGE_RESOLUTION|>--- conflicted
+++ resolved
@@ -25,14 +25,10 @@
     fn select(vendor: GatewayVendor) -> Result<Box<dyn LightClient<T>>, Error<T>>;
 }
 use frame_support::transactional;
-<<<<<<< HEAD
 use sp_runtime::traits::Zero;
-use t3rn_primitives::portal::InclusionReceipt;
-=======
 use t3rn_primitives::{light_client::LightClientHeartbeat, portal::InclusionReceipt};
 
 reexport_currency_types!();
->>>>>>> be154103
 
 #[frame_support::pallet]
 pub mod pallet {
@@ -48,7 +44,7 @@
     pub trait Config: frame_system::Config {
         /// Because this pallet emits events, it depends on the runtime's definition of an event.
         type Event: From<Event<Self>> + IsType<<Self as frame_system::Config>::Event>;
-
+        /// Currency access
         type Currency: Currency<Self::AccountId>;
         /// Access to XDNS pallet
         type Xdns: Xdns<Self, BalanceOf<Self>>;
@@ -229,7 +225,6 @@
 
     fn get_fast_height_precompile(gateway_id: ChainId) -> T::BlockNumber {
         log::debug!(target: "portal", "Getting latest finalized height for gateway id {:?}", gateway_id);
-        log::debug!(target: "portal", "Getting latest finalized height for gateway id {:?}", gateway_id);
         if let Ok(light_client) = match_light_client_by_gateway_id::<T>(gateway_id) {
             if let HeightResult::Height(height) = light_client.get_fast_height() {
                 return height
