--- conflicted
+++ resolved
@@ -124,7 +124,6 @@
             escrow_account: Option<T::AccountId>,
             allowed_side_effects: Vec<([u8; 4], Option<u8>)>,
             token_props: TokenInfo,
-            token_location: Option<MultiLocation>,
             encoded_registration_data: Bytes,
         ) -> DispatchResult {
             ensure_root(origin.clone())?;
@@ -137,7 +136,6 @@
                 escrow_account,
                 allowed_side_effects,
             )?;
-<<<<<<< HEAD
             <T as Config>::Xdns::register_new_token(
                 &origin,
                 token_id,
@@ -155,19 +153,6 @@
                     log::error!("Error during registerGW -- Portal::initialize: {:?}", e);
                     e
                 })
-=======
-            <T as Config>::Xdns::register_new_token(&origin, token_id, token_props.clone())?;
-            <T as Config>::Xdns::link_token_to_gateway(token_id, gateway_id, token_props)?;
-            if encoded_registration_data.len() > 0 {
-                <Pallet<T> as Portal<T>>::initialize(
-                    origin,
-                    gateway_id,
-                    encoded_registration_data,
-                )?;
-            }
-            Self::deposit_event(Event::GatewayRegistered(gateway_id));
-            Ok(())
->>>>>>> b92f646b
         }
     }
 }
