[package]
authors     = [ "t3rn ltd. <team@t3rn.io>" ]
description = "t3rn portal RPC Runtime API"
edition     = "2018"
homepage    = "https://t3rn.io"
license     = "Apache 2.0"
name        = "pallet-portal-rpc-runtime-api"
readme      = "../README.md"
repository  = "https://github.com/t3rn/t3rn/"
version     = "1.0.0-alpha.0"

[package.metadata.docs.rs]
targets = [ "x86_64-unknown-linux-gnu" ]

[dependencies]
codec           = { package = "parity-scale-codec", version = "3", default-features = false, features = [ "derive" ] }
pallet-portal   = { path = "../..", default-features = false }
sp-api          = { git = "https://github.com/paritytech/substrate", branch = 'polkadot-v0.9.27', default-features = false }
sp-runtime      = { git = "https://github.com/paritytech/substrate", branch = 'polkadot-v0.9.27', default-features = false }
<<<<<<< HEAD
t3rn-primitives = { default-features = false, git = "https://github.com/t3rn/t3rn", branch = 'refactor/infallible-square-up' }
=======
t3rn-primitives = { default-features = false, git = "https://github.com/t3rn/t3rn", branch = 'development' }
>>>>>>> eb3e36b5

[features]
default = [ "std" ]
std     = [ "codec/std", "sp-api/std", "sp-runtime/std", "pallet-portal/std" ]<|MERGE_RESOLUTION|>--- conflicted
+++ resolved
@@ -17,11 +17,7 @@
 pallet-portal   = { path = "../..", default-features = false }
 sp-api          = { git = "https://github.com/paritytech/substrate", branch = 'polkadot-v0.9.27', default-features = false }
 sp-runtime      = { git = "https://github.com/paritytech/substrate", branch = 'polkadot-v0.9.27', default-features = false }
-<<<<<<< HEAD
-t3rn-primitives = { default-features = false, git = "https://github.com/t3rn/t3rn", branch = 'refactor/infallible-square-up' }
-=======
 t3rn-primitives = { default-features = false, git = "https://github.com/t3rn/t3rn", branch = 'development' }
->>>>>>> eb3e36b5
 
 [features]
 default = [ "std" ]
