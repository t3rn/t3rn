[package]
authors    = [ "devs @ t3rn" ]
edition    = "2018"
homepage   = "https://t3rn.io"
license    = "Apache 2.0"
name       = "pallet-portal"
readme     = "README.md"
repository = 'https://github.com/t3rn/t3rn'
version    = "1.0.0-alpha.0"

[package.metadata.docs.rs]
targets = [ "x86_64-unknown-linux-gnu" ]

[dependencies]
codec      = { package = "parity-scale-codec", version = "3", default-features = false }
hash-db    = { version = "0.15.2", default-features = false }
log        = { version = "0.4", default-features = false }
scale-info = { version = "2.1.1", features = [ "derive" ], default-features = false }

frame-support = { git = "https://github.com/paritytech/substrate.git", branch = 'polkadot-v0.9.27', default-features = false }
frame-system  = { git = "https://github.com/paritytech/substrate.git", branch = 'polkadot-v0.9.27', default-features = false }

sp-std = { git = "https://github.com/paritytech/substrate.git", branch = 'polkadot-v0.9.27', default-features = false }

pallet-grandpa-finality-verifier = { path = "../../finality-verifiers/grandpa", default-features = false }

<<<<<<< HEAD
t3rn-primitives = { default-features = false, git = "https://github.com/t3rn/t3rn", branch = 'refactor/infallible-square-up' }
=======
t3rn-primitives = { default-features = false, git = "https://github.com/t3rn/t3rn", branch = 'development' }
>>>>>>> eb3e36b5

[dev-dependencies]
hex              = "0.4.2"
hex-literal      = "0.2.1"
pallet-balances  = { git = "https://github.com/paritytech/substrate", branch = 'polkadot-v0.9.27' }
pallet-sudo      = { git = "https://github.com/paritytech/substrate", branch = 'polkadot-v0.9.27' }
pallet-timestamp = { git = "https://github.com/paritytech/substrate", branch = 'polkadot-v0.9.27' }
pallet-xdns      = { path = "../../pallets/xdns" }
serde_json       = "1.0.41"
sp-core          = { git = "https://github.com/paritytech/substrate.git", branch = 'polkadot-v0.9.27' }
sp-io            = { git = "https://github.com/paritytech/substrate.git", branch = 'polkadot-v0.9.27' }
sp-runtime       = { git = "https://github.com/paritytech/substrate.git", branch = 'polkadot-v0.9.27' }
sp-version       = { git = "https://github.com/paritytech/substrate.git", branch = 'polkadot-v0.9.27' }

circuit-mock-runtime    = { path = "../../runtime/mock" }
circuit-runtime-pallets = { path = "../../runtime/common-pallets" }
circuit-runtime-types   = { path = "../../runtime/common-types" }

[features]
default = [ "std" ]
std = [
  "log/std",
  "codec/std",
  "scale-info/std",
  "hash-db/std",
  "t3rn-primitives/std",
  "pallet-grandpa-finality-verifier/std",
  "frame-support/std",
  "frame-system/std",
  "sp-std/std",
]
testing = [ "pallet-grandpa-finality-verifier/testing" ]<|MERGE_RESOLUTION|>--- conflicted
+++ resolved
@@ -24,11 +24,7 @@
 
 pallet-grandpa-finality-verifier = { path = "../../finality-verifiers/grandpa", default-features = false }
 
-<<<<<<< HEAD
-t3rn-primitives = { default-features = false, git = "https://github.com/t3rn/t3rn", branch = 'refactor/infallible-square-up' }
-=======
 t3rn-primitives = { default-features = false, git = "https://github.com/t3rn/t3rn", branch = 'development' }
->>>>>>> eb3e36b5
 
 [dev-dependencies]
 hex              = "0.4.2"
