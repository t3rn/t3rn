--- conflicted
+++ resolved
@@ -13,17 +13,6 @@
 targets = [ "x86_64-unknown-linux-gnu" ]
 
 [dependencies]
-<<<<<<< HEAD
-bitflags         = "2.3"
-codec            = { package = "parity-scale-codec", version = "3.0.0", default-features = false, features = [ "derive", "max-encoded-len" ] }
-hex              = { version = "0.4", default-features = false }
-log              = { version = "0.4", default-features = false }
-scale-info       = { version = "2.9.0", default-features = false, features = [ "derive" ] }
-serde            = { version = "1.0", default-features = false, optional = true, features = [ "derive" ] }
-smallvec         = { version = "1.11", default-features = false, features = [ "const_generics" ] }
-wasm-instrument  = { version = "0.1", default-features = false }
-wasmi-validation = { version = "0.4", default-features = false }
-=======
 bitflags              = { workspace = true }
 codec                 = { workspace = true, package = "parity-scale-codec" }
 hex                   = { workspace = true }
@@ -35,7 +24,6 @@
 wasm-instrument       = { workspace = true }
 wasmi                 = { workspace = true }
 wasmparser            = { workspace = true }
->>>>>>> 37cfa0e8
 
 # Enabled by benchmarks
 frame-benchmarking = { workspace = true, optional = true }
@@ -56,16 +44,16 @@
 
 # t3rn dependencies
 t3rn-primitives     = { default-features = false, path = "../../primitives" }
-t3rn-sdk-primitives = { version = "=0.1.1-rc.5", default-features = false }
+t3rn-sdk-primitives = { version = "=0.1.1-rc.4", default-features = false }
 #t3rn-sdk-primitives = { path = "../../../../sdk/crates/primitives", default-features = false }
 
 [dev-dependencies]
 assert_matches    = "1"
-env_logger        = "0.10"
+env_logger        = "0.9"
 glob              = "0.3"
 hex-literal       = "0.3"
 pretty_assertions = "1"
-serde_json        = "1.0.103"
+serde_json        = "1.0.81"
 wat               = "1"
 
 # Substrate Dependencies
@@ -121,7 +109,6 @@
   "rand/std",
   "t3rn-primitives/std",
   "t3rn-sdk-primitives/std",
-  "bitflags/std"
 ]
 try-runtime = [ "frame-support/try-runtime", "frame-system/try-runtime", "sp-runtime/try-runtime" ]
 # Make contract callable functions marked as __unstable__ available. Do not enable
