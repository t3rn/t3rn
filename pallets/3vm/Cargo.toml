[package]
authors     = { workspace = true }
description = "The pallet that handles t3rn characteristics for a smart contract VM"
edition     = { workspace = true }
homepage    = { workspace = true }
license     = { workspace = true }
name        = "pallet-3vm"
readme      = { workspace = true }
repository  = { workspace = true }
version     = { workspace = true }

[package.metadata.docs.rs]
targets = [ "x86_64-unknown-linux-gnu" ]

[dependencies]
<<<<<<< HEAD
codec      = { package = "parity-scale-codec", version = "3.0.0", default-features = false, features = [ "derive" ] }
log        = { version = "0.4", default-features = false }
scale-info = { version = "2.9.0", default-features = false, features = [ "derive" ] }
=======
codec      = { workspace = true, package = "parity-scale-codec" }
log        = { workspace = true }
scale-info = { workspace = true }
>>>>>>> 37cfa0e8

# frame
frame-benchmarking = { workspace = true, optional = true }
frame-support      = { workspace = true }
frame-system       = { workspace = true }

# substrate primitives
sp-core    = { workspace = true }
sp-io      = { workspace = true }
sp-runtime = { workspace = true }
sp-std     = { workspace = true }

# t3rn dependencies
t3rn-abi            = { default-features = false, path = "../../types/abi", feature = "runtime" }
t3rn-primitives     = { default-features = false, path = "../../primitives" }
t3rn-sdk-primitives = { version = "=0.1.1-rc.5", default-features = false }

[dev-dependencies]
hex = "0.4.0"
rlp = "*"

# t3rn dependencies
circuit-runtime-types            = { path = "../../runtime/common-types" }
pallet-account-manager           = { path = "../account-manager" }
pallet-circuit                   = { path = "../circuit" }
pallet-contracts-registry        = { path = "../contracts-registry" }
pallet-grandpa-finality-verifier = { path = "../../finality-verifiers/grandpa" }
pallet-portal                    = { path = "../portal" }
pallet-xdns                      = { path = "../xdns" }

# Substrate Dependencies
pallet-assets                     = { git = "https://github.com/paritytech/substrate", branch = 'polkadot-v0.9.39' }
pallet-balances                   = { git = "https://github.com/paritytech/substrate", branch = 'polkadot-v0.9.39' }
pallet-randomness-collective-flip = { git = "https://github.com/paritytech/substrate", branch = 'polkadot-v0.9.39', package = "pallet-insecure-randomness-collective-flip" }
pallet-sudo                       = { git = "https://github.com/paritytech/substrate", branch = 'polkadot-v0.9.39' }
pallet-timestamp                  = { git = "https://github.com/paritytech/substrate", branch = 'polkadot-v0.9.39' }
pallet-utility                    = { git = "https://github.com/paritytech/substrate", branch = 'polkadot-v0.9.39' }

pallet-xbi-portal = { workspace = true, default-features = true }

[features]
default = [ "std" ]
std = [
  "codec/std",
  "scale-info/std",
  "frame-support/std",
  "frame-system/std",
  "log/std",
  "sp-std/std",
  "sp-core/std",
  "sp-io/std",
  "sp-runtime/std",
  "t3rn-primitives/std",
  "t3rn-abi/std",
  "t3rn-sdk-primitives/std",
]

runtime-benchmarks = [ "frame-benchmarking/runtime-benchmarks", "frame-support/runtime-benchmarks", "frame-system/runtime-benchmarks", "sp-runtime/runtime-benchmarks" ]
<<<<<<< HEAD
try-runtime        = [ "frame-support/try-runtime", "frame-system/try-runtime", "t3rn-abi/try-runtime" ]
=======
try-runtime        = [ "frame-support/try-runtime", "frame-system/try-runtime", "sp-runtime/try-runtime" ]
>>>>>>> 37cfa0e8
<|MERGE_RESOLUTION|>--- conflicted
+++ resolved
@@ -13,15 +13,9 @@
 targets = [ "x86_64-unknown-linux-gnu" ]
 
 [dependencies]
-<<<<<<< HEAD
-codec      = { package = "parity-scale-codec", version = "3.0.0", default-features = false, features = [ "derive" ] }
-log        = { version = "0.4", default-features = false }
-scale-info = { version = "2.9.0", default-features = false, features = [ "derive" ] }
-=======
 codec      = { workspace = true, package = "parity-scale-codec" }
 log        = { workspace = true }
 scale-info = { workspace = true }
->>>>>>> 37cfa0e8
 
 # frame
 frame-benchmarking = { workspace = true, optional = true }
@@ -35,13 +29,11 @@
 sp-std     = { workspace = true }
 
 # t3rn dependencies
-t3rn-abi            = { default-features = false, path = "../../types/abi", feature = "runtime" }
 t3rn-primitives     = { default-features = false, path = "../../primitives" }
-t3rn-sdk-primitives = { version = "=0.1.1-rc.5", default-features = false }
+t3rn-sdk-primitives = { version = "=0.1.1-rc.4", default-features = false }
 
 [dev-dependencies]
 hex = "0.4.0"
-rlp = "*"
 
 # t3rn dependencies
 circuit-runtime-types            = { path = "../../runtime/common-types" }
@@ -75,13 +67,8 @@
   "sp-io/std",
   "sp-runtime/std",
   "t3rn-primitives/std",
-  "t3rn-abi/std",
   "t3rn-sdk-primitives/std",
 ]
 
 runtime-benchmarks = [ "frame-benchmarking/runtime-benchmarks", "frame-support/runtime-benchmarks", "frame-system/runtime-benchmarks", "sp-runtime/runtime-benchmarks" ]
-<<<<<<< HEAD
-try-runtime        = [ "frame-support/try-runtime", "frame-system/try-runtime", "t3rn-abi/try-runtime" ]
-=======
-try-runtime        = [ "frame-support/try-runtime", "frame-system/try-runtime", "sp-runtime/try-runtime" ]
->>>>>>> 37cfa0e8
+try-runtime        = [ "frame-support/try-runtime", "frame-system/try-runtime", "sp-runtime/try-runtime" ]