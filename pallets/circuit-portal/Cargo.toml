--- conflicted
+++ resolved
@@ -32,10 +32,7 @@
 sp-keystore           = { default-features = false, git = "https://github.com/paritytech/substrate.git", branch = 'polkadot-v0.9.19', optional = true }
 sp-runtime            = { default-features = false, git = "https://github.com/paritytech/substrate.git", branch = 'polkadot-v0.9.19' }
 sp-std                = { default-features = false, git = "https://github.com/paritytech/substrate.git", branch = 'polkadot-v0.9.19' }
-<<<<<<< HEAD
-=======
 sp-trie               = { default-features = false, git = "https://github.com/paritytech/substrate.git", branch = 'polkadot-v0.9.19' }
->>>>>>> 3471ef5b
 sp-version            = { default-features = false, git = "https://github.com/paritytech/substrate.git", branch = 'polkadot-v0.9.19' }
 
 pallet-multi-finality-verifier = { default-features = false, path = "../multi-finality-verifier" }
