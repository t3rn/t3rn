--- conflicted
+++ resolved
@@ -210,11 +210,6 @@
                 gateway_sys_props.clone(),
                 allowed_side_effects.clone(),
             )?;
-<<<<<<< HEAD
-            let _gtwy = scale_info::prelude::string::String::from_utf8_lossy(gateway_id.as_ref())
-                .into_owned();
-=======
->>>>>>> 03ecca16
             let res = match (gateway_abi.hasher, gateway_abi.block_number_type_size) {
                 (HasherAlgo::Blake2, 32) => init_bridge_instance::<T, DefaultPolkadotLikeGateway>(
                     origin,
