--- conflicted
+++ resolved
@@ -208,6 +208,7 @@
             security_coordinates: Vec<u8>,
             allowed_side_effects: Vec<AllowedSideEffect>,
         ) -> DispatchResultWithPostInfo {
+            // Retrieve sender of the transaction.
             <T as Config>::Xdns::add_new_xdns_record(
                 origin.clone(),
                 url,
@@ -220,8 +221,8 @@
                 gateway_sys_props.clone(),
                 security_coordinates.clone(),
                 allowed_side_effects.clone(),
+                true, // force ~ overwrite existing XDNS record
             )?;
-            // Retrieve sender of the transaction.
 
             let res = match (gateway_abi.hasher, gateway_abi.block_number_type_size) {
                 (HasherAlgo::Blake2, 32) => init_bridge_instance::<T, DefaultPolkadotLikeGateway>(
@@ -554,16 +555,11 @@
         let gateway_xdns_record = <T as Config>::Xdns::best_available(gateway_id)?;
 
         match gateway_xdns_record.gateway_vendor {
-<<<<<<< HEAD
             GatewayVendor::EvmBased => return Err("Read latest target height - unhandled vendor"),
             GatewayVendor::InternalXBI =>
                 return Err("Read latest target height - unhandled vendor"),
             GatewayVendor::PolkadotLike => {
-=======
-            GatewayVendor::Ethereum => return Err("Read latest target height - unhandled vendor"),
-            GatewayVendor::Substrate => {
                 log::info!("gateway_id: {:?}", gateway_id);
->>>>>>> 201bf0d6
                 match gateway_xdns_record.gateway_abi.block_number_type_size {
                     32 => {
                         let current_height = read_cmp_latest_height_from_bridge::<
