--- conflicted
+++ resolved
@@ -13,8 +13,7 @@
 targets = ["x86_64-unknown-linux-gnu"]
 
 [dependencies]
-<<<<<<< HEAD
-codec = { package = "parity-scale-codec", version = "2.2.0", default-features = false }
+codec = { package = "parity-scale-codec", version = "2.2", default-features = false }
 frame-support = { default-features = false, git = "https://github.com/paritytech/substrate", branch = 'polkadot-v0.9.17' }
 frame-system = { default-features = false, git = "https://github.com/paritytech/substrate", branch = 'polkadot-v0.9.17' }
 pallet-balances = { default-features = false, git = "https://github.com/paritytech/substrate", branch = 'polkadot-v0.9.17' }
@@ -25,30 +24,13 @@
 sp-std = { default-features = false, git = "https://github.com/paritytech/substrate", branch = 'polkadot-v0.9.17' }
 sp-io = { default-features = false, git = "https://github.com/paritytech/substrate", branch = 'polkadot-v0.9.17' }
 frame-benchmarking = { default-features = false, git = "https://github.com/paritytech/substrate", branch = 'polkadot-v0.9.17', optional = true }
-=======
-codec = { package = "parity-scale-codec", version = "2.0", default-features = false }
-frame-support = { default-features = false, git = "https://github.com/paritytech/substrate", branch = 'polkadot-v0.9.15' }
-frame-system = { default-features = false, git = "https://github.com/paritytech/substrate", branch = 'polkadot-v0.9.15' }
-pallet-balances = { default-features = false, git = "https://github.com/paritytech/substrate", branch = 'polkadot-v0.9.15' }
-pallet-timestamp = { default-features = false, git = "https://github.com/paritytech/substrate", branch = 'polkadot-v0.9.15' }
-pallet-sudo = { default-features = false, git = "https://github.com/paritytech/substrate", branch = 'polkadot-v0.9.15' }
-serde = { version = "1.0.124", optional = true, features = ["derive"] }
-sp-runtime = { default-features = false, git = "https://github.com/paritytech/substrate", branch = 'polkadot-v0.9.15' }
-sp-std = { default-features = false, git = "https://github.com/paritytech/substrate", branch = 'polkadot-v0.9.15' }
-sp-io = { default-features = false, git = "https://github.com/paritytech/substrate", branch = 'polkadot-v0.9.15' }
-frame-benchmarking = { default-features = false, git = "https://github.com/paritytech/substrate", branch = 'polkadot-v0.9.15', optional = true }
->>>>>>> 1b7355fd
 scale-info = { version = "1.0", default-features = false, features = ["derive"] }
 log = { version = "0.4.14", default-features = false }
 
 t3rn-primitives = { default-features = false, path = "../../primitives" }
 
 [dev-dependencies]
-<<<<<<< HEAD
-sp-core = { git = "https://github.com/paritytech/substrate", branch = 'polkadot-v0.9.17', default-features = false }
-=======
-sp-core = { git = "https://github.com/paritytech/substrate", branch = 'polkadot-v0.9.15', default-features = false }
->>>>>>> 1b7355fd
+sp-core = { git = "https://github.com/paritytech/substrate", branch = 'polkadot-v0.9.13', default-features = false }
 
 [features]
 default = ["std"]
