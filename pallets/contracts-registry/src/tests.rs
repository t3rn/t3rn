--- conflicted
+++ resolved
@@ -23,13 +23,9 @@
 use sp_runtime::DispatchError;
 use t3rn_primitives::{
     contract_metadata::{ContractMetadata, ContractType},
-<<<<<<< HEAD
-    contracts_registry::{AuthorInfo, ContractsRegistry as ContractsRegistryExt, KindValidator},
-=======
     contracts_registry::{
         AuthorInfo, ContractsRegistry as ContractsRegistryExt, KindValidator, RegistryContract,
     },
->>>>>>> ff2ade07
 };
 
 #[test]
