// Ensure we're `no_std` when compiling for Wasm.
#![cfg_attr(not(feature = "std"), no_std)]

<<<<<<< HEAD
use codec::{Decode, Encode, MaxEncodedLen};
use scale_info::TypeInfo;
=======
use codec::{Decode, Encode};
>>>>>>> 1b7355fd
#[cfg(feature = "std")]
use serde::{Deserialize, Serialize};
use sp_runtime::RuntimeDebug;
use sp_std::vec::Vec;
<<<<<<< HEAD
use t3rn_primitives::abi::ContractActionDesc;
use t3rn_primitives::contract_metadata::ContractMetadata;
use t3rn_primitives::storage::RawAliveContractInfo;
use t3rn_primitives::Compose;
pub use t3rn_primitives::RegistryContractId;

type ChainId = [u8; 4];

/// A preliminary representation of a contract in the onchain registry.
#[derive(Clone, Eq, PartialEq, Default, Encode, Decode, RuntimeDebug, TypeInfo)]
pub struct RegistryContract<Hash, AccountId, BalanceOf, BlockNumber> {
    /// Original code text
    pub code_txt: Vec<u8>,
    /// Bytecode
    pub bytes: Vec<u8>,
    /// Original code author
    pub author: AccountId,
    /// Optional remuneration fee for the author
    pub author_fees_per_single_use: Option<BalanceOf>,
    /// Optional ABI
    pub abi: Option<Vec<u8>>,
    /// Action descriptions (calls for now)
    pub action_descriptions: Vec<ContractActionDesc<Hash, ChainId, AccountId>>,
    /// Contracts Info after Contracts Pallet
    pub info: Option<RawAliveContractInfo<Hash, BalanceOf, BlockNumber>>,
    /// Contract metadata to be used in queries
    pub meta: ContractMetadata,
}

impl<Hash: Encode, AccountId: Encode, BalanceOf: Encode, BlockNumber: Encode> MaxEncodedLen
    for RegistryContract<Hash, AccountId, BalanceOf, BlockNumber>
{
    fn max_encoded_len() -> usize {
        4096 as usize
    }
}

impl<Hash: Encode, AccountId: Encode, BalanceOf: Encode, BlockNumber: Encode>
    RegistryContract<Hash, AccountId, BalanceOf, BlockNumber>
{
    pub fn new(
        code_txt: Vec<u8>,
        bytes: Vec<u8>,
        author: AccountId,
        author_fees_per_single_use: Option<BalanceOf>,
        abi: Option<Vec<u8>>,
        action_descriptions: Vec<ContractActionDesc<Hash, ChainId, AccountId>>,
        info: Option<RawAliveContractInfo<Hash, BalanceOf, BlockNumber>>,
        meta: ContractMetadata,
    ) -> Self {
        RegistryContract {
            code_txt,
            bytes,
            author,
            author_fees_per_single_use,
            abi,
            action_descriptions,
            info,
            meta,
        }
    }

    pub fn generate_id<T: frame_system::Config>(&self) -> RegistryContractId<T> {
        let mut protocol_part_of_contract = self.code_txt.clone();
        protocol_part_of_contract.extend(self.bytes.clone());
        T::Hashing::hash(Encode::encode(&protocol_part_of_contract).as_ref())
    }

    pub fn from_compose(
        compose: Compose<AccountId, BalanceOf>,
        action_descriptions: Vec<ContractActionDesc<Hash, ChainId, AccountId>>,
        author: AccountId,
        author_fees_per_single_use: Option<BalanceOf>,
        abi: Option<Vec<u8>>,
        info: Option<RawAliveContractInfo<Hash, BalanceOf, BlockNumber>>,
        meta: ContractMetadata,
    ) -> RegistryContract<Hash, AccountId, BalanceOf, BlockNumber> {
        RegistryContract::new(
            compose.code_txt,
            compose.bytes,
            author,
            author_fees_per_single_use,
            abi,
            action_descriptions,
            info,
            meta,
        )
    }
}
=======
pub use t3rn_primitives::contracts_registry::RegistryContract;
pub use t3rn_primitives::contracts_registry::RegistryContractId;
>>>>>>> 1b7355fd

/// The possible errors that can happen querying the storage of a contract.
#[derive(Eq, PartialEq, Encode, Decode, Debug, Clone)]
#[cfg_attr(feature = "std", derive(Serialize, Deserialize))]
pub enum ContractAccessError {
    /// The given address doesn't point to a contract.
    DoesntExist,
    /// The specified contract is a tombstone and thus cannot have any storage.
    IsTombstone,
}

impl From<ContractAccessError> for i64 {
    fn from(e: ContractAccessError) -> i64 {
        match e {
            ContractAccessError::DoesntExist => 1,
            ContractAccessError::IsTombstone => 2,
        }
    }
}

#[derive(Eq, PartialEq, Encode, Decode, RuntimeDebug)]
#[cfg_attr(feature = "std", derive(Serialize, Deserialize))]
#[cfg_attr(feature = "std", serde(rename_all = "camelCase"))]
pub struct ContractsRegistryResult<T> {
    pub gas_consumed: u64,
    pub result: T,
    pub flags: u32,
}

pub type FetchContractsResult = ContractsRegistryResult<Result<Vec<u8>, ContractAccessError>>;<|MERGE_RESOLUTION|>--- conflicted
+++ resolved
@@ -1,110 +1,13 @@
 // Ensure we're `no_std` when compiling for Wasm.
 #![cfg_attr(not(feature = "std"), no_std)]
 
-<<<<<<< HEAD
-use codec::{Decode, Encode, MaxEncodedLen};
-use scale_info::TypeInfo;
-=======
 use codec::{Decode, Encode};
->>>>>>> 1b7355fd
 #[cfg(feature = "std")]
 use serde::{Deserialize, Serialize};
 use sp_runtime::RuntimeDebug;
 use sp_std::vec::Vec;
-<<<<<<< HEAD
-use t3rn_primitives::abi::ContractActionDesc;
-use t3rn_primitives::contract_metadata::ContractMetadata;
-use t3rn_primitives::storage::RawAliveContractInfo;
-use t3rn_primitives::Compose;
-pub use t3rn_primitives::RegistryContractId;
-
-type ChainId = [u8; 4];
-
-/// A preliminary representation of a contract in the onchain registry.
-#[derive(Clone, Eq, PartialEq, Default, Encode, Decode, RuntimeDebug, TypeInfo)]
-pub struct RegistryContract<Hash, AccountId, BalanceOf, BlockNumber> {
-    /// Original code text
-    pub code_txt: Vec<u8>,
-    /// Bytecode
-    pub bytes: Vec<u8>,
-    /// Original code author
-    pub author: AccountId,
-    /// Optional remuneration fee for the author
-    pub author_fees_per_single_use: Option<BalanceOf>,
-    /// Optional ABI
-    pub abi: Option<Vec<u8>>,
-    /// Action descriptions (calls for now)
-    pub action_descriptions: Vec<ContractActionDesc<Hash, ChainId, AccountId>>,
-    /// Contracts Info after Contracts Pallet
-    pub info: Option<RawAliveContractInfo<Hash, BalanceOf, BlockNumber>>,
-    /// Contract metadata to be used in queries
-    pub meta: ContractMetadata,
-}
-
-impl<Hash: Encode, AccountId: Encode, BalanceOf: Encode, BlockNumber: Encode> MaxEncodedLen
-    for RegistryContract<Hash, AccountId, BalanceOf, BlockNumber>
-{
-    fn max_encoded_len() -> usize {
-        4096 as usize
-    }
-}
-
-impl<Hash: Encode, AccountId: Encode, BalanceOf: Encode, BlockNumber: Encode>
-    RegistryContract<Hash, AccountId, BalanceOf, BlockNumber>
-{
-    pub fn new(
-        code_txt: Vec<u8>,
-        bytes: Vec<u8>,
-        author: AccountId,
-        author_fees_per_single_use: Option<BalanceOf>,
-        abi: Option<Vec<u8>>,
-        action_descriptions: Vec<ContractActionDesc<Hash, ChainId, AccountId>>,
-        info: Option<RawAliveContractInfo<Hash, BalanceOf, BlockNumber>>,
-        meta: ContractMetadata,
-    ) -> Self {
-        RegistryContract {
-            code_txt,
-            bytes,
-            author,
-            author_fees_per_single_use,
-            abi,
-            action_descriptions,
-            info,
-            meta,
-        }
-    }
-
-    pub fn generate_id<T: frame_system::Config>(&self) -> RegistryContractId<T> {
-        let mut protocol_part_of_contract = self.code_txt.clone();
-        protocol_part_of_contract.extend(self.bytes.clone());
-        T::Hashing::hash(Encode::encode(&protocol_part_of_contract).as_ref())
-    }
-
-    pub fn from_compose(
-        compose: Compose<AccountId, BalanceOf>,
-        action_descriptions: Vec<ContractActionDesc<Hash, ChainId, AccountId>>,
-        author: AccountId,
-        author_fees_per_single_use: Option<BalanceOf>,
-        abi: Option<Vec<u8>>,
-        info: Option<RawAliveContractInfo<Hash, BalanceOf, BlockNumber>>,
-        meta: ContractMetadata,
-    ) -> RegistryContract<Hash, AccountId, BalanceOf, BlockNumber> {
-        RegistryContract::new(
-            compose.code_txt,
-            compose.bytes,
-            author,
-            author_fees_per_single_use,
-            abi,
-            action_descriptions,
-            info,
-            meta,
-        )
-    }
-}
-=======
 pub use t3rn_primitives::contracts_registry::RegistryContract;
 pub use t3rn_primitives::contracts_registry::RegistryContractId;
->>>>>>> 1b7355fd
 
 /// The possible errors that can happen querying the storage of a contract.
 #[derive(Eq, PartialEq, Encode, Decode, Debug, Clone)]
