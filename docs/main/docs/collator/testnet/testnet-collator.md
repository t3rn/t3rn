---
sidebar_position: 1
---

# Run a t0rn Testnet Collator


<<<<<<< HEAD
This guide outlines the essential minimum of steps required to run a collator for t0rn - a release candidate of t3rn on the Rococo testnet. This guide uses the `v1.39.2-rc.0` release, however always use the latest available version.
=======
This guide outlines the essential minimum of steps required to run a collator for t0rn - a release candidate of t3rn on the Rococo testnet. This guide uses the `v1.39.3-rc.0` release, however always use the latest available version.
>>>>>>> 30a155f1

Make sure to have your machine setup for [Rust and Substrate development](https://docs.substrate.io/v3/getting-started/installation/).

## Generate a Collator Keypair

Install the `subkey` tool:

```sh
cargo install subkey --git https://github.com/paritytech/substrate
```

To generate a new generic Substrate keypair just run:

```sh
subkey generate
```

Save the entire output to a proper secret vault or at least keep note of the secret phrase.

## Setup Directories

Create the collator node's data and a specs directory:

```sh
mkdir -p ~/t0rn/{data,specs}
```

## Option 1: Install a Prebuilt Collator

We maintain collator binaries which we release alongside every runtime release. Our sole target platform is glibc based Linux. Download and extract the prebuild:

```sh
curl -sSfL \
<<<<<<< HEAD
  https://github.com/t3rn/t3rn/releases/download/v1.39.2-rc.0/t0rn-collator-v1.39.2-rc.0-x86_64-unknown-linux-gnu.gz \
=======
  https://github.com/t3rn/t3rn/releases/download/v1.39.3-rc.0/t0rn-collator-v1.39.3-rc.0-x86_64-unknown-linux-gnu.gz \
>>>>>>> 30a155f1
| gunzip > ~/t0rn/circuit-collator
```

Don't forget to make it executable:

```sh
chmod +x ~/t0rn/circuit-collator
```

## Fetch Chain Specs (Binary)

To associate your node to the correct network we need to provide the t0rn chain spec as well as the Rococo chain specification. We need the latter as every collator runs an embedded relay chain node.

```sh
curl -sSfL \
  -o ~/t0rn/specs/rococo.raw.json \
<<<<<<< HEAD
  https://raw.githubusercontent.com/t3rn/t3rn/v1.39.2-rc.0/specs/rococo.raw.json

curl -sSfL \
  -o ~/t0rn/specs/t0rn.raw.json \
  https://raw.githubusercontent.com/t3rn/t3rn/v1.39.2-rc.0/specs/t0rn.raw.json
=======
  https://raw.githubusercontent.com/t3rn/t3rn/v1.39.3-rc.0/specs/rococo.raw.json

curl -sSfL \
  -o ~/t0rn/specs/t0rn.raw.json \
  https://raw.githubusercontent.com/t3rn/t3rn/v1.39.3-rc.0/specs/t0rn.raw.json
>>>>>>> 30a155f1
```

## Option 2: Pull latest Docker image

```sh
<<<<<<< HEAD
docker pull ghcr.io/t3rn/t0rn-collator:v1.39.2-rc.0
=======
docker pull ghcr.io/t3rn/t0rn-collator:v1.39.3-rc.0
>>>>>>> 30a155f1
```



## Select Boot Nodes

:::caution
We are cuurrently revamping t0rn and will release our updated bootnodes once finished.
:::

We publish these chain specs alongside our runtime releases.

Also, select a `Rococo` boot node:

```sh
rococo_boot_node="$(jq -r .bootNodes[0] ~/t0rn/specs/rococo.raw.json)"
```
or:
```sh
rococo_boot_node=/ip4/34.90.151.124/tcp/30333/p2p/12D3KooWF7BUbG5ErMZ47ZdarRwtpZamgcZqxwpnFzkhjc1spHnP
```



The `t0rn` boot node reads:

```sh
t0rn_boot_node=/dns/bootnode.t0rn.io/tcp/33333/p2p/12D3KooWEepV69XCJB4Zi193cZcm5W22ZR62DEP84iLFTUKVPtwp
```

## Option 1: Start the Collator (Binary)

```sh
~/t0rn/circuit-collator \
  --collator \
  --name my-collator \
  --base-path ~/t0rn/data \
  --chain ~/t0rn/specs/t0rn.raw.json \
  --bootnodes "$t0rn_boot_node" \
  --port 33333 \
  --rpc-port 8833 \
  --prometheus-port 7001 \
  --telemetry-url 'wss://telemetry.polkadot.io/submit 1' \
  --ws-port 9933 \
  --execution Wasm \
  --pruning=archive \
  --state-cache-size 0 \
  -- \
  --chain ~/t0rn/specs/rococo.raw.json \
  --bootnodes "$rococo_boot_node" \
  --port 10001 \
  --rpc-port 8001 \
  --ws-port 9001 \
  --execution Wasm
```

## Option 2: Start the Collator (Docker image)

```sh
docker run -p 33333:33333 -p 8833:8833 -p 9933:9933 \
<<<<<<< HEAD
  -v /node ghcr.io/t3rn/t0rn-collator:v1.39.2-rc.0 \
=======
  -v /node ghcr.io/t3rn/t0rn-collator:v1.39.3-rc.0 \
>>>>>>> 30a155f1
  --collator \
  --name genius \
  --base-path /node \
  --chain /node/specs/t0rn.raw.json \
  --bootnodes "$t0rn_boot_node" \
  --execution Wasm \
  --pruning=archive \
  --state-cache-size 0 \
  -- \
  --chain /node/specs/rococo.raw.json \
  --bootnodes "$rococo_boot_node" \
  --port 10001 \
  --rpc-port 8001 \
  --prometheus-port 7001 \
  --telemetry-url 'wss://telemetry.polkadot.io/submit 1' \
  --ws-port 9001 \
  --execution Wasm
```

When running the collator the first time, add the `--rpc-methods=unsafe` argument to be able to call rotateKeys later.
Please restart your node after the registration process without the argument.


## Set Your Collator's Aura Key

Your collator needs an [Aura](https://docs.substrate.io/v3/advanced/consensus/#aura) identity in order to produce blocks.

The Aura key must be inserted into the keystore *after* startup.

For the Binary Collator:
```sh
~/t0rn/circuit-collator \
  key \
  insert \
  --base-path ~/t0rn/data \
  --chain ~/t0rn/specs/t0rn.raw.json \
  --scheme Sr25519 \
  --suri "your collator's secret phrase ..." \
  --key-type aura
```

For the Docker Collator:
`cd /usr/local/bin/`
```sh
circuit-collator \
  key \
  insert \
  --base-path ~/t0rn/data \
  --chain ~/t0rn/specs/t0rn.raw.json \
  --scheme Sr25519 \
  --suri "your collator's secret phrase ..." \
  --key-type aura
```

## Get Some T0RN Balance

Your Collator needs some funds to register on testnet.

Go to the [t0rn testnet faucet](https://faucet.t0rn.io), insert your substrate address and get some T0RN to cover transaction costs.

## Register as a candidate

1. Go to the [polkadot.js app](https://polkadot.js.org/apps/?rpc=wss%3A%2F%2Fws.t0rn.io#/accounts) and connect your collator account by clicking "Add account", then inserting your previously generated secret phrase aka mnemonic.

2. Generate a new session key pair and obtain the corresponding public key:

```
curl -H "Content-Type: application/json" -d '{"id":1, "jsonrpc":"2.0", "method": "author_rotateKeys", "params":[]}' http://localhost:8833
```

Your output should look similar to:

``{"jsonrpc":"2.0","result":"0x0123456789abcdef0123456789abcdef0123456789abcdef0123456789abcdef","id":1}``


The `result` key is your public key of the newly created session key pair. Copy it as it is needed in the next step.

3. Set the session key for your collator under:

```
Developer --> Extrinsics --> session -> setKeys(sr25519_pubkey, 0x00)
```

4. Now finally register your collator as candidate under:

```
Developer --> Extrinsics --> collatorSelection -> registerAsCandidate()
```

After some time your collator should be included and producing blocks!
You can check [here](https://polkadot.js.org/apps/?rpc=wss%3A%2F%2Fws.t0rn.io#/collators) if your collator has registered successfully.<|MERGE_RESOLUTION|>--- conflicted
+++ resolved
@@ -4,12 +4,7 @@
 
 # Run a t0rn Testnet Collator
 
-
-<<<<<<< HEAD
-This guide outlines the essential minimum of steps required to run a collator for t0rn - a release candidate of t3rn on the Rococo testnet. This guide uses the `v1.39.2-rc.0` release, however always use the latest available version.
-=======
 This guide outlines the essential minimum of steps required to run a collator for t0rn - a release candidate of t3rn on the Rococo testnet. This guide uses the `v1.39.3-rc.0` release, however always use the latest available version.
->>>>>>> 30a155f1
 
 Make sure to have your machine setup for [Rust and Substrate development](https://docs.substrate.io/v3/getting-started/installation/).
 
@@ -43,11 +38,7 @@
 
 ```sh
 curl -sSfL \
-<<<<<<< HEAD
-  https://github.com/t3rn/t3rn/releases/download/v1.39.2-rc.0/t0rn-collator-v1.39.2-rc.0-x86_64-unknown-linux-gnu.gz \
-=======
   https://github.com/t3rn/t3rn/releases/download/v1.39.3-rc.0/t0rn-collator-v1.39.3-rc.0-x86_64-unknown-linux-gnu.gz \
->>>>>>> 30a155f1
 | gunzip > ~/t0rn/circuit-collator
 ```
 
@@ -64,32 +55,18 @@
 ```sh
 curl -sSfL \
   -o ~/t0rn/specs/rococo.raw.json \
-<<<<<<< HEAD
-  https://raw.githubusercontent.com/t3rn/t3rn/v1.39.2-rc.0/specs/rococo.raw.json
-
-curl -sSfL \
-  -o ~/t0rn/specs/t0rn.raw.json \
-  https://raw.githubusercontent.com/t3rn/t3rn/v1.39.2-rc.0/specs/t0rn.raw.json
-=======
   https://raw.githubusercontent.com/t3rn/t3rn/v1.39.3-rc.0/specs/rococo.raw.json
 
 curl -sSfL \
   -o ~/t0rn/specs/t0rn.raw.json \
   https://raw.githubusercontent.com/t3rn/t3rn/v1.39.3-rc.0/specs/t0rn.raw.json
->>>>>>> 30a155f1
 ```
 
 ## Option 2: Pull latest Docker image
 
 ```sh
-<<<<<<< HEAD
-docker pull ghcr.io/t3rn/t0rn-collator:v1.39.2-rc.0
-=======
 docker pull ghcr.io/t3rn/t0rn-collator:v1.39.3-rc.0
->>>>>>> 30a155f1
-```
-
-
+```
 
 ## Select Boot Nodes
 
@@ -104,12 +81,12 @@
 ```sh
 rococo_boot_node="$(jq -r .bootNodes[0] ~/t0rn/specs/rococo.raw.json)"
 ```
+
 or:
+
 ```sh
 rococo_boot_node=/ip4/34.90.151.124/tcp/30333/p2p/12D3KooWF7BUbG5ErMZ47ZdarRwtpZamgcZqxwpnFzkhjc1spHnP
 ```
-
-
 
 The `t0rn` boot node reads:
 
@@ -147,11 +124,7 @@
 
 ```sh
 docker run -p 33333:33333 -p 8833:8833 -p 9933:9933 \
-<<<<<<< HEAD
-  -v /node ghcr.io/t3rn/t0rn-collator:v1.39.2-rc.0 \
-=======
   -v /node ghcr.io/t3rn/t0rn-collator:v1.39.3-rc.0 \
->>>>>>> 30a155f1
   --collator \
   --name genius \
   --base-path /node \
@@ -174,14 +147,14 @@
 When running the collator the first time, add the `--rpc-methods=unsafe` argument to be able to call rotateKeys later.
 Please restart your node after the registration process without the argument.
 
-
 ## Set Your Collator's Aura Key
 
 Your collator needs an [Aura](https://docs.substrate.io/v3/advanced/consensus/#aura) identity in order to produce blocks.
 
-The Aura key must be inserted into the keystore *after* startup.
+The Aura key must be inserted into the keystore _after_ startup.
 
 For the Binary Collator:
+
 ```sh
 ~/t0rn/circuit-collator \
   key \
@@ -195,6 +168,7 @@
 
 For the Docker Collator:
 `cd /usr/local/bin/`
+
 ```sh
 circuit-collator \
   key \
@@ -224,8 +198,7 @@
 
 Your output should look similar to:
 
-``{"jsonrpc":"2.0","result":"0x0123456789abcdef0123456789abcdef0123456789abcdef0123456789abcdef","id":1}``
-
+`{"jsonrpc":"2.0","result":"0x0123456789abcdef0123456789abcdef0123456789abcdef0123456789abcdef","id":1}`
 
 The `result` key is your public key of the newly created session key pair. Copy it as it is needed in the next step.
 
