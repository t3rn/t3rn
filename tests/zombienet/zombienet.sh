#!/usr/bin/env bash

set -e

root_dir=$(git rev-parse --show-toplevel)
bin_dir="$root_dir/bin"
working_dir="$(pwd)"

provider=native
zombienet_version=v1.3.64
pdot_branch=release-v1.0.0
polkadot_tmp_dir=/tmp/polkadot
asset_hub_tmp_dir=/tmp/asset_hub

NETWORK=${2:-t0rn}
echo "🦄 Running zombienet for network ${NETWORK}"

arch=$(uname -s 2>/dev/null || echo not)
if [[ $arch == "Darwin" ]]; then
    machine=macos
    elif [[ $arch == "Linux" ]]; then
    machine=linux-x64
fi

PATH=$PATH:$bin_dir

clean() {
    echo "Cleaning bin dir"
    rm -rf "$bin_dir"/*
}

make_bin_dir() {
    echo "Making bin dir"
    mkdir -p "$bin_dir"
}

fetch_zombienet() {
    # Don't fetch zombienet if it's already present in the system
    if which zombienet-$zombienet_version >/dev/null; then
        cp $(which zombienet-$zombienet_version) "$bin_dir/zombienet"
        echo "✅ zombienet-$zombienet_version"
        return
    fi
    
    if [ ! -f "$bin_dir/zombienet" ]; then
        echo "::group::Install zombienet"
        echo "Fetching zombienet..."
        curl -fL -o "$bin_dir/zombienet" "https://github.com/paritytech/zombienet/releases/download/$zombienet_version/zombienet-$machine"
        
        echo "Making zombienet executable"
        chmod +x "$bin_dir/zombienet"
        echo "::endgroup::"
        echo "✅ zombienet-$zombienet_version"
    else
        echo "✅ zombienet-$zombienet_version"
    fi
}

build_polkadot() {
    if [ -f "$bin_dir/polkadot" ]; then
        echo "✅ polkadot-$pdot_branch"
        return
    fi
    
    if [ ! -f "$polkadot_tmp_dir/$pdot_branch/target/release/polkadot" ]; then
        echo "::group::Install polkadot."
        echo "Cloning polkadot into $polkadot_tmp_dir"
        mkdir -p "$polkadot_tmp_dir"
        git clone --branch "$pdot_branch" --depth 1 https://github.com/paritytech/polkadot "$polkadot_tmp_dir/$pdot_branch" || true
        echo "Building polkadot..."
        cargo build --manifest-path "$polkadot_tmp_dir/$pdot_branch/Cargo.toml" --features fast-runtime --release --locked
        cp "$polkadot_tmp_dir/$pdot_branch/target/release/polkadot" "$bin_dir/polkadot"
        echo "::endgroup::"
        echo "✅ polkadot-$pdot_branch"
    else
        cp "$polkadot_tmp_dir/$pdot_branch/target/release/polkadot" "$bin_dir/polkadot"
        echo "✅ polkadot-$pdot_branch"
    fi
}

build_asset_hub() {
    if [ -f "$bin_dir/asset-hub" ]; then
        echo "✅ asset-hub-$pdot_branch"
        return
    fi
    
    if [ ! -f "$asset_hub_tmp_dir/$pdot_branch/target/release/polkadot-parachain" ]; then
        echo "::group::Install AssetHub."
        echo "Cloning AssetHub into $asset_hub_tmp_dir"
        mkdir -p "$asset_hub_tmp_dir"
        git clone --branch "$pdot_branch" --depth 1 https://github.com/paritytech/cumulus "$asset_hub_tmp_dir/$pdot_branch" || true
        echo "Building AssetHub..."
        cargo build --manifest-path "$asset_hub_tmp_dir/$pdot_branch/Cargo.toml" --release --locked --bin polkadot-parachain
        cp "$asset_hub_tmp_dir/$pdot_branch/target/release/polkadot-parachain" "$bin_dir/asset-hub"
        echo "::endgroup::"
        echo "✅ asset-hub-$pdot_branch"
    else
        cp "$asset_hub_tmp_dir/$pdot_branch/target/release/polkadot-parachain" "$bin_dir/asset-hub"
        echo "✅ asset-hub-$pdot_branch"
    fi
}


build_collator() {
    if [ ! -f "$bin_dir/$NETWORK-collator" ]; then
        echo "::group::Building $NETWORK..."
        time cargo build --manifest-path "$root_dir/node/$NETWORK-parachain/Cargo.toml" --release --locked
        echo "::endgroup::"
        cp "$root_dir/target/release/$NETWORK-collator" "$bin_dir/${NETWORK}-collator"
    fi
    echo "✅ $NETWORK built"
    cp "$root_dir/target/release/$NETWORK-collator" "$bin_dir/collator"
    
    echo Current version of collator:
    "$bin_dir/collator" -V
}

force_build_collator() {
    echo "::group::Rebuilding $NETWORK..."
    time cargo build --manifest-path "$root_dir/node/$NETWORK-parachain/Cargo.toml" --release
    echo "::endgroup::"
    
    cp "$root_dir/target/release/$NETWORK-collator" "$bin_dir/"
}

setup() {
    make_bin_dir
    fetch_zombienet
    build_polkadot
    
    build_collator
}

smoke() {
    echo "Running smoke tests.."
    # TODO[Optimisation]: loop through directory and test all
    # TODO[Optimisation, NotImplemented]: when zombienet can run on a pre-existing network, run it
    echo "::group::Zombienet tests..."
    if [ "$NETWORK" = "t0rn" ]; then
        time zombienet --provider="$provider" test $working_dir/smoke/0001-is_up.zndsl
    else
        time zombienet --provider="$provider" test $working_dir/smoke/0001-is_up_t1rn.zndsl
    fi
    echo "::endgroup::"
}

upgrade() {
    if [[ $# -ne 2 ]]; then
        echo "Expecting exactly 2 arguments"
        echo $@
        echo "Usage: ./zombienet.sh upgrade <t3rn/t0rn>"
        return 1
    fi
    
    parachain=$2
    
    [[ "$machine" = "macos" ]] && echo "We release binaries on Github only for x86" && exit 1
    
    echo "Testing real upgrade for parachain: ${parachain}"
    
    # Fetch latest release binary from Github
    git fetch --all --tags -f || true > /dev/null
    
    $working_dir/download.sh "$parachain"
    
    # Run collator and upgrade with built WASM binary
    zombienet --provider="$provider" test $working_dir/smoke/9999-runtime_upgrade.zndsl
    
    echo "Upgrade tests succeed!"
}


upgrade_local() {
    if [[ $# -ne 2 ]]; then
        echo "Expecting exactly 2 arguments"
        echo $@
        echo "Usage: ./zombienet.sh upgrade <t3rn/t0rn>"
        return 1
    fi
    
    parachain=$2
    
    [[ "$machine" = "macos" ]] && echo "We release binaries on Github only for x86" && exit 1
    
    echo "Testing real upgrade for parachain: ${parachain}"
    
    # Fetch latest release binary from Github
    git fetch --all --tags -f || true > /dev/null
    
    $working_dir/download_local.sh "$parachain"
    
    # Run collator and upgrade with built WASM binary
    zombienet --provider="$provider" test $working_dir/smoke/9999-runtime_upgrade.zndsl
    
    echo "Upgrade tests succeed!"
}

confirm_sfx() {
    docker-compose up -d grandpa-ranger
    echo "Spawning zombienet in the background..."
    zombienet --provider="$provider" test $working_dir/sfx/0000-confirm_sfx.zndsl
    docker-compose down
}

<<<<<<< HEAD
spawn() {
    make_bin_dir
    fetch_zombienet

    build_polkadot
    build_asset_hub

    NODE_ARG=t0rn
    build_collator

=======
spawn_xcm() {
    setup
    build_asset_hub
>>>>>>> 3448fe9d
    echo "Spawning zombienet using provider: $provider..."
    zombienet --provider="$provider" spawn ./zombienet-xcm.toml
}

spawn() {
    setup
    echo "Spawning zombienet for t1rn using provider: $provider..."
    zombienet --provider="$provider" spawn ./zombienet-${NETWORK}.toml
}

case "$1" in
    "setup")
        setup
    ;;
    "smoke")
        setup
        smoke
    ;;
    "sfx")
        make_bin_dir
        fetch_zombienet
        build_polkadot
        confirm_sfx
    ;;
    "upgrade")
        make_bin_dir
        fetch_zombienet
        build_polkadot
        upgrade $@
    ;;
    "upgrade_local")
        setup
        upgrade_local $@
    ;;
    "spawn")
        setup
        spawn
    ;;
    "spawn_xcm")
        spawn_xcm
    ;;
    "build")
        force_build_collator
    ;;
    *)
        echo "Enter an appropriate command"
        exit 1
    ;;
esac<|MERGE_RESOLUTION|>--- conflicted
+++ resolved
@@ -202,22 +202,9 @@
     docker-compose down
 }
 
-<<<<<<< HEAD
-spawn() {
-    make_bin_dir
-    fetch_zombienet
-
-    build_polkadot
-    build_asset_hub
-
-    NODE_ARG=t0rn
-    build_collator
-
-=======
 spawn_xcm() {
     setup
     build_asset_hub
->>>>>>> 3448fe9d
     echo "Spawning zombienet using provider: $provider..."
     zombienet --provider="$provider" spawn ./zombienet-xcm.toml
 }
