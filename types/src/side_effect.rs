--- conflicted
+++ resolved
@@ -1,24 +1,15 @@
-<<<<<<< HEAD
-use codec::{Decode, Encode, MaxEncodedLen};
-use scale_info::{
-    prelude::{collections::VecDeque, fmt::Debug, vec, vec::Vec},
-=======
 use crate::abi::Type as AbiType;
 use bytes::Buf;
 use codec::{Decode, Encode, MaxEncodedLen};
 use scale_info::{
     prelude::{fmt::Debug, vec, vec::Vec},
->>>>>>> ff2ade07
     TypeInfo,
 };
 
 #[cfg(feature = "runtime")]
 use num::Zero;
-<<<<<<< HEAD
-=======
 #[cfg(feature = "runtime")]
 use scale_info::prelude::collections::VecDeque;
->>>>>>> ff2ade07
 
 pub type TargetId = [u8; 4];
 pub type EventSignature = Vec<u8>;
@@ -30,14 +21,9 @@
 pub const EVM_CALL_SIDE_EFFECT_ID: &[u8; 4] = b"cevm";
 pub const CALL_SIDE_EFFECT_ID: &[u8; 4] = b"call";
 pub const ORML_TRANSFER_SIDE_EFFECT_ID: &[u8; 4] = b"orml";
-<<<<<<< HEAD
-pub const TRANSFER_SIDE_EFFECT_ID: &[u8; 4] = b"tran";
-pub const ASSETS_TRANSFER_SIDE_EFFECT_ID: &[u8; 4] = b"tass";
-=======
 pub const ASSETS_TRANSFER_SIDE_EFFECT_ID: &[u8; 4] = b"tass";
 pub const MULTI_TRANSFER_SIDE_EFFECT_ID: &[u8; 4] = b"mult";
 pub const TRANSFER_SIDE_EFFECT_ID: &[u8; 4] = b"tran";
->>>>>>> ff2ade07
 pub const ADD_LIQUIDITY_SIDE_EFFECT_ID: &[u8; 4] = b"aliq";
 pub const SWAP_SIDE_EFFECT_ID: &[u8; 4] = b"swap";
 pub const DATA_SIDE_EFFECT_ID: &[u8; 4] = b"data";
@@ -125,11 +111,7 @@
         let action = Action::try_from(take_next()?)?;
 
         let bytes: Vec<u8> = bytes.into();
-<<<<<<< HEAD
-        let args = extract_args::<AccountId, BalanceOf, [u8; 32]>(
-=======
         let args = extract_args::<AccountId, BalanceOf, [u8; 32], Insurance<BalanceOf>>(
->>>>>>> ff2ade07
             &action,
             &mut bytes::Bytes::from(bytes),
         )?;
@@ -140,11 +122,7 @@
             target,
             prize: Zero::zero(),
             ordered_at: Zero::zero(),
-<<<<<<< HEAD
-            encoded_action: action_bytes.into(),
-=======
             encoded_action: action_bytes,
->>>>>>> ff2ade07
             encoded_args: args,
             signature: vec![],
             enforce_executioner: None,
@@ -170,12 +148,7 @@
 
 enum Action {
     Transfer,
-<<<<<<< HEAD
-    TransferAssets,
-    TransferOrml,
-=======
     TransferMulti,
->>>>>>> ff2ade07
     AddLiquidity,
     Swap,
     Call,
@@ -188,21 +161,6 @@
 impl TryFrom<u8> for Action {
     type Error = &'static str;
 
-<<<<<<< HEAD
-    // TODO: currently these enums are out of order since they don't fully map together yet
-    fn try_from(value: u8) -> Result<Self, Self::Error> {
-        match value {
-            0 => Ok(Action::Transfer),
-            2 => Ok(Action::AddLiquidity),
-            3 => Ok(Action::Swap),
-            4 => Ok(Action::Call),
-            5 => Ok(Action::TransferAssets),
-            6 => Ok(Action::TransferOrml),
-            7 => Ok(Action::CallEvm),
-            8 => Ok(Action::CallWasm),
-            9 => Ok(Action::CallComposable),
-            10 => Ok(Action::Data),
-=======
     fn try_from(value: u8) -> Result<Self, Self::Error> {
         match value {
             0 => Ok(Action::Transfer),
@@ -211,7 +169,6 @@
             3 => Ok(Action::Swap),
             4 => Ok(Action::Call), // This needs to be structured nicer
             5 => Ok(Action::Data),
->>>>>>> ff2ade07
             _ => Err("Invalid action id"),
         }
     }
@@ -228,15 +185,6 @@
             Action::CallWasm => *WASM_CALL_SIDE_EFFECT_ID,
             Action::CallComposable => *COMPOSABLE_CALL_SIDE_EFFECT_ID,
             Action::Data => *DATA_SIDE_EFFECT_ID,
-<<<<<<< HEAD
-            Action::TransferAssets => *ASSETS_TRANSFER_SIDE_EFFECT_ID,
-            Action::TransferOrml => *ORML_TRANSFER_SIDE_EFFECT_ID,
-        }
-    }
-}
-
-fn extract_args<AccountId: MaxEncodedLen, BalanceOf: MaxEncodedLen, Hash: MaxEncodedLen>(
-=======
             Action::TransferMulti => *MULTI_TRANSFER_SIDE_EFFECT_ID,
         }
     }
@@ -254,7 +202,6 @@
     Hash: MaxEncodedLen,
     Insurance: MaxEncodedLen,
 >(
->>>>>>> ff2ade07
     action: &Action,
     bytes: &mut bytes::Bytes,
 ) -> Result<Vec<Bytes>, &'static str> {
@@ -264,16 +211,10 @@
         Action::Transfer => {
             args.push(bytes.split_to(AccountId::max_encoded_len()).to_vec()); // from
             args.push(bytes.split_to(AccountId::max_encoded_len()).to_vec()); // to
-<<<<<<< HEAD
+
             args.push(bytes.split_to(BalanceOf::max_encoded_len()).to_vec()); // amt
 
-            // TODO: support insurance
-=======
-
-            args.push(bytes.split_to(BalanceOf::max_encoded_len()).to_vec()); // amt
-
             take_insurance::<BalanceOf>(bytes, &mut args);
->>>>>>> ff2ade07
 
             Ok(args)
         },
@@ -286,14 +227,8 @@
             args.push(bytes.split_to(BalanceOf::max_encoded_len()).to_vec()); // amt_left
             args.push(bytes.split_to(BalanceOf::max_encoded_len()).to_vec()); // amt_right
             args.push(bytes.split_to(BalanceOf::max_encoded_len()).to_vec()); // amt_liquidity_token
-<<<<<<< HEAD
-            args.push(bytes.split_to(0).to_vec()); // insurance
-
-            // TODO: support insurance
-=======
             take_insurance::<BalanceOf>(bytes, &mut args);
 
->>>>>>> ff2ade07
             Ok(args)
         },
         Action::Swap => {
@@ -303,42 +238,12 @@
             args.push(bytes.split_to(BalanceOf::max_encoded_len()).to_vec()); // amt_right
             args.push(bytes.split_to(Hash::max_encoded_len()).to_vec()); // asset_left
             args.push(bytes.split_to(Hash::max_encoded_len()).to_vec()); // asset_right
-<<<<<<< HEAD
-
-            // TODO: support insurance
-=======
             take_insurance::<BalanceOf>(bytes, &mut args);
->>>>>>> ff2ade07
 
             Ok(args)
         },
         Action::Call => {
             args.push(bytes.split_to(AccountId::max_encoded_len()).to_vec()); // caller
-<<<<<<< HEAD
-            args.push(bytes.split_to(AccountId::max_encoded_len()).to_vec()); // dest
-            args.push(bytes.split_to(BalanceOf::max_encoded_len()).to_vec()); // value
-
-            // TODO: This is tricky since we define input as a dynamic size so we don't know what is next
-            args.push(bytes.to_vec()); // args
-
-            Ok(args)
-        },
-        Action::CallEvm => {
-            args.push(bytes.split_to(AccountId::max_encoded_len()).to_vec()); // caller
-            args.push(bytes.split_to(AccountId::max_encoded_len()).to_vec()); // dest
-            args.push(bytes.split_to(BalanceOf::max_encoded_len()).to_vec()); // value
-
-            // TODO: This is tricky since we define input as a dynamic size so we don't know what is next
-            args.push(bytes.to_vec()); // args
-
-            Ok(args)
-        },
-        Action::CallWasm => {
-            args.push(bytes.split_to(AccountId::max_encoded_len()).to_vec()); // dest
-            args.push(bytes.split_to(BalanceOf::max_encoded_len()).to_vec()); // value
-            args.push(bytes.split_to(BalanceOf::max_encoded_len()).to_vec()); // gas
-            args.push(bytes.split_to(BalanceOf::max_encoded_len()).to_vec()); // storage
-=======
 
             // now we check the VM
             match bytes.first() {
@@ -380,61 +285,27 @@
 
             // remove the length of the input
             bytes.advance(1);
->>>>>>> ff2ade07
 
             args.push(bytes.to_vec()); // data
 
             Ok(args)
         },
-<<<<<<< HEAD
-=======
         Action::CallEvm => Ok(args),
         Action::CallWasm => Ok(args),
->>>>>>> ff2ade07
         Action::CallComposable => {
             args.push(bytes.split_to(AccountId::max_encoded_len()).to_vec()); // dest
             args.push(bytes.split_to(BalanceOf::max_encoded_len()).to_vec()); // value
             args.push(bytes.split_to(BalanceOf::max_encoded_len()).to_vec()); // gas
             args.push(bytes.split_to(BalanceOf::max_encoded_len()).to_vec()); // storage
-<<<<<<< HEAD
-
-=======
->>>>>>> ff2ade07
             args.push(bytes.to_vec()); // data
 
             Ok(args)
         },
-<<<<<<< HEAD
-        Action::TransferAssets => {
-=======
         Action::TransferMulti => {
->>>>>>> ff2ade07
             args.push(bytes.split_to(Hash::max_encoded_len()).to_vec()); // asset id
             args.push(bytes.split_to(AccountId::max_encoded_len()).to_vec()); // from
             args.push(bytes.split_to(AccountId::max_encoded_len()).to_vec()); // to
             args.push(bytes.split_to(BalanceOf::max_encoded_len()).to_vec()); // amt
-<<<<<<< HEAD
-            args.push(bytes.to_vec());
-            // TODO: support insurance
-
-            Ok(args)
-        },
-        Action::TransferOrml => {
-            args.push(bytes.split_to(Hash::max_encoded_len()).to_vec()); // asset id
-            args.push(bytes.split_to(AccountId::max_encoded_len()).to_vec()); // from
-            args.push(bytes.split_to(AccountId::max_encoded_len()).to_vec()); // to
-            args.push(bytes.split_to(BalanceOf::max_encoded_len()).to_vec()); // amt
-            args.push(bytes.to_vec());
-            // TODO: support insurance
-
-            Ok(args)
-        },
-        Action::Data => {
-            args.push(bytes.to_vec()); // key
-
-            Ok(args)
-        },
-=======
             take_insurance::<BalanceOf>(bytes, &mut args);
 
             Ok(args)
@@ -458,7 +329,221 @@
             ); // opt insurance
         },
         _ => {},
->>>>>>> ff2ade07
+    }
+}
+
+#[cfg(feature = "runtime")]
+/// Decode the side effect from encoded Chain.
+impl<AccountId, BlockNumber, BalanceOf> TryFrom<Vec<u8>>
+    for SideEffect<AccountId, BlockNumber, BalanceOf>
+where
+    AccountId: Encode + MaxEncodedLen,
+    BlockNumber: Ord + Copy + Zero + Encode,
+    BalanceOf: Copy + Zero + Encode + Decode + MaxEncodedLen,
+{
+    type Error = &'static str;
+
+    fn try_from(bytes: Vec<u8>) -> Result<Self, Self::Error> {
+        let mut bytes: VecDeque<u8> = bytes.into();
+        let mut take_next = || bytes.pop_front().ok_or("no more bytes");
+
+        let target: TargetId = TargetByte(take_next()?).try_into()?;
+        let action = Action::try_from(take_next()?)?;
+
+        let bytes: Vec<u8> = bytes.into();
+        let args = extract_args::<AccountId, BalanceOf, [u8; 32]>(
+            &action,
+            &mut bytes::Bytes::from(bytes),
+        )?;
+        let action_bytes: [u8; 4] = action.into();
+        let action_bytes = action_bytes.encode();
+
+        Ok(SideEffect::<AccountId, BlockNumber, BalanceOf> {
+            target,
+            prize: Zero::zero(),
+            ordered_at: Zero::zero(),
+            encoded_action: action_bytes.into(),
+            encoded_args: args,
+            signature: vec![],
+            enforce_executioner: None,
+        })
+    }
+}
+
+struct TargetByte(u8);
+
+impl TryInto<TargetId> for TargetByte {
+    type Error = &'static str;
+
+    fn try_into(self) -> Result<TargetId, Self::Error> {
+        match self.0 {
+            0 => Ok(*b"ksma"),
+            1 => Ok(*b"pdot"),
+            2 => Ok(*b"karu"),
+            3 => Ok(*b"t3rn"),
+            _ => Err("Invalid target Id"),
+        }
+    }
+}
+
+enum Action {
+    Transfer,
+    TransferAssets,
+    TransferOrml,
+    AddLiquidity,
+    Swap,
+    Call,
+    CallEvm,
+    CallWasm,
+    CallComposable,
+    Data,
+}
+
+impl TryFrom<u8> for Action {
+    type Error = &'static str;
+
+    // TODO: currently these enums are out of order since they don't fully map together yet
+    fn try_from(value: u8) -> Result<Self, Self::Error> {
+        match value {
+            0 => Ok(Action::Transfer),
+            2 => Ok(Action::AddLiquidity),
+            3 => Ok(Action::Swap),
+            4 => Ok(Action::Call),
+            5 => Ok(Action::TransferAssets),
+            6 => Ok(Action::TransferOrml),
+            7 => Ok(Action::CallEvm),
+            8 => Ok(Action::CallWasm),
+            9 => Ok(Action::CallComposable),
+            10 => Ok(Action::Data),
+            _ => Err("Invalid action id"),
+        }
+    }
+}
+
+impl Into<[u8; 4]> for Action {
+    fn into(self) -> [u8; 4] {
+        match self {
+            Action::Transfer => *TRANSFER_SIDE_EFFECT_ID,
+            Action::AddLiquidity => *ADD_LIQUIDITY_SIDE_EFFECT_ID,
+            Action::Swap => *SWAP_SIDE_EFFECT_ID,
+            Action::Call => *CALL_SIDE_EFFECT_ID,
+            Action::CallEvm => *EVM_CALL_SIDE_EFFECT_ID,
+            Action::CallWasm => *WASM_CALL_SIDE_EFFECT_ID,
+            Action::CallComposable => *COMPOSABLE_CALL_SIDE_EFFECT_ID,
+            Action::Data => *DATA_SIDE_EFFECT_ID,
+            Action::TransferAssets => *ASSETS_TRANSFER_SIDE_EFFECT_ID,
+            Action::TransferOrml => *ORML_TRANSFER_SIDE_EFFECT_ID,
+        }
+    }
+}
+
+fn extract_args<AccountId: MaxEncodedLen, BalanceOf: MaxEncodedLen, Hash: MaxEncodedLen>(
+    action: &Action,
+    bytes: &mut bytes::Bytes,
+) -> Result<Vec<Bytes>, &'static str> {
+    let mut args = Vec::new();
+
+    match *action {
+        Action::Transfer => {
+            args.push(bytes.split_to(AccountId::max_encoded_len()).to_vec()); // from
+            args.push(bytes.split_to(AccountId::max_encoded_len()).to_vec()); // to
+            args.push(bytes.split_to(BalanceOf::max_encoded_len()).to_vec()); // amt
+
+            // TODO: support insurance
+
+            Ok(args)
+        },
+        Action::AddLiquidity => {
+            args.push(bytes.split_to(AccountId::max_encoded_len()).to_vec()); // from
+            args.push(bytes.split_to(AccountId::max_encoded_len()).to_vec()); // to
+            args.push(bytes.split_to(Hash::max_encoded_len()).to_vec()); // asset_left
+            args.push(bytes.split_to(Hash::max_encoded_len()).to_vec()); // asset_right
+            args.push(bytes.split_to(Hash::max_encoded_len()).to_vec()); // liquidity_token
+            args.push(bytes.split_to(BalanceOf::max_encoded_len()).to_vec()); // amt_left
+            args.push(bytes.split_to(BalanceOf::max_encoded_len()).to_vec()); // amt_right
+            args.push(bytes.split_to(BalanceOf::max_encoded_len()).to_vec()); // amt_liquidity_token
+            args.push(bytes.split_to(0).to_vec()); // insurance
+
+            // TODO: support insurance
+            Ok(args)
+        },
+        Action::Swap => {
+            args.push(bytes.split_to(AccountId::max_encoded_len()).to_vec()); // from
+            args.push(bytes.split_to(AccountId::max_encoded_len()).to_vec()); // to
+            args.push(bytes.split_to(BalanceOf::max_encoded_len()).to_vec()); // amt_left
+            args.push(bytes.split_to(BalanceOf::max_encoded_len()).to_vec()); // amt_right
+            args.push(bytes.split_to(Hash::max_encoded_len()).to_vec()); // asset_left
+            args.push(bytes.split_to(Hash::max_encoded_len()).to_vec()); // asset_right
+
+            // TODO: support insurance
+
+            Ok(args)
+        },
+        Action::Call => {
+            args.push(bytes.split_to(AccountId::max_encoded_len()).to_vec()); // caller
+            args.push(bytes.split_to(AccountId::max_encoded_len()).to_vec()); // dest
+            args.push(bytes.split_to(BalanceOf::max_encoded_len()).to_vec()); // value
+
+            // TODO: This is tricky since we define input as a dynamic size so we don't know what is next
+            args.push(bytes.to_vec()); // args
+
+            Ok(args)
+        },
+        Action::CallEvm => {
+            args.push(bytes.split_to(AccountId::max_encoded_len()).to_vec()); // caller
+            args.push(bytes.split_to(AccountId::max_encoded_len()).to_vec()); // dest
+            args.push(bytes.split_to(BalanceOf::max_encoded_len()).to_vec()); // value
+
+            // TODO: This is tricky since we define input as a dynamic size so we don't know what is next
+            args.push(bytes.to_vec()); // args
+
+            Ok(args)
+        },
+        Action::CallWasm => {
+            args.push(bytes.split_to(AccountId::max_encoded_len()).to_vec()); // dest
+            args.push(bytes.split_to(BalanceOf::max_encoded_len()).to_vec()); // value
+            args.push(bytes.split_to(BalanceOf::max_encoded_len()).to_vec()); // gas
+            args.push(bytes.split_to(BalanceOf::max_encoded_len()).to_vec()); // storage
+
+            args.push(bytes.to_vec()); // data
+
+            Ok(args)
+        },
+        Action::CallComposable => {
+            args.push(bytes.split_to(AccountId::max_encoded_len()).to_vec()); // dest
+            args.push(bytes.split_to(BalanceOf::max_encoded_len()).to_vec()); // value
+            args.push(bytes.split_to(BalanceOf::max_encoded_len()).to_vec()); // gas
+            args.push(bytes.split_to(BalanceOf::max_encoded_len()).to_vec()); // storage
+
+            args.push(bytes.to_vec()); // data
+
+            Ok(args)
+        },
+        Action::TransferAssets => {
+            args.push(bytes.split_to(Hash::max_encoded_len()).to_vec()); // asset id
+            args.push(bytes.split_to(AccountId::max_encoded_len()).to_vec()); // from
+            args.push(bytes.split_to(AccountId::max_encoded_len()).to_vec()); // to
+            args.push(bytes.split_to(BalanceOf::max_encoded_len()).to_vec()); // amt
+            args.push(bytes.to_vec());
+            // TODO: support insurance
+
+            Ok(args)
+        },
+        Action::TransferOrml => {
+            args.push(bytes.split_to(Hash::max_encoded_len()).to_vec()); // asset id
+            args.push(bytes.split_to(AccountId::max_encoded_len()).to_vec()); // from
+            args.push(bytes.split_to(AccountId::max_encoded_len()).to_vec()); // to
+            args.push(bytes.split_to(BalanceOf::max_encoded_len()).to_vec()); // amt
+            args.push(bytes.to_vec());
+            // TODO: support insurance
+
+            Ok(args)
+        },
+        Action::Data => {
+            args.push(bytes.to_vec()); // key
+
+            Ok(args)
+        },
     }
 }
 
@@ -621,8 +706,6 @@
     }
 
     #[test]
-<<<<<<< HEAD
-=======
     fn encoded_evm_call_to_side_effect() {
         let se =
             Chain::<AccountId, BalanceOf, Hash>::Polkadot(
@@ -838,7 +921,6 @@
     }
 
     #[test]
->>>>>>> ff2ade07
     fn from_encoded_chain_to_side_effect() {
         let v: Vec<u8> = vec![
             1, 0, 5, 5, 5, 5, 5, 5, 5, 5, 5, 5, 5, 5, 5, 5, 5, 5, 5, 5, 5, 5, 5, 5, 5, 5, 5, 5, 5,
@@ -870,4 +952,37 @@
             }
         );
     }
+
+    #[test]
+    fn from_encoded_chain_to_side_effect() {
+        let v: Vec<u8> = vec![
+            1, 0, 5, 5, 5, 5, 5, 5, 5, 5, 5, 5, 5, 5, 5, 5, 5, 5, 5, 5, 5, 5, 5, 5, 5, 5, 5, 5, 5,
+            5, 5, 5, 5, 5, 6, 6, 6, 6, 6, 6, 6, 6, 6, 6, 6, 6, 6, 6, 6, 6, 6, 6, 6, 6, 6, 6, 6, 6,
+            6, 6, 6, 6, 6, 6, 6, 6, 100, 0, 0, 0,
+        ];
+        let s = SideEffect::<[u8; 32], u32, u32>::try_from(v).unwrap();
+
+        assert_eq!(
+            s,
+            SideEffect {
+                target: [112, 100, 111, 116],
+                prize: 0,
+                ordered_at: 0,
+                encoded_action: vec![116, 114, 97, 110],
+                encoded_args: vec![
+                    vec![
+                        5, 5, 5, 5, 5, 5, 5, 5, 5, 5, 5, 5, 5, 5, 5, 5, 5, 5, 5, 5, 5, 5, 5, 5, 5,
+                        5, 5, 5, 5, 5, 5, 5
+                    ],
+                    vec![
+                        6, 6, 6, 6, 6, 6, 6, 6, 6, 6, 6, 6, 6, 6, 6, 6, 6, 6, 6, 6, 6, 6, 6, 6, 6,
+                        6, 6, 6, 6, 6, 6, 6
+                    ],
+                    vec![100, 0, 0, 0],
+                ],
+                signature: vec![],
+                enforce_executioner: None,
+            }
+        );
+    }
 }