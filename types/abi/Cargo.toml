[package]
authors     = { workspace = true }
description = "A crate that with t3rn ABI cross-codec, SCALE, RLP, and more"
edition     = { workspace = true }
homepage    = { workspace = true }
license     = { workspace = true }
name        = "t3rn-abi"
repository  = { workspace = true }
version     = "1.5.0-rc.0"

# See more keys and their definitions at https://doc.rust-lang.org/cargo/reference/manifest.html
[dependencies]
<<<<<<< HEAD
bytes      = { version = "1.2.1", default-features = false, optional = true }
codec      = { package = "parity-scale-codec", version = "3", default-features = false, features = [ "derive" ], optional = true }
num        = { version = "0.4.1", default-features = false, optional = true }
num-traits = { version = "0.2", default-features = false, optional = true }
scale-info = { version = "2.9.0", default-features = false, features = [ "derive" ], optional = true }
serde      = { default-features = false, version = "1.0", optional = true, features = [ "derive" ] }

sp-core    = { git = "https://github.com/paritytech/substrate", branch = 'polkadot-v0.9.27', default-features = false, optional = true }
sp-runtime = { git = "https://github.com/paritytech/substrate", branch = 'polkadot-v0.9.27', default-features = false, optional = true }
sp-std     = { git = "https://github.com/paritytech/substrate", branch = 'polkadot-v0.9.27', default-features = false, optional = true }

frame-support = { git = "https://github.com/paritytech/substrate", branch = 'polkadot-v0.9.27', default-features = false, optional = true }
frame-system  = { git = "https://github.com/paritytech/substrate", branch = 'polkadot-v0.9.27', default-features = false, optional = true }

rlp = { version = "0.5.2", default-features = false, features = [ "derive" ], optional = true }
=======
bytes      = { workspace = true, optional = true }
codec      = { workspace = true, optional = true, package = "parity-scale-codec"}
num        = { workspace = true, optional = true }
num-traits = { workspace = true, optional = true }
scale-info = { workspace = true, optional = true }
serde      = { workspace = true, optional = true }

sp-core    = { workspace = true, optional = true }
sp-runtime = { workspace = true, optional = true }
sp-std     = { workspace = true, optional = true }

frame-support = { workspace = true, optional = true }
frame-system  = { workspace = true, optional = true }

rlp = { workspace = true, optional = true }
>>>>>>> 37cfa0e8

[dev-dependencies]
ethabi      = "18.0.0"
hex         = "0.4"
hex-literal = "0.4.1"
<<<<<<< HEAD
rlp-derive  = "0.1.0"
serde_json  = "1.0.103"

# for mini-mock events
pallet-assets    = { git = "https://github.com/paritytech/substrate", branch = 'polkadot-v0.9.27' }
pallet-balances  = { git = "https://github.com/paritytech/substrate", branch = 'polkadot-v0.9.27' }
pallet-contracts = { git = "https://github.com/paritytech/substrate", branch = 'polkadot-v0.9.27' }
pallet-timestamp = { git = "https://github.com/paritytech/substrate", branch = 'polkadot-v0.9.27' }

circuit-runtime-types = { path = "../../runtime/common-types" }
t3rn-sdk-primitives   = { version = "=0.1.1-rc.5" }
=======
serde_json  = "1.0.41"

# for mini-mock events
pallet-assets    = { git = "https://github.com/paritytech/substrate.git", branch = 'polkadot-v0.9.39' }
pallet-balances  = { git = "https://github.com/paritytech/substrate.git", branch = 'polkadot-v0.9.39' }
pallet-contracts = { git = "https://github.com/paritytech/substrate.git", branch = 'polkadot-v0.9.39' }
pallet-timestamp = { git = "https://github.com/paritytech/substrate.git", branch = 'polkadot-v0.9.39' }

circuit-runtime-types = { path = "../../runtime/common-types" }
t3rn-sdk-primitives   = { version = "=0.1.1-rc.4" }
>>>>>>> 37cfa0e8

[features]
default = [ "std" ]
runtime = [ "sp-std", "sp-runtime", "frame-system", "frame-support", "sp-core", "codec", "scale-info", "serde", "bytes", "num-traits", "rlp" ]
runtime-std = [
  "sp-std/std",
  "sp-runtime/std",
  "frame-system/std",
  "frame-support/std",
  "sp-core/std",
  "codec/std",
  "scale-info/std",
  "serde/std",
  "bytes/std",
  "num-traits/std",
  "rlp/std",
]
std = [
  "sp-std/std",
  "sp-runtime/std",
  "frame-system/std",
  "frame-support/std",
  "sp-core/std",
  "codec/std",
  "scale-info/std",
  "serde/std",
  "bytes/std",
  "num-traits/std",
  "rlp/std",
]
try-runtime = [ "frame-support/try-runtime", "frame-system/try-runtime" ]<|MERGE_RESOLUTION|>--- conflicted
+++ resolved
@@ -10,23 +10,6 @@
 
 # See more keys and their definitions at https://doc.rust-lang.org/cargo/reference/manifest.html
 [dependencies]
-<<<<<<< HEAD
-bytes      = { version = "1.2.1", default-features = false, optional = true }
-codec      = { package = "parity-scale-codec", version = "3", default-features = false, features = [ "derive" ], optional = true }
-num        = { version = "0.4.1", default-features = false, optional = true }
-num-traits = { version = "0.2", default-features = false, optional = true }
-scale-info = { version = "2.9.0", default-features = false, features = [ "derive" ], optional = true }
-serde      = { default-features = false, version = "1.0", optional = true, features = [ "derive" ] }
-
-sp-core    = { git = "https://github.com/paritytech/substrate", branch = 'polkadot-v0.9.27', default-features = false, optional = true }
-sp-runtime = { git = "https://github.com/paritytech/substrate", branch = 'polkadot-v0.9.27', default-features = false, optional = true }
-sp-std     = { git = "https://github.com/paritytech/substrate", branch = 'polkadot-v0.9.27', default-features = false, optional = true }
-
-frame-support = { git = "https://github.com/paritytech/substrate", branch = 'polkadot-v0.9.27', default-features = false, optional = true }
-frame-system  = { git = "https://github.com/paritytech/substrate", branch = 'polkadot-v0.9.27', default-features = false, optional = true }
-
-rlp = { version = "0.5.2", default-features = false, features = [ "derive" ], optional = true }
-=======
 bytes      = { workspace = true, optional = true }
 codec      = { workspace = true, optional = true, package = "parity-scale-codec"}
 num        = { workspace = true, optional = true }
@@ -42,25 +25,11 @@
 frame-system  = { workspace = true, optional = true }
 
 rlp = { workspace = true, optional = true }
->>>>>>> 37cfa0e8
 
 [dev-dependencies]
 ethabi      = "18.0.0"
 hex         = "0.4"
 hex-literal = "0.4.1"
-<<<<<<< HEAD
-rlp-derive  = "0.1.0"
-serde_json  = "1.0.103"
-
-# for mini-mock events
-pallet-assets    = { git = "https://github.com/paritytech/substrate", branch = 'polkadot-v0.9.27' }
-pallet-balances  = { git = "https://github.com/paritytech/substrate", branch = 'polkadot-v0.9.27' }
-pallet-contracts = { git = "https://github.com/paritytech/substrate", branch = 'polkadot-v0.9.27' }
-pallet-timestamp = { git = "https://github.com/paritytech/substrate", branch = 'polkadot-v0.9.27' }
-
-circuit-runtime-types = { path = "../../runtime/common-types" }
-t3rn-sdk-primitives   = { version = "=0.1.1-rc.5" }
-=======
 serde_json  = "1.0.41"
 
 # for mini-mock events
@@ -71,35 +40,34 @@
 
 circuit-runtime-types = { path = "../../runtime/common-types" }
 t3rn-sdk-primitives   = { version = "=0.1.1-rc.4" }
->>>>>>> 37cfa0e8
 
 [features]
 default = [ "std" ]
 runtime = [ "sp-std", "sp-runtime", "frame-system", "frame-support", "sp-core", "codec", "scale-info", "serde", "bytes", "num-traits", "rlp" ]
 runtime-std = [
-  "sp-std/std",
-  "sp-runtime/std",
-  "frame-system/std",
-  "frame-support/std",
-  "sp-core/std",
-  "codec/std",
-  "scale-info/std",
-  "serde/std",
-  "bytes/std",
-  "num-traits/std",
-  "rlp/std",
+    "sp-std/std",
+    "sp-runtime/std",
+    "frame-system/std",
+    "frame-support/std",
+    "sp-core/std",
+    "codec/std",
+    "scale-info/std",
+    "serde/std",
+    "bytes/std",
+    "num-traits/std",
+    "rlp/std",
 ]
 std = [
-  "sp-std/std",
-  "sp-runtime/std",
-  "frame-system/std",
-  "frame-support/std",
-  "sp-core/std",
-  "codec/std",
-  "scale-info/std",
-  "serde/std",
-  "bytes/std",
-  "num-traits/std",
-  "rlp/std",
+    "sp-std/std",
+    "sp-runtime/std",
+    "frame-system/std",
+    "frame-support/std",
+    "sp-core/std",
+    "codec/std",
+    "scale-info/std",
+    "serde/std",
+    "bytes/std",
+    "num-traits/std",
+    "rlp/std",
 ]
 try-runtime = [ "frame-support/try-runtime", "frame-system/try-runtime" ]