{
  "name": "@t3rn/sdk",
<<<<<<< HEAD
  "version": "0.4.7",
=======
  "version": "0.4.6",
>>>>>>> 95155910
  "description": "t3rn's client side SDK",
  "files": [
    "dist/**/*"
  ],
  "repository": {
    "type": "git",
    "url": "https://github.com/t3rn/t3rn",
    "directory": "client/packages/sdk"
  },
  "author": "t3rn <team@t3rn.io>",
  "license": "Apache-2.0",
  "publishConfig": {
    "access": "public",
    "registry": "https://registry.npmjs.org"
  },
  "scripts": {
    "preinstall": "npm exec -- only-allow yarn",
    "ci": "rm -rf node_modules && yarn",
    "clean:build": "rm -rf ./dist",
    "build": "yarn clean:build && tsup",
    "build:docs": "typedoc --out docs src/ && cp -R docs ../../../docs/ts-sdk",
    "test": "jest",
    "fmt": "prettier --write src",
    "lint": "eslint src --ext .ts"
  },
  "keywords": [
    "t3rn",
    "interoperability",
    "polkadot",
    "cross-chain",
    "parachain",
    "types"
  ],
  "bugs": {
    "url": "https://github.com/t3rn/t3rn/issues",
    "email": "team@t3rn.io"
  },
  "homepage": "https://github.com/t3rn/t3rn",
  "dependencies": {
    "@polkadot/api": "^8.9.1",
    "@polkadot/types": "^8.9.1",
    "dotenv": "^16.0.3",
    "node-fetch": "2",
    "web3": "^4.0.3"
  },
  "types": "./dist/index.d.ts",
  "main": "./dist/index.cjs",
  "type": "module",
  "exports": {
    ".": {
      "types": "./dist/index.d.ts",
      "default": "./dist/index.cjs",
      "require": "./dist/index.cjs",
      "import": "./dist/index.js"
    },
    "./price-estimation": {
      "types": "./dist/price-estimation/index.d.ts",
      "default": "./dist/price-estimation/index.cjs",
      "require": "./dist/price-estimation/index.cjs",
      "import": "./dist/price-estimation/index.js"
    },
    "./side-effects/types": {
      "types": "./dist/side-effects/types.d.ts",
      "default": "./dist/side-effects/types.cjs",
      "require": "./dist/side-effects/types.cjs",
      "import": "./dist/side-effects/types.js"
    },
    "./circuit": {
      "types": "./dist/circuit/index.d.ts",
      "default": "./dist/circuit/index.cjs",
      "require": "./dist/circuit/index.cjs",
      "import": "./dist/circuit/index.js"
    },
    "./converters/amounts": {
      "types": "./dist/converters/amounts.d.ts",
      "default": "./dist/converters/amounts.cjs",
      "require": "./dist/converters/amounts.cjs",
      "import": "./dist/converters/amounts.js"
    },
    "./gateways": {
      "types": "./dist/gateways/index.d.ts",
      "default": "./dist/gateways/index.cjs",
      "require": "./dist/gateways/index.cjs",
      "import": "./dist/gateways/index.js"
    },
    "./utils": {
      "types": "./dist/utils/index.d.ts",
      "default": "./dist/utils/index.cjs",
      "require": "./dist/utils/index.cjs",
      "import": "./dist/utils/index.js"
    },
    "./": "./"
  },
  "typesVersions": {
    "*": {
      ".": [
        "dist/index.d.ts"
      ],
      "price-estimation": [
        "dist/price-estimation/index.d.ts"
      ],
      "side-effects/types": [
        "dist/side-effects/types.d.ts"
      ]
    }
  },
  "devDependencies": {
    "@babel/preset-env": "^7.22.5",
    "@babel/preset-typescript": "^7.22.5",
    "@jest/globals": "^29.6.1",
    "@types/jest": "^29.5.2",
    "@types/node": "^20.3.1",
    "@typescript-eslint/eslint-plugin": "^6.0.0",
    "@typescript-eslint/parser": "^5.60.0",
    "babel-jest": "^29.5.0",
    "eslint": "^8.43.0",
    "jest": "^29.5.0",
    "prettier": "^3.0.3",
    "ts-jest": "^29.1.0",
    "tsup": "^6.7.0",
    "typedoc": "^0.23.21",
    "typescript": "^5.1.3"
  }
}<|MERGE_RESOLUTION|>--- conflicted
+++ resolved
@@ -1,10 +1,6 @@
 {
   "name": "@t3rn/sdk",
-<<<<<<< HEAD
   "version": "0.4.7",
-=======
-  "version": "0.4.6",
->>>>>>> 95155910
   "description": "t3rn's client side SDK",
   "files": [
     "dist/**/*"
