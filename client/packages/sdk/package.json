{
  "name": "@t3rn/sdk",
<<<<<<< HEAD
  "version": "0.3.2",
=======
  "version": "0.4.0",
>>>>>>> c691c454
  "description": "t3rn's client side SDK",
  "files": [
    "dist/**/*"
  ],
  "repository": {
    "type": "git",
    "url": "https://github.com/t3rn/t3rn",
    "directory": "client/packages/sdk"
  },
  "author": "t3rn <team@t3rn.io>",
  "license": "Apache-2.0",
  "publishConfig": {
    "access": "public",
    "registry": "https://registry.npmjs.org"
  },
  "scripts": {
    "ci": "rm -rf node_modules && yarn",
    "clean:build": "rm -rf ./dist",
    "build": "yarn clean:build && tsup",
    "build:docs": "typedoc --out docs src/ && cp -R docs ../../../docs/ts-sdk",
    "test": "jest",
    "lint": "eslint src --ext .ts"
  },
  "keywords": [
    "t3rn",
    "interoperability",
    "polkadot",
    "cross-chain",
    "parachain",
    "types"
  ],
  "bugs": {
    "url": "https://github.com/t3rn/t3rn/issues",
    "email": "team@t3rn.io"
  },
  "homepage": "https://github.com/t3rn/t3rn",
  "dependencies": {
    "@polkadot/api": "^8.9.1",
    "dotenv": "^16.0.3",
    "@polkadot/types": "^8.9.1",
    "node-fetch": "2",
    "web3": "^4.0.3"
  },
  "types": "./dist/index.d.ts",
  "main": "./dist/index.cjs",
  "type": "module",
  "exports": {
    ".": {
      "types": "./dist/index.d.ts",
      "default": "./dist/index.cjs",
      "require": "./dist/index.cjs",
      "import": "./dist/index.js"
    },
    "./price-estimation": {
      "types": "./dist/price-estimation/index.d.ts",
      "default": "./dist/price-estimation/index.cjs",
      "require": "./dist/price-estimation/index.cjs",
      "import": "./dist/price-estimation/index.js"
    },
    "./side-effects/types": {
      "types": "./dist/side-effects/types.d.ts",
      "default": "./dist/side-effects/types.cjs",
      "require": "./dist/side-effects/types.cjs",
      "import": "./dist/side-effects/types.js"
    },
    "./circuit": {
      "types": "./dist/circuit/index.d.ts",
      "default": "./dist/circuit/index.cjs",
      "require": "./dist/circuit/index.cjs",
      "import": "./dist/circuit/index.js"
    },
    "./converters/amounts": {
      "types": "./dist/converters/amounts.d.ts",
      "default": "./dist/converters/amounts.cjs",
      "require": "./dist/converters/amounts.cjs",
      "import": "./dist/converters/amounts.js"
    },
    "./gateways": {
      "types": "./dist/gateways/index.d.ts",
      "default": "./dist/gateways/index.cjs",
      "require": "./dist/gateways/index.cjs",
      "import": "./dist/gateways/index.js"
    },
    "./utils": {
      "types": "./dist/utils/index.d.ts",
      "default": "./dist/utils/index.cjs",
      "require": "./dist/utils/index.cjs",
      "import": "./dist/utils/index.js"
    },
    "./": "./"
  },
  "typesVersions": {
    "*": {
      ".": [
        "dist/index.d.ts"
      ],
      "price-estimation": [
        "dist/price-estimation/index.d.ts"
      ],
      "side-effects/types": [
        "dist/side-effects/types.d.ts"
      ]
    }
  },
  "devDependencies": {
    "@babel/preset-env": "^7.22.5",
    "@babel/preset-typescript": "^7.22.5",
    "@jest/globals": "^29.6.1",
    "@types/jest": "^29.5.2",
    "@types/node": "^20.3.1",
    "@typescript-eslint/eslint-plugin": "^6.0.0",
    "@typescript-eslint/parser": "^5.60.0",
    "babel-jest": "^29.5.0",
    "eslint": "^8.43.0",
    "jest": "^29.5.0",
    "ts-jest": "^29.1.0",
    "tsup": "^6.7.0",
    "typedoc": "^0.23.21",
    "typescript": "^5.1.3"
  }
}<|MERGE_RESOLUTION|>--- conflicted
+++ resolved
@@ -1,10 +1,6 @@
 {
   "name": "@t3rn/sdk",
-<<<<<<< HEAD
-  "version": "0.3.2",
-=======
-  "version": "0.4.0",
->>>>>>> c691c454
+  "version": "0.4.1",
   "description": "t3rn's client side SDK",
   "files": [
     "dist/**/*"
