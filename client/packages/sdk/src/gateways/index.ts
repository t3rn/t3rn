--- conflicted
+++ resolved
@@ -20,15 +20,10 @@
   let res: Record<string, Gateway> = {};
 
   for (let i = 0; i < records.length; i++) {
-<<<<<<< HEAD
-    const gateway = new Gateway(records[i]);
-    res[gateway.id] = gateway;
-=======
     if(records[i].gateway_record.gateway_id.toHuman() !== "0x03030303") {
       const gateway = new Gateway(records[i]);
       res[gateway.id] = gateway;
     }
->>>>>>> be154103
   }
 
   return res;
