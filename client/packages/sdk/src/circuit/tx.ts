import { ApiPromise } from "@polkadot/api"
import { ExtrinsicExport } from "../export"
import { SubmittableExtrinsic } from "@polkadot/api/promise/types"
import { SignerOptions } from "@polkadot/api/types/submittable"
import {
  DispatchError,
  EventRecord,
  ExtrinsicStatus,
} from "@polkadot/types/interfaces"

/**
 * A class for batching and sending transaction to circuit.
 * The main functionality here is signAndSendSafe, which takes care of nonce incrementation and error decoding.
 * This is supposed to act as a default way of dealing with extrinsics.
 */
export class Tx {
  api: ApiPromise
  signer: any
  exportMode: boolean

  /**
   * @param api - The ApiPromise instance
   * @param signer - The signer to use for signing Transactions
   * @param exportMode
   */
  constructor(api: ApiPromise, signer: any, exportMode: boolean) {
    this.api = api
    this.signer = signer
    this.exportMode = exportMode
  }

  /**
   * @param {SubmittableExtrinsic} tx
   * @param {Partial<SignerOptions>} options
   * @returns {*}  {Promise<string>}
   * @memberof Tx
   */
  async signAndSend(
    tx: SubmittableExtrinsic,
    options: Partial<SignerOptions>,
  ): Promise<any> {
    let exportObj: ExtrinsicExport

    if (this.exportMode) {
      exportObj = new ExtrinsicExport(tx, this.signer.address)
    }

    const result = await new Promise((resolve, reject) =>
      tx.signAndSend(
        this.signer,
        options,
        async ({ dispatchError, status, events }) => {
          events.forEach(({ event }) => {
            exportObj?.addEvent(event)
          })

          if (dispatchError) {
            this.throwDispatchError(dispatchError, exportObj, reject)
          }

          Tx.resolveIfTxIsInBlock(status, "statusEventsAndError", resolve, {
            status,
            events,
            dispatchError,
          })
        },
      ),
    )

    return result
  }

  /**
   * Recommended when looking to send multiple TXs in a single block.
   * This function queries the correct nonce and then submits the transaction.
   * This should not be used when submitting transactions in fast succession as the nonce won't have time to update.
   * In that case use the optimistic send or batch the transaction.
   * If an error occurs, it is decoded and returned in the promise.
   * Returns the block height the transaction was included in.
   *
   * @param {SubmittableExtrinsic}  tx  The transaction to send
   * @returns {Promise<string>} The block height the transaction was included in
   */
  async signAndSendSafe(tx: SubmittableExtrinsic): Promise<string> {
    const nonce = await this.api.rpc.system.accountNextIndex(
      this.signer.address,
    )
    let exportObj: ExtrinsicExport

    if (this.exportMode) {
      exportObj = new ExtrinsicExport(tx, this.signer.address)
    }

    const blockHash = (await new Promise((resolve, reject) =>
      tx.signAndSend(
        this.signer,
        { nonce },
        async ({ dispatchError, status, events }) => {
          events.forEach(({ event }) => {
            exportObj?.addEvent(event)
          })

          if (dispatchError) {
            this.throwDispatchError(dispatchError, exportObj, reject)
          }
          if (events.length > 0) {
            Tx.checkErrorEventInCustomModuleOrResolve(
              events,
              status,
              exportObj,
              resolve,
              reject,
            )
          }
          Tx.throwIfTxStatusIsError(status, reject)
          Tx.resolveIfTxIsInBlock(status, "blockHash", resolve)
        },
      ),
    )) as string

    const res = await this.api.rpc.chain.getBlock(blockHash)
    const number = res.block.header.number

    exportObj?.addSubmissionHeight(number.toNumber()).toFile()
    return number.toString()
  }

  async signAndSendRaw(tx: SubmittableExtrinsic): Promise<any> {
    const nonce = await this.api.rpc.system.accountNextIndex(
      this.signer.address,
    )
    let exportObj: ExtrinsicExport

    if (this.exportMode) {
      exportObj = new ExtrinsicExport(tx, this.signer.address)
    }

    const events = await new Promise((resolve, reject) =>
      tx.signAndSend(
        this.signer,
        { nonce },
        async ({ dispatchError, status, events }) => {
          events.forEach(({ event }) => {
            exportObj?.addEvent(event)
          })

          Tx.resolveIfTxIsInBlock(status, "events", resolve, events)
        },
      ),
    )

    return events
  }

  /**
   * Wraps a transaction object into sudo
   * @param tx - The transaction to sudo
   */
  createSudo(tx: any) {
    return this.api.tx.sudo.sudo(tx)
  }

  /**
   * Batches transactions into a single batch object.
   * @param txs - The transactions to batch
   */
  createBatch(txs: any[]) {
    return this.api.tx.utility.batch(txs)
  }

  private static resolveIfTxIsInBlock(
    status: ExtrinsicStatus,
<<<<<<< HEAD
    returnType: "blockHash" | "events" | "statusEventsAndError",
    resolve,
    dataToReturn?:
      | EventRecord[]
      | {
          status: ExtrinsicStatus
          events: EventRecord[]
          dispatchError: DispatchError | undefined
        },
=======
    // TODO: for later refactor, to use this func in other functions
    returnType: "blockHash" | "events" | "statusEventsAndError",
    resolve,
>>>>>>> d58ea3ce
  ) {
    if (!status.isInBlock) {
      return
    }

<<<<<<< HEAD
    switch (returnType) {
      case "blockHash":
        return resolve(status.asInBlock.toString())
      case "events":
        return resolve(dataToReturn)
      case "statusEventsAndError":
        return resolve(dataToReturn)
    }
=======
    resolve(status.asInBlock.toString())
>>>>>>> d58ea3ce
  }

  private static throwIfTxStatusIsError(status: ExtrinsicStatus, reject) {
    if (
      status.isDropped ||
      status.isInvalid ||
      status.isUsurped ||
      status.isRetracted
    ) {
      reject(Error(status.type))
    }
  }

  private throwDispatchError(
    dispatchError: DispatchError,
    exportObj: ExtrinsicExport,
    reject,
  ) {
    if (dispatchError.isModule) {
      const err = this.api.registry.findMetaError(dispatchError.asModule)

      exportObj?.addErr(dispatchError).toFile()
      reject(Error(`${err.section}::${err.name}: ${err.docs.join(" ")}`))
    }

    exportObj?.addErr(dispatchError).toFile()

    reject(Error(dispatchError.toString()))
  }

  private static checkErrorEventInCustomModuleOrResolve(
    events: EventRecord[],
    status: ExtrinsicStatus,
    exportObj: ExtrinsicExport,
    resolve,
    reject,
  ) {
    events.forEach((event: EventRecord) => {
      const eventEntryParsed = JSON.parse(JSON.stringify(event))
      const isError =
        eventEntryParsed?.event?.data &&
        Array.isArray(eventEntryParsed.event.data) &&
        eventEntryParsed.event.data.length > 0 &&
        eventEntryParsed.event.data[0].err

      if (isError) {
        const pallet =
          eventEntryParsed.event.data[0].err.module.index ||
          "Un-parsed pallet index"
        const error =
          eventEntryParsed.event.data[0].err.module.error ||
          "Un-parsed error index"
        const moduleErrorMessage = `Pallet of index = ${pallet} returned an error of index = ${error}`

        exportObj?.addErr(moduleErrorMessage).toFile()

        reject(Error(moduleErrorMessage))
      }
    })
    Tx.resolveIfTxIsInBlock(status, "blockHash", resolve)
  }
}<|MERGE_RESOLUTION|>--- conflicted
+++ resolved
@@ -1,12 +1,8 @@
-import { ApiPromise } from "@polkadot/api"
-import { ExtrinsicExport } from "../export"
-import { SubmittableExtrinsic } from "@polkadot/api/promise/types"
-import { SignerOptions } from "@polkadot/api/types/submittable"
-import {
-  DispatchError,
-  EventRecord,
-  ExtrinsicStatus,
-} from "@polkadot/types/interfaces"
+import { ApiPromise } from '@polkadot/api'
+import { ExtrinsicExport } from '../export'
+import { SubmittableExtrinsic } from '@polkadot/api/promise/types'
+import { SignerOptions } from '@polkadot/api/types/submittable'
+import { DispatchError, EventRecord, ExtrinsicStatus, } from '@polkadot/types/interfaces'
 
 /**
  * A class for batching and sending transaction to circuit.
@@ -170,7 +166,6 @@
 
   private static resolveIfTxIsInBlock(
     status: ExtrinsicStatus,
-<<<<<<< HEAD
     returnType: "blockHash" | "events" | "statusEventsAndError",
     resolve,
     dataToReturn?:
@@ -180,17 +175,11 @@
           events: EventRecord[]
           dispatchError: DispatchError | undefined
         },
-=======
-    // TODO: for later refactor, to use this func in other functions
-    returnType: "blockHash" | "events" | "statusEventsAndError",
-    resolve,
->>>>>>> d58ea3ce
   ) {
     if (!status.isInBlock) {
       return
     }
 
-<<<<<<< HEAD
     switch (returnType) {
       case "blockHash":
         return resolve(status.asInBlock.toString())
@@ -199,9 +188,6 @@
       case "statusEventsAndError":
         return resolve(dataToReturn)
     }
-=======
-    resolve(status.asInBlock.toString())
->>>>>>> d58ea3ce
   }
 
   private static throwIfTxStatusIsError(status: ExtrinsicStatus, reject) {
