--- conflicted
+++ resolved
@@ -32,10 +32,6 @@
   signer: any;
   exportMode: boolean;
   nonce: number;
-<<<<<<< HEAD
-
-=======
->>>>>>> 639d18e2
 
   /**
    * @param provider - RPC url or WsProvider instance of circuit
