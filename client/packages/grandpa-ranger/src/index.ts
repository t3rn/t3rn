--- conflicted
+++ resolved
@@ -135,13 +135,8 @@
 	let config: any;
 	if(process.env.PROFILE === 'prod') {
 		config = require('../config/prod.ts').default;
-<<<<<<< HEAD
-	} else if(process.env.PROFILE === 't0rn') {
-		config = require('../config/t0rn.ts').default;
-=======
 	} else if (process.env.PROFILE === 'roco') {
 		config = require('../config/roco.ts').default;
->>>>>>> 58b6df1a
 	} else {
 		config = require('../config/local.ts').default;
 	}
