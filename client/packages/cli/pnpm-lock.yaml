--- conflicted
+++ resolved
@@ -15,13 +15,8 @@
     specifier: ^1.11.3
     version: 1.11.3
   '@t3rn/sdk':
-<<<<<<< HEAD
     specifier: ^0.4.11
     version: 0.4.11(typescript@5.1.6)(zod@3.22.4)
-=======
-    specifier: ^0.4.10
-    version: 0.4.10(typescript@5.1.6)(zod@3.22.4)
->>>>>>> 4a01410e
   '@t3rn/types':
     specifier: ^0.1.11
     version: 0.1.11(@polkadot/util-crypto@9.7.2)(@polkadot/util@9.7.2)(@types/node@20.8.7)(typescript@5.1.6)
@@ -1949,27 +1944,8 @@
     resolution: {integrity: sha512-USEkXA46P9sqClL7PZv0QFsit4S8Im97wchKG0/H/9q3AT/S76r40UHfCr4Un7eBJPE23f7fU9BZ0ITpP9MCsA==}
     dev: false
 
-<<<<<<< HEAD
   /@t3rn/sdk@0.4.11(typescript@5.1.6)(zod@3.22.4):
     resolution: {integrity: sha512-JG/JAyI5MSiDBi4ggWTSabC6LTyfkHa5vGZUM5wtVNo0sT+jqkMYrY0SLnq1GZI4ZGgWgmBdOrOCnamVWKKz+w==}
-=======
-  /@szmarczak/http-timer@4.0.6:
-    resolution: {integrity: sha512-4BAffykYOgO+5nzBWYwE3W90sBgLJoUPRWWcL8wlyiM8IB8ipJz3UMJ9KXQd1RKQXpKp8Tutn80HZtWsu2u76w==}
-    engines: {node: '>=10'}
-    dependencies:
-      defer-to-connect: 2.0.1
-    dev: false
-
-  /@szmarczak/http-timer@5.0.1:
-    resolution: {integrity: sha512-+PmQX0PiAYPMeVYe237LJAYvOMYW1j2rH5YROyS3b4CTVJum34HfRvKvAzozHAQG0TnHNdUfY9nCeUyRAs//cw==}
-    engines: {node: '>=14.16'}
-    dependencies:
-      defer-to-connect: 2.0.1
-    dev: false
-
-  /@t3rn/sdk@0.4.10(typescript@5.1.6)(zod@3.22.4):
-    resolution: {integrity: sha512-tP4B1EH4JRRHJi0NU7LnmriL8QN4mFaFq3MRdDblmn3m8wZntZlg38EZcDoTyn3/iG5CwBcGshkE9qvCoNQbVw==}
->>>>>>> 4a01410e
     requiresBuild: true
     dependencies:
       '@polkadot/api': 8.14.1
