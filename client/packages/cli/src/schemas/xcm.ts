import { z } from 'zod'

export const XcmTransferSchema = z.object({
  signer: z.string({
    invalid_type_error: 'Signer must be a string',
    required_error: 'Signer is required',
  }),
  type: z
    .string({
      invalid_type_error: 'XCM transfer type must be a string',
      required_error: 'XCM transfer type is required',
    })
    .max(6),
  endpoint: z.string({
    invalid_type_error: 'Enpoint must be a string',
    required_error: 'Endpoint is required',
  }),
  dest: z
<<<<<<< HEAD
    .number({
      invalid_type_error: "Destination chain ID must be a number",
      required_error: "Destination chain ID is required",
=======
    .string({
      invalid_type_error: 'Destination chain ID must be a string',
      required_error: 'Destination chain ID is required',
>>>>>>> 735f3151
    })
    .max(10000),
  recipient: z.string({
    required_error: 'Recipient is required',
    invalid_type_error: 'Recipient must be a string',
  }),
  targetAmount: z.number({
    invalid_type_error: 'Target amount must be a number',
    required_error: 'Target amount is required',
  }),
  targetAsset: z.string({
    invalid_type_error: 'Target asset amount must be a string',
    required_error: 'Target asset is required',
  }),
})<|MERGE_RESOLUTION|>--- conflicted
+++ resolved
@@ -16,15 +16,9 @@
     required_error: 'Endpoint is required',
   }),
   dest: z
-<<<<<<< HEAD
     .number({
       invalid_type_error: "Destination chain ID must be a number",
       required_error: "Destination chain ID is required",
-=======
-    .string({
-      invalid_type_error: 'Destination chain ID must be a string',
-      required_error: 'Destination chain ID is required',
->>>>>>> 735f3151
     })
     .max(10000),
   recipient: z.string({
