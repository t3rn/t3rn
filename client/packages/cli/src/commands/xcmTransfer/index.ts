--- conflicted
+++ resolved
@@ -83,7 +83,6 @@
     }
 
     if (args.type == 'relay') {
-<<<<<<< HEAD
         if (args.dest == 1000) {
             await signAndSend(
                     targetApi.tx.xcmPallet.limitedTeleportAssets(
@@ -124,97 +123,6 @@
             targetApi,
             signer,
         )
-=======
-      await targetApi.tx.xcmPallet
-        .limitedReserveTransferAssets(
-          xcmDestParam,
-          xcmBeneficiaryParam,
-          xcmAssetsParam,
-          xcmAssetFeeItem,
-          xcmWeightLimitParam,
-        )
-        .signAndSend(signer, ({ status, events }) => {
-          if (status.isInBlock || status.isFinalized) {
-            events
-              // find/filter for failed events
-              .filter(({ event }) =>
-                targetApi.events.system.ExtrinsicFailed.is(event),
-              )
-              // we know that data for system.ExtrinsicFailed is
-              // (DispatchError, DispatchInfo)
-              .forEach(
-                ({
-                  event: {
-                    data: [error, info],
-                  },
-                }) => {
-                  if (error.isModule) {
-                    // for module errors, we have the section indexed, lookup
-                    const decoded = targetApi.registry.findMetaError(
-                      error.asModule,
-                    )
-                    const { docs, method, section } = decoded
-
-                    console.log(`${section}.${method}: ${docs.join(' ')}`)
-                  } else {
-                    // Other, CannotLookup, BadOrigin, no extra info
-                    console.log(error.toString())
-                  }
-                },
-              )
-          }
-        })
-    } else if (args.type == 'para' && args.targetAsset == 'TRN') {
-      const xcmNativeAssetAmount =
-        XcmTransferParameters.createNativeAssetAmount(
-          targetApi,
-          args.targetAmount,
-        )
-      const xcmFeeAsset = XcmTransferParameters.createAssets(
-        targetApi,
-        'ROC',
-        args.type,
-        2000000000000,
-      )
-      await targetApi.tx.withdrawTeleport
-        .withdrawAndTeleport(
-          xcmDestParam,
-          xcmBeneficiaryParam,
-          xcmNativeAssetAmount,
-          xcmFeeAsset,
-        )
-        .signAndSend(signer, ({ status, events }) => {
-          if (status.isInBlock || status.isFinalized) {
-            events
-              // find/filter for failed events
-              .filter(({ event }) =>
-                targetApi.events.system.ExtrinsicFailed.is(event),
-              )
-              // we know that data for system.ExtrinsicFailed is
-              // (DispatchError, DispatchInfo)
-              .forEach(
-                ({
-                  event: {
-                    data: [error, info],
-                  },
-                }) => {
-                  if (error.isModule) {
-                    // for module errors, we have the section indexed, lookup
-                    const decoded = targetApi.registry.findMetaError(
-                      error.asModule,
-                    )
-                    const { docs, method, section } = decoded
-
-                    console.log(`${section}.${method}: ${docs.join(' ')}`)
-                  } else {
-                    // Other, CannotLookup, BadOrigin, no extra info
-                    console.log(error.toString())
-                  }
-                },
-              )
-          }
-        })
->>>>>>> 4a01410e
     } else if (args.type == 'system' && args.targetAsset == 'TRN') {
         await signAndSend(
           targetApi.tx.polkadotXcm.limitedTeleportAssets(
@@ -227,7 +135,6 @@
           targetApi,
           signer,
         )
-<<<<<<< HEAD
     } else if(args.type == 'system' || args.type == 'para' ) {
         await signAndSend(
           targetApi.tx.polkadotXcm
@@ -244,81 +151,6 @@
     }
     else {
         throw new Error('Unsupported transaction type!')
-=======
-        .signAndSend(signer, ({ status, events }) => {
-          if (status.isInBlock || status.isFinalized) {
-            events
-              // find/filter for failed events
-              .filter(({ event }) =>
-                targetApi.events.system.ExtrinsicFailed.is(event),
-              )
-              // we know that data for system.ExtrinsicFailed is
-              // (DispatchError, DispatchInfo)
-              .forEach(
-                ({
-                  event: {
-                    data: [error, info],
-                  },
-                }) => {
-                  if (error.isModule) {
-                    // for module errors, we have the section indexed, lookup
-                    const decoded = targetApi.registry.findMetaError(
-                      error.asModule,
-                    )
-                    const { docs, method, section } = decoded
-
-                    console.log(`${section}.${method}: ${docs.join(' ')}`)
-                  } else {
-                    // Other, CannotLookup, BadOrigin, no extra info
-                    console.log(error.toString())
-                  }
-                },
-              )
-          }
-        })
-    } else if (args.type == 'system' || args.type == 'para') {
-      await targetApi.tx.polkadotXcm
-        .limitedReserveTransferAssets(
-          xcmDestParam,
-          xcmBeneficiaryParam,
-          xcmAssetsParam,
-          xcmAssetFeeItem,
-          xcmWeightLimitParam,
-        )
-        .signAndSend(signer, ({ status, events }) => {
-          if (status.isInBlock || status.isFinalized) {
-            events
-              // find/filter for failed events
-              .filter(({ event }) =>
-                targetApi.events.system.ExtrinsicFailed.is(event),
-              )
-              // we know that data for system.ExtrinsicFailed is
-              // (DispatchError, DispatchInfo)
-              .forEach(
-                ({
-                  event: {
-                    data: [error, info],
-                  },
-                }) => {
-                  if (error.isModule) {
-                    // for module errors, we have the section indexed, lookup
-                    const decoded = targetApi.registry.findMetaError(
-                      error.asModule,
-                    )
-                    const { docs, method, section } = decoded
-
-                    console.log(`${section}.${method}: ${docs.join(' ')}`)
-                  } else {
-                    // Other, CannotLookup, BadOrigin, no extra info
-                    console.log(error.toString())
-                  }
-                },
-              )
-          }
-        })
-    } else {
-      throw new Error('Unsupported transaction type!')
->>>>>>> 4a01410e
     }
     spinner.succeed(colorLogMsg('SUCCESS', `Sent XCM transfer`))
     spinner.stopAndPersist({
