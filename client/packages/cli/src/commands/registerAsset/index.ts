import ora from 'ora'
import { Args } from '@/types.js'
import { validate } from '@/utils/fns.js'
import { AssetRegistrationSchema } from '@/schemas/registerAsset.ts'
import { colorLogMsg } from '@/utils/log.js'
import { ApiPromise, WsProvider, Keyring } from '@t3rn/sdk'
import t3rnSdkUtils from '@t3rn/sdk/utils'
import { signAndSend, signAndSendSudo } from '@/utils/xcm.ts'
const { AssetRegistrationParameters } = t3rnSdkUtils

export const spinner = ora()

export const handleAssetRegistrationCommand = async (
  _args: Args<'endpoint' | 'dest' | 'id' | 'name' | 'symbol' | 'decimals'>,
) => {
  const args = validate(
    AssetRegistrationSchema,
    {
      ..._args,
      id: parseInt(_args?.id),
      decimals: parseInt(_args?.decimals),
    },
    {
      configFileName: 'Asset registration arguments',
    },
  )

  if (!args) {
    process.exit()
  }

  spinner.text = 'Registering Asset... \n'
  spinner.start()

  try {
    const api = await ApiPromise.create({
      provider: new WsProvider(args.endpoint),
    })

    const assetId = AssetRegistrationParameters.createAssetId(api, args.id)
    const assetAdmin = AssetRegistrationParameters.createAdmin(
      api,
      '0xd43593c715fdd31c61141abd04a99fd6822c8558854ccde39a5684e7a56da27d',
    )
    const assetIsSufficient = true
    const assetMinimumBalance =
      AssetRegistrationParameters.createMinimumBalance(api)
    const assetDecimals = AssetRegistrationParameters.createDecimals(
      api,
      args.decimals,
    )
    const assetMultiLocation =
      AssetRegistrationParameters.createAssetMultiLocation(api, args.symbol)

<<<<<<< HEAD
      const keyring = new Keyring({type: 'sr25519'})
      let signer = keyring.addFromUri('//Alice')
      if (process.env.XCM_TEST_SIGNER_KEY != undefined && args.dest != 't0rn') {
          signer = keyring.addFromUri(process.env.XCM_TEST_SIGNER_KEY)
      }
      else if (process.env.CIRCUIT_SIGNER_KEY != undefined && args.dest == 't0rn') {
          signer = keyring.addFromUri(process.env.CIRCUIT_SIGNER_KEY)
      }
      else if (args.dest == 'local') {
          signer = keyring.addFromUri('//Alice')
      }
      else if(args.dest != 'para'){
          throw new Error('Signer not found!')
      }

      if (args.dest == 't0rn' || args.dest == 'local') {
          await signAndSendSudo(
              api.tx.utility.batch([
                  api.tx.assets.forceCreate(
                      assetId,
                      assetAdmin,
                      assetIsSufficient,
                      assetMinimumBalance,
                  ),
                  api.tx.assets.forceSetMetadata(
                      assetId,
                      args.name,
                      args.symbol,
                      assetDecimals,
                      false,
                  ),
                  api.tx.assetRegistry.registerReserveAsset(
                      assetId,
                      assetMultiLocation,
                  ),
              ]),
              api,
              keyring,
          )
    } 
    else if (args.dest == 'para' ) {
        await signAndSend(
              api.tx.utility.batch([
                  api.tx.assets.create(
                      assetId,
                      assetAdmin,
                      assetMinimumBalance,
                  ),
                  api.tx.assets.setMetadata(
                      assetId,
                      args.name,
                      args.symbol,
                      assetDecimals,
                  ),
              ]),
              api,
              signer,
        )
    }
    else {
          throw new Error('Unsupported asset registration destination type!')
=======
    const keyring = new Keyring({ type: 'sr25519' })
    let signer = keyring.addFromUri('//Alice')
    if (process.env.XCM_TEST_SIGNER_KEY != undefined && args.dest != 't0rn') {
      signer = keyring.addFromUri(process.env.XCM_TEST_SIGNER_KEY)
    } else if (
      process.env.CIRCUIT_SIGNER_KEY != undefined &&
      args.dest == 't0rn'
    ) {
      signer = keyring.addFromUri(process.env.CIRCUIT_SIGNER_KEY)
    } else if (args.dest == 'local') {
      signer = keyring.addFromUri('//Alice')
    } else if (args.dest != 'para') {
      throw new Error('Signer not found!')
    }

    if (args.dest == 't0rn' || args.dest == 'local') {
      const adminId = await api.query.sudo.key()
      const adminPair = keyring.getPair(adminId.toString())

      const create = await api.tx.sudo
        .sudo(
          api.tx.utility.batch([
            api.tx.assets.forceCreate(
              assetId,
              assetAdmin,
              assetIsSufficient,
              assetMinimumBalance,
            ),
            api.tx.assets.forceSetMetadata(
              assetId,
              args.name,
              args.symbol,
              assetDecimals,
              false,
            ),
            api.tx.assetRegistry.registerReserveAsset(
              assetId,
              assetMultiLocation,
            ),
          ]),
        )
        .signAndSend(adminPair, ({ status, events }) => {
          if (status.isInBlock || status.isFinalized) {
            events
              // We know this tx should result in `Sudid` event.
              .filter(({ event }) => api.events.sudo.Sudid.is(event))
              // We know that `Sudid` returns just a `Result`
              .forEach(
                ({
                  event: {
                    data: [result],
                  },
                }) => {
                  // Now we look to see if the extrinsic was actually successful or not...
                  if (result.isError) {
                    const error = result.asError
                    if (error.isModule) {
                      // for module errors, we have the section indexed, lookup
                      const decoded = api.registry.findMetaError(error.asModule)
                      const { docs, name, section } = decoded

                      console.log(`${section}.${name}: ${docs.join(' ')}`)
                    } else {
                      // Other, CannotLookup, BadOrigin, no extra info
                      console.log(error.toString())
                    }
                  }
                },
              )
            create()
          }
        })
    } else if (args.dest == 'para') {
      await api.tx.utility
        .batch([
          api.tx.assets.create(assetId, assetAdmin, assetMinimumBalance),
          api.tx.assets.setMetadata(
            assetId,
            args.name,
            args.symbol,
            assetDecimals,
          ),
        ])
        .signAndSend(signer, ({ status, events }) => {
          if (status.isInBlock || status.isFinalized) {
            events
              // find/filter for failed events
              .filter(({ event }) =>
                api.events.system.ExtrinsicFailed.is(event),
              )
              // we know that data for system.ExtrinsicFailed is
              // (DispatchError, DispatchInfo)
              .forEach(
                ({
                  event: {
                    data: [error, info],
                  },
                }) => {
                  if (error.isModule) {
                    // for module errors, we have the section indexed, lookup
                    const decoded = api.registry.findMetaError(error.asModule)
                    const { docs, method, section } = decoded

                    console.log(`${section}.${method}: ${docs.join(' ')}`)
                  } else {
                    // Other, CannotLookup, BadOrigin, no extra info
                    console.log(error.toString())
                  }
                },
              )
          }
        })
    } else {
      throw new Error('Unsupported asset registration destination type!')
>>>>>>> 4a01410e
    }
    // TO DO: Add support for AssetHub registration of a native token of a parachain
    spinner.succeed(colorLogMsg('SUCCESS', `Asset created`))
    spinner.stopAndPersist({
      symbol: '🎉',
      text: colorLogMsg('SUCCESS', `Asset Created`),
    })
  } catch (e) {
    spinner.fail(colorLogMsg('ERROR', e))
  }
  spinner.stop()
  process.exit(0)
}<|MERGE_RESOLUTION|>--- conflicted
+++ resolved
@@ -52,7 +52,6 @@
     const assetMultiLocation =
       AssetRegistrationParameters.createAssetMultiLocation(api, args.symbol)
 
-<<<<<<< HEAD
       const keyring = new Keyring({type: 'sr25519'})
       let signer = keyring.addFromUri('//Alice')
       if (process.env.XCM_TEST_SIGNER_KEY != undefined && args.dest != 't0rn') {
@@ -114,122 +113,6 @@
     }
     else {
           throw new Error('Unsupported asset registration destination type!')
-=======
-    const keyring = new Keyring({ type: 'sr25519' })
-    let signer = keyring.addFromUri('//Alice')
-    if (process.env.XCM_TEST_SIGNER_KEY != undefined && args.dest != 't0rn') {
-      signer = keyring.addFromUri(process.env.XCM_TEST_SIGNER_KEY)
-    } else if (
-      process.env.CIRCUIT_SIGNER_KEY != undefined &&
-      args.dest == 't0rn'
-    ) {
-      signer = keyring.addFromUri(process.env.CIRCUIT_SIGNER_KEY)
-    } else if (args.dest == 'local') {
-      signer = keyring.addFromUri('//Alice')
-    } else if (args.dest != 'para') {
-      throw new Error('Signer not found!')
-    }
-
-    if (args.dest == 't0rn' || args.dest == 'local') {
-      const adminId = await api.query.sudo.key()
-      const adminPair = keyring.getPair(adminId.toString())
-
-      const create = await api.tx.sudo
-        .sudo(
-          api.tx.utility.batch([
-            api.tx.assets.forceCreate(
-              assetId,
-              assetAdmin,
-              assetIsSufficient,
-              assetMinimumBalance,
-            ),
-            api.tx.assets.forceSetMetadata(
-              assetId,
-              args.name,
-              args.symbol,
-              assetDecimals,
-              false,
-            ),
-            api.tx.assetRegistry.registerReserveAsset(
-              assetId,
-              assetMultiLocation,
-            ),
-          ]),
-        )
-        .signAndSend(adminPair, ({ status, events }) => {
-          if (status.isInBlock || status.isFinalized) {
-            events
-              // We know this tx should result in `Sudid` event.
-              .filter(({ event }) => api.events.sudo.Sudid.is(event))
-              // We know that `Sudid` returns just a `Result`
-              .forEach(
-                ({
-                  event: {
-                    data: [result],
-                  },
-                }) => {
-                  // Now we look to see if the extrinsic was actually successful or not...
-                  if (result.isError) {
-                    const error = result.asError
-                    if (error.isModule) {
-                      // for module errors, we have the section indexed, lookup
-                      const decoded = api.registry.findMetaError(error.asModule)
-                      const { docs, name, section } = decoded
-
-                      console.log(`${section}.${name}: ${docs.join(' ')}`)
-                    } else {
-                      // Other, CannotLookup, BadOrigin, no extra info
-                      console.log(error.toString())
-                    }
-                  }
-                },
-              )
-            create()
-          }
-        })
-    } else if (args.dest == 'para') {
-      await api.tx.utility
-        .batch([
-          api.tx.assets.create(assetId, assetAdmin, assetMinimumBalance),
-          api.tx.assets.setMetadata(
-            assetId,
-            args.name,
-            args.symbol,
-            assetDecimals,
-          ),
-        ])
-        .signAndSend(signer, ({ status, events }) => {
-          if (status.isInBlock || status.isFinalized) {
-            events
-              // find/filter for failed events
-              .filter(({ event }) =>
-                api.events.system.ExtrinsicFailed.is(event),
-              )
-              // we know that data for system.ExtrinsicFailed is
-              // (DispatchError, DispatchInfo)
-              .forEach(
-                ({
-                  event: {
-                    data: [error, info],
-                  },
-                }) => {
-                  if (error.isModule) {
-                    // for module errors, we have the section indexed, lookup
-                    const decoded = api.registry.findMetaError(error.asModule)
-                    const { docs, method, section } = decoded
-
-                    console.log(`${section}.${method}: ${docs.join(' ')}`)
-                  } else {
-                    // Other, CannotLookup, BadOrigin, no extra info
-                    console.log(error.toString())
-                  }
-                },
-              )
-          }
-        })
-    } else {
-      throw new Error('Unsupported asset registration destination type!')
->>>>>>> 4a01410e
     }
     // TO DO: Add support for AssetHub registration of a native token of a parachain
     spinner.succeed(colorLogMsg('SUCCESS', `Asset created`))
