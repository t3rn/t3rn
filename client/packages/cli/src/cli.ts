--- conflicted
+++ resolved
@@ -132,26 +132,6 @@
   .action(handleEstimateMaxReward)
 
 withExportMode(
-<<<<<<< HEAD
-  program
-    .command("xcmTransfer")
-    .description("Cross-chain transfer of assets using XCM")
-    .requiredOption("--signer <string>", "The signer of the transaction")
-    .requiredOption("--type <string>", "The type of XCM transfer")
-    .requiredOption(
-      "--endpoint <string>",
-      "The RPC endpoint from which the XCM transaction will be submitted",
-    )
-    .requiredOption("--dest <string>", "The destination chain")
-    .requiredOption("--recipient <string>", "The recipient address")
-    .requiredOption("--target-asset <symbol>", "The target asset")
-    .requiredOption(
-      "--target-amount <amount>",
-      "The amount of the target asset",
-    )
-    .action(handleXcmTransferCommand),
-)
-=======
     program
       .command("xcmTransfer")
       .description("Cross-chain transfer of assets using XCM")
@@ -170,7 +150,6 @@
       )
       .action(handleXcmTransferCommand),
   )
->>>>>>> d9d0feff
 
 withExportMode(
   program
@@ -201,65 +180,6 @@
     .action(handleAddSfxAbiCommand),
 )
 
-<<<<<<< HEAD
-// example of a new command
-//  pnpm writer --signer //Alice --target-account //Bob --target-asset 1000 --target-amount 100000000000 --reward-asset 0 --max-reward 40 --insurance 0.1 --speed-mode Fast --endpoint ws://localhost:9944 --dest 3333 --repeat 1 --repeat-interval 1
-withExportMode(
-  program
-    .command("writer")
-    .description(
-      "Write batches of SideEffects (SFX) to the chain using the Vacuum pallet",
-    )
-    .requiredOption("--signer <string>", "The signer of the transaction")
-    .requiredOption(
-      "--endpoint <string>",
-      "The RPC endpoint from which the XCM transaction will be submitted",
-    )
-    .requiredOption("--dest <string>", "The destination chain")
-    .requiredOption("--source <string>", "The source chain")
-    .requiredOption("--target-asset <number>", "Target asset ID (u32)")
-    .requiredOption("--target-account <string>", "The recipient address")
-    .requiredOption(
-      "--target-amount <number>",
-      "The amount of the target asset",
-    )
-    .requiredOption("--reward-asset <number>", "The reward asset ID (u32)")
-    .requiredOption("--max-reward <number>", "The maximum reward")
-    .requiredOption("--insurance <number>", "The insurance amount")
-    .requiredOption("--speed-mode <string>", "The speed mode")
-    .option("--as-utility-batch", "Send as a utility::batch call")
-    .option("--as-sequential-tx", "Send as a sequence of transactions")
-    .option("--as-multi-sfx", "Send as an XTX containing multiple of SFXs")
-    .option("--repeat <number>", "Repeat the transaction")
-    .option(
-      "--repeat-interval <number>",
-      "Repeat the transaction every x seconds",
-    )
-    .action(handleFastWriterCommand),
-)
-
-// example of a new command
-//  pnpm writer --signer //Alice --target-account //Bob --target-asset 1000 --target-amount 100000000000 --reward-asset 0 --max-reward 40 --insurance 0.1 --speed-mode Fast --endpoint ws://localhost:9944 --dest 3333 --repeat 1 --repeat-interval 1
-withExportMode(
-  program
-    .command("mockWriter")
-    .description(
-      "Mock test Write batches of SideEffects (SFX) to the chain using the Vacuum pallet",
-    )
-    .option(
-      "--repeat <number>",
-      "Repeat the transaction x times as utility::batch calls",
-    )
-    .option(
-      "--as-multi-sfx",
-      "Repeat the transaction x times as utility::batch calls",
-    )
-    .option(
-      "--as-sequential-tx",
-      "Repeat the transaction x times as utility::batch calls",
-    )
-    .action(handleMockWriterCommand),
-=======
 withExportMode(
     program
         .command("registerAsset")
@@ -272,7 +192,65 @@
         .requiredOption("--decimals <number>", "The amount of decimals the token has")
         //.requiredOption("--sufficient <>", "Flags whether to create sufficient or non-sufficient asset")
         .action(handleAssetRegistrationCommand)
->>>>>>> d9d0feff
+)
+
+// example of a new command
+//  pnpm writer --signer //Alice --target-account //Bob --target-asset 1000 --target-amount 100000000000 --reward-asset 0 --max-reward 40 --insurance 0.1 --speed-mode Fast --endpoint ws://localhost:9944 --dest 3333 --repeat 1 --repeat-interval 1
+withExportMode(
+  program
+    .command("writer")
+    .description(
+      "Write batches of SideEffects (SFX) to the chain using the Vacuum pallet",
+    )
+    .requiredOption("--signer <string>", "The signer of the transaction")
+    .requiredOption(
+      "--endpoint <string>",
+      "The RPC endpoint from which the XCM transaction will be submitted",
+    )
+    .requiredOption("--dest <string>", "The destination chain")
+    .requiredOption("--source <string>", "The source chain")
+    .requiredOption("--target-asset <number>", "Target asset ID (u32)")
+    .requiredOption("--target-account <string>", "The recipient address")
+    .requiredOption(
+      "--target-amount <number>",
+      "The amount of the target asset",
+    )
+    .requiredOption("--reward-asset <number>", "The reward asset ID (u32)")
+    .requiredOption("--max-reward <number>", "The maximum reward")
+    .requiredOption("--insurance <number>", "The insurance amount")
+    .requiredOption("--speed-mode <string>", "The speed mode")
+    .option("--as-utility-batch", "Send as a utility::batch call")
+    .option("--as-sequential-tx", "Send as a sequence of transactions")
+    .option("--as-multi-sfx", "Send as an XTX containing multiple of SFXs")
+    .option("--repeat <number>", "Repeat the transaction")
+    .option(
+      "--repeat-interval <number>",
+      "Repeat the transaction every x seconds",
+    )
+    .action(handleFastWriterCommand),
+)
+
+// example of a new command
+//  pnpm writer --signer //Alice --target-account //Bob --target-asset 1000 --target-amount 100000000000 --reward-asset 0 --max-reward 40 --insurance 0.1 --speed-mode Fast --endpoint ws://localhost:9944 --dest 3333 --repeat 1 --repeat-interval 1
+withExportMode(
+  program
+    .command("mockWriter")
+    .description(
+      "Mock test Write batches of SideEffects (SFX) to the chain using the Vacuum pallet",
+    )
+    .option(
+      "--repeat <number>",
+      "Repeat the transaction x times as utility::batch calls",
+    )
+    .option(
+      "--as-multi-sfx",
+      "Repeat the transaction x times as utility::batch calls",
+    )
+    .option(
+      "--as-sequential-tx",
+      "Repeat the transaction x times as utility::batch calls",
+    )
+    .action(handleMockWriterCommand),
 )
 
 program.parse(process.argv)