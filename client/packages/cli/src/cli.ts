--- conflicted
+++ resolved
@@ -12,11 +12,8 @@
 import { handlePurgeTokenCommand } from "./commands/purgeToken/index.ts"
 import { handleXcmTransferCommand } from "./commands/xcmTransfer/index.ts"
 import { handleResetGatewayCommand } from "./commands/resetGateway/index.ts"
-<<<<<<< HEAD
+import { handleAddSfxAbiCommand } from "@/commands/sfxABI/index.js"
 import { handleFastWriterCommand } from "./commands/fastWriter/index.ts"
-=======
-import { handleAddSfxAbiCommand } from "@/commands/sfxABI/index.js"
->>>>>>> b0da569e
 
 const withExportMode = (program: Command) =>
   program.option("-x, --export", "Export extrinsic data to a file")
@@ -56,15 +53,16 @@
   .argument("gateway")
   .description("Reset gateway")
   .option("-f, --force", "Force on live chain")
-  .action(wrapCryptoWaitReady(handleResetGatewayCommand)),
-  withExportMode(
-    program
-      .command("purgeGateway")
-      .argument("gateway")
-      .description("Purge a gateway")
-      .option("-f, --force", "Force on live chain")
-      .action(wrapCryptoWaitReady(handlePurgeGatewayCommand)),
-  )
+  .action(wrapCryptoWaitReady(handleResetGatewayCommand))
+
+withExportMode(
+program
+  .command("purgeGateway")
+  .argument("gateway")
+  .description("Purge a gateway")
+  .option("-f, --force", "Force on live chain")
+  .action(wrapCryptoWaitReady(handlePurgeGatewayCommand)),
+)
 
 withExportMode(
   program
@@ -127,28 +125,56 @@
     "The percentage of the target amount to be used as a profit margin",
   )
   .description("Estimate the max reward for an execution")
-  .action(handleEstimateMaxReward),
-  withExportMode(
-<<<<<<< HEAD
+  .action(handleEstimateMaxReward)
+
+withExportMode(
     program
-      .command("xcmTransfer")
-      .description("Cross-chain transfer of assets using XCM")
-      .requiredOption("--signer <string>", "The signer of the transaction")
-      .requiredOption("--type <string>", "The type of XCM transfer")
-      .requiredOption(
-        "--endpoint <string>",
-        "The RPC endpoint from which the XCM transaction will be submitted",
-      )
-      .requiredOption("--dest <string>", "The destination chain")
-      .requiredOption("--recipient <string>", "The recipient address")
-      .requiredOption("--target-asset <symbol>", "The target asset")
-      .requiredOption(
-        "--target-amount <amount>",
-        "The amount of the target asset",
-      )
-      .action(handleXcmTransferCommand),
-  )
-
+        .command("xcmTransfer")
+        .description("Cross-chain transfer of assets using XCM")
+        .requiredOption("--signer <string>", "The signer of the transaction")
+        .requiredOption("--type <string>", "The type of XCM transfer")
+        .requiredOption(
+            "--endpoint <string>",
+            "The RPC endpoint from which the XCM transaction will be submitted",
+        )
+        .requiredOption("--dest <string>", "The destination chain")
+        .requiredOption("--recipient <string>", "The recipient address")
+        .requiredOption("--target-asset <symbol>", "The target asset")
+        .requiredOption(
+            "--target-amount <amount>",
+            "The amount of the target asset",
+        )
+        .action(handleXcmTransferCommand),
+)
+
+withExportMode(
+  program
+    .command("sfxAbi")
+    .description("Add SFX ABI to the gateway via XDNS")
+    .requiredOption("-s, --signer <string>", "The signer of the transaction")
+    .requiredOption(
+      "-e, --endpoint <string>",
+      "The RPC endpoint from which the XCM transaction will be submitted",
+    )
+    .requiredOption("-t, --target <string>", "The destination chain")
+    .requiredOption(
+      "-id, --sfx-id <string>",
+      "SFX ID on the destination chain - 4bytes hex string, like 'tass' or 'tran'",
+    )
+    .option(
+      "-abi, --sfx-abi <string>",
+      "SFX ABI descriptor is required - optional, but required if SFX ID is non-standard (not one of the built-in SFXs)",
+    )
+    .option(
+      "-p, --pallet-id <number>",
+      "Pallet ID on the destination chain that is responsible for generating events confirming SFX execution, e.g. 2 for Balances Pallet (must read from the runtime config",
+    )
+    .option(
+      "-d, --purge",
+      "Optional, default false. Purge SFX ABI from the gateway",
+    )
+    .action(handleAddSfxAbiCommand),
+)
 
 // example of a new command
 //  pnpm writer --signer //Alice --target-account //Bob --target-asset 1000 --target-amount 100000000000 --reward-asset 0 --max-reward 40 --insurance 0.1 --speed-mode Fast --endpoint ws://localhost:9944 --dest 3333 --repeat 1 --repeat-interval 1
@@ -159,19 +185,11 @@
         "Write batches of SideEffects (SFX) to the chain using the Vacuum pallet",
       )
       .requiredOption("--signer <string>", "The signer of the transaction")
-=======
-    program
-      .command("xcmTransfer")
-      .description("Cross-chain transfer of assets using XCM")
-      .requiredOption("--signer <string>", "The signer of the transaction")
-      .requiredOption("--type <string>", "The type of XCM transfer")
->>>>>>> b0da569e
       .requiredOption(
         "--endpoint <string>",
         "The RPC endpoint from which the XCM transaction will be submitted",
       )
       .requiredOption("--dest <string>", "The destination chain")
-<<<<<<< HEAD
       .requiredOption("--target-asset <number>", "Target asset ID (u32)")
       .requiredOption("--target-account <string>", "The recipient address")
       .requiredOption("--target-amount <number>", "The amount of the target asset")
@@ -187,44 +205,7 @@
         "--repeat-interval <number>",
         "Repeat the transaction every x seconds",
       )
-      .action(handleFastWriterCommand)
-=======
-      .requiredOption("--recipient <string>", "The recipient address")
-      .requiredOption("--target-asset <symbol>", "The target asset")
-      .requiredOption(
-        "--target-amount <amount>",
-        "The amount of the target asset",
-      )
-      .action(handleXcmTransferCommand),
-  )
-
-withExportMode(
-  program
-    .command("sfxAbi")
-    .description("Add SFX ABI to the gateway via XDNS")
-    .requiredOption("-s, --signer <string>", "The signer of the transaction")
-    .requiredOption(
-      "-e, --endpoint <string>",
-      "The RPC endpoint from which the XCM transaction will be submitted",
-    )
-    .requiredOption("-t, --target <string>", "The destination chain")
-    .requiredOption(
-      "-id, --sfx-id <string>",
-      "SFX ID on the destination chain - 4bytes hex string, like 'tass' or 'tran'",
-    )
-    .option(
-      "-abi, --sfx-abi <string>",
-      "SFX ABI descriptor is required - optional, but required if SFX ID is non-standard (not one of the built-in SFXs)",
-    )
-    .option(
-      "-p, --pallet-id <number>",
-      "Pallet ID on the destination chain that is responsible for generating events confirming SFX execution, e.g. 2 for Balances Pallet (must read from the runtime config",
-    )
-    .option(
-      "-d, --purge",
-      "Optional, default false. Purge SFX ABI from the gateway",
-    )
-    .action(handleAddSfxAbiCommand),
->>>>>>> b0da569e
-)
+      .action(handleFastWriterCommand),
+)
+
 program.parse(process.argv)