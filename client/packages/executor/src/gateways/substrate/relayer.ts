--- conflicted
+++ resolved
@@ -132,16 +132,12 @@
               data: `${error.section}::${error.name}: ${error.docs.join(" ")}`,
               sfxId: sfx.id,
             });
-<<<<<<< HEAD
             // we attempt to restore the correct nonce
             this.nonce = await this.fetchNonce(
               this.client,
               this.signer.address,
             );
             reject(Error(`${error.section}::${error.name}: ${error.docs.join(" ")}`));
-=======
-            reject(Error(`${err.section}::${err.name}: ${err.docs.join(" ")}`));
->>>>>>> acc69583
           } else if (dispatchError) {
             // something went wrong and we can't decode the error
             this.emit("Event", <RelayerEventData>{
