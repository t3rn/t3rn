--- conflicted
+++ resolved
@@ -4,33 +4,25 @@
 version = { workspace = true }
 
 [dependencies]
-<<<<<<< HEAD
 circuit-mock-runtime    = { path = "../runtime/mock" }
 circuit-runtime-pallets = { path = "../runtime/common-pallets" }
 circuit-runtime-types   = { default-features = false, path = "../runtime/common-types" }
-codec                   = { package = "parity-scale-codec", version = "3", default-features = false, features = [ "derive" ] }
-frame-support           = { default-features = false, git = "https://github.com/paritytech/substrate", branch = 'polkadot-v0.9.27' }
-frame-system            = { default-features = false, git = "https://github.com/paritytech/substrate", branch = 'polkadot-v0.9.27' }
-hex                     = "0.4.3"
-hex-literal             = "0.4.1"
-serde                   = "1.0.160"
-serde_json              = "1.0.96"
-sp-core                 = { default-features = false, git = "https://github.com/paritytech/substrate", branch = 'polkadot-v0.9.27' }
-sp-runtime              = { default-features = false, git = "https://github.com/paritytech/substrate", branch = 'polkadot-v0.9.27' }
-t3rn-primitives         = { default-features = false, path = "../primitives" }
-t3rn-types              = { default-features = false, path = "../types" }
-=======
-codec      = { workspace = true, package = "parity-scale-codec" }
-frame-metadata  = { workspace = true }
-jsonrpsee-types = "0.2.0"
 
-pallet-circuit-portal  = { path = "../pallets/circuit-portal" }
-relay-substrate-client = { path = "../relayers/client-substrate" }
+codec                   = { workspace = true, package = "parity-scale-codec" }
+frame-metadata          = { workspace = true }
+hex-literal             = { workspace = true }
+hex                     = { workspace = true }
+serde                   = { workspace = true }
+serde_json              = { workspace = true }
+
+jsonrpsee-types         = "0.2.0"
+
+pallet-circuit-portal   = { path = "../pallets/circuit-portal" }
+relay-substrate-client  = { path = "../relayers/client-substrate" }
 
 sp-core    = { default-features = false, git = "https://github.com/paritytech/substrate", branch = 'polkadot-v0.9.13' }
 sp-std     = { default-features = false, git = "https://github.com/paritytech/substrate", branch = 'polkadot-v0.9.13' }
 sp-version = { default-features = false, git = "https://github.com/paritytech/substrate", branch = 'polkadot-v0.9.13' }
 
-t3rn-primitives = { default-features = false, path = "../primitives" }
-t3rn-protocol   = { path = "../protocol", default-features = false }
->>>>>>> 37cfa0e8
+t3rn-primitives         = { default-features = false, path = "../primitives" }
+t3rn-types              = { default-features = false, path = "../types" }