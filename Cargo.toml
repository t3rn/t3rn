--- conflicted
+++ resolved
@@ -26,11 +26,7 @@
 license    = "Apache-2.0"
 readme     = "README.md"
 repository = "https://github.com/t3rn/t3rn"
-<<<<<<< HEAD
-version    = "1.66.1-rc.0"
-=======
 version    = "1.65.1-rc.0"
->>>>>>> 1c33f66e
 
 workspace.resolver = "2"
 
@@ -47,9 +43,7 @@
 tiny-keccak           = { version = "2.0.2" }
 
 ed25519-dalek         = { version = "1.0.1", features = [ "u64_backend" ], default-features = false }
-libsecp256k1          = { version = "0.7", default-features = false }
-k256                  = { version = "0.13.1", features = ["ecdsa"], default_features = false }
-
+libsecp256k1          = { version = "0.7.1", default-features = false }
 bn                    = { package = "substrate-bn", version = "0.6", default-features = false }
 ethereum              = { version = "0.14.0", default-features = false }
 ethereum-types        = { version = "0.14.1", default-features = false }
@@ -148,7 +142,6 @@
 polkadot-parachain         = { git = "https://github.com/paritytech/polkadot", branch = "release-v1.0.0", default-features = false }
 polkadot-runtime-common    = { git = "https://github.com/paritytech/polkadot", branch = "release-v1.0.0", default-features = false }
 polkadot-runtime-constants = { git = "https://github.com/paritytech/polkadot", branch = "release-v1.0.0", default-features = false }
-polkadot-core-primitives   = { git = "https://github.com/paritytech/polkadot", default-features = false, branch = "release-v1.0.0" }
 xcm                        = { git = "https://github.com/paritytech/polkadot", branch = "release-v1.0.0", default-features = false }
 xcm-builder                = { git = "https://github.com/paritytech/polkadot", branch = "release-v1.0.0", default-features = false }
 xcm-executor               = { git = "https://github.com/paritytech/polkadot", branch = "release-v1.0.0", default-features = false }
