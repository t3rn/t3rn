[profile.release]
debug       = 0 # Set this to 1 or 2 to get more useful backtraces in debugger.
incremental = true
panic       = 'unwind'

[profile.dev]
# Disabling debug info speeds up builds a bunch,
# and we don't rely on it for debugging that much.
debug = 0

[profile.dev.package]
# These speed up local tests.
kusama-runtime.opt-level     = 3
librocksdb-sys.opt-level     = 3
polkadot-runtime.opt-level   = 3
rococo-runtime.opt-level     = 3
rustc-hash.opt-level         = 3
tikv-jemalloc-sys.opt-level  = 3
wasmtime-cranelift.opt-level = 3
wasmtime.opt-level           = 3

[workspace.package]
authors    = [ "t3rn ltd. <team@t3rn.io>" ]
edition    = "2021"
homepage   = "https://t3rn.io"
license    = "Apache-2.0"
readme     = "README.md"
repository = "https://github.com/t3rn/t3rn"
version    = "1.81.0-rc.0"

workspace.resolver = "2"

# Dependencies are split into 2 groups: wasm and client.
# - "nostd" dependencies requires to be no_std compatible, which often requires
#   `default-features = false`. When used in a client-side crate the "std" feature should be enabled
#   there if it exists.
# - "std" dependencies are only used in the client, and thus don't need to be no_std compatible.
[workspace.dependencies]

# ====== nostd ======
bitflags    = "1.3"
bytes       = { version = "1.2.1", default-features = false }
tiny-keccak = { version = "2.0.2" }

ed25519-dalek = { version = "1.0.1", features = [ "u64_backend" ], default-features = false }
k256          = { version = "0.13.1", features = [ "ecdsa" ], default_features = false }
libsecp256k1  = { version = "0.7", default-features = false }

bn             = { package = "substrate-bn", version = "0.6", default-features = false }
ethereum       = { version = "0.14.0", default-features = false }
ethereum-types = { version = "0.14.1", default-features = false }
#evm                   = { version = "0.37.0", default-features = false }
evm = { git = "https://github.com/rust-blockchain/evm", rev = "b7b82c7e1fc57b7449d6dfa6826600de37cc1e65", default-features = false, features = [ "with-codec" ] }

hex                   = { version = "0.4", features = [ "serde" ], default-features = false }
hex-literal           = { version = "0.4", default-features = false }
impl-serde            = { version = "0.4.0", default-features = false }
impl-trait-for-tuples = { version = "0.2.2", default-features = false }
log                   = { version = "0.4", default-features = false }
num                   = { version = "0.4.0", default-features = false }
num-traits            = { version = "0.2", default-features = false }
primitive-types       = { version = "0.12.1", features = [ "scale-info", "rlp", "byteorder" ], default-features = false }
rand                  = { version = "0.8", default-features = false }
rand_pcg              = { version = "0.3", default-features = false }
rlp                   = { version = "0.5", features = [ "derive" ], default-features = false }
serde                 = { version = "1.0", features = [ "derive", "alloc" ], default-features = false }
serde_json            = { version = "1.0.41" }
sha3                  = { version = "0.10.1", default-features = false }
smallvec              = { version = "1.0", default-features = false, features = [ "const_generics" ] }
wasm-instrument       = { version = "0.4", default-features = false }
wasmi                 = { version = "0.20", default-features = false }
wasmi-validation      = { version = "0.4", default-features = false }
wasmparser            = { package = "wasmparser-nostd", version = "0.91", default-features = false }

# parity
codec              = { version = "3.6.1", package = "parity-scale-codec", features = [ "derive", "max-encoded-len" ], default-features = false }
frame-metadata     = { version = "15", features = [ "v13", "v14" ], default-features = false }
parity-scale-codec = { version = "3.6.1", package = "parity-scale-codec", features = [ "derive", "max-encoded-len" ], default-features = false }
scale-codec        = { version = "3.6.1", package = "parity-scale-codec", features = [ "derive", "max-encoded-len" ], default-features = false }
scale-info         = { version = "2.5.0", features = [ "derive" ], default-features = false }

frame-benchmarking             = { git = "https://github.com/paritytech/substrate.git", branch = 'polkadot-v1.0.0', default-features = false }
frame-executive                = { git = "https://github.com/paritytech/substrate.git", branch = 'polkadot-v1.0.0', default-features = false }
frame-support                  = { git = "https://github.com/paritytech/substrate.git", branch = 'polkadot-v1.0.0', default-features = false }
frame-support-procedural       = { git = "https://github.com/paritytech/substrate.git", branch = 'polkadot-v1.0.0', default-features = false }
frame-support-procedural-tools = { git = "https://github.com/paritytech/substrate.git", branch = 'polkadot-v1.0.0', default-features = false }
frame-system                   = { git = "https://github.com/paritytech/substrate.git", branch = 'polkadot-v1.0.0', default-features = false }
frame-system-benchmarking      = { git = "https://github.com/paritytech/substrate.git", branch = 'polkadot-v1.0.0', default-features = false }
frame-system-rpc-runtime-api   = { git = "https://github.com/paritytech/substrate.git", branch = 'polkadot-v1.0.0', default-features = false }
frame-try-runtime              = { git = "https://github.com/paritytech/substrate.git", branch = 'polkadot-v1.0.0', default-features = false }
node-primitives                = { git = "https://github.com/paritytech/substrate.git", branch = 'polkadot-v1.0.0', default-features = false }
pallet-asset-conversion        = { git = "https://github.com/paritytech/substrate.git", branch = 'polkadot-v1.0.0', default-features = false }
pallet-asset-tx-payment        = { git = "https://github.com/paritytech/substrate.git", branch = 'polkadot-v1.0.0', default-features = false }
pallet-assets                  = { git = "https://github.com/paritytech/substrate.git", branch = 'polkadot-v1.0.0', default-features = false }
pallet-aura                    = { git = "https://github.com/paritytech/substrate.git", branch = 'polkadot-v1.0.0', default-features = false }
pallet-authorship              = { git = "https://github.com/paritytech/substrate.git", branch = 'polkadot-v1.0.0', default-features = false }
pallet-babe                    = { git = "https://github.com/paritytech/substrate.git", branch = 'polkadot-v1.0.0', default-features = false }
pallet-balances                = { git = "https://github.com/paritytech/substrate.git", branch = 'polkadot-v1.0.0', default-features = false }
pallet-contracts-proc-macro    = { git = "https://github.com/paritytech/substrate.git", branch = 'polkadot-v1.0.0', default-features = false }

pallet-grandpa                             = { git = "https://github.com/paritytech/substrate.git", branch = 'polkadot-v1.0.0', default-features = false }
pallet-identity                            = { git = "https://github.com/paritytech/substrate.git", branch = 'polkadot-v1.0.0', default-features = false }
pallet-membership                          = { git = "https://github.com/paritytech/substrate.git", branch = 'polkadot-v1.0.0', default-features = false }
pallet-preimage                            = { git = "https://github.com/paritytech/substrate.git", branch = 'polkadot-v1.0.0', default-features = false }
pallet-proxy                               = { git = "https://github.com/paritytech/substrate.git", branch = 'polkadot-v1.0.0', default-features = false }
pallet-randomness-collective-flip          = { git = "https://github.com/paritytech/substrate.git", branch = 'polkadot-v1.0.0', default-features = false, package = "pallet-insecure-randomness-collective-flip" }
pallet-scheduler                           = { git = "https://github.com/paritytech/substrate.git", branch = 'polkadot-v1.0.0', default-features = false }
pallet-session                             = { git = "https://github.com/paritytech/substrate.git", branch = 'polkadot-v1.0.0', default-features = false }
pallet-sudo                                = { git = "https://github.com/paritytech/substrate.git", branch = 'polkadot-v1.0.0', default-features = false }
pallet-timestamp                           = { git = "https://github.com/paritytech/substrate.git", branch = 'polkadot-v1.0.0', default-features = false }
pallet-transaction-payment                 = { git = "https://github.com/paritytech/substrate.git", branch = 'polkadot-v1.0.0', default-features = false }
pallet-transaction-payment-rpc-runtime-api = { git = "https://github.com/paritytech/substrate.git", branch = 'polkadot-v1.0.0', default-features = false }
pallet-treasury                            = { git = "https://github.com/paritytech/substrate.git", branch = 'polkadot-v1.0.0', default-features = false }
pallet-utility                             = { git = "https://github.com/paritytech/substrate.git", branch = 'polkadot-v1.0.0', default-features = false }
sc-offchain                                = { git = "https://github.com/paritytech/substrate.git", branch = 'polkadot-v1.0.0', default-features = false }
sp-api                                     = { git = "https://github.com/paritytech/substrate.git", branch = 'polkadot-v1.0.0', default-features = false }
sp-application-crypto                      = { git = "https://github.com/paritytech/substrate.git", branch = 'polkadot-v1.0.0', default-features = false }
sp-block-builder                           = { git = "https://github.com/paritytech/substrate.git", branch = 'polkadot-v1.0.0', default-features = false }
sp-blockchain                              = { git = "https://github.com/paritytech/substrate.git", branch = 'polkadot-v1.0.0', default-features = false }
sp-consensus                               = { git = "https://github.com/paritytech/substrate.git", branch = 'polkadot-v1.0.0', default-features = false }
sp-consensus-aura                          = { git = "https://github.com/paritytech/substrate.git", branch = 'polkadot-v1.0.0', default-features = false }
sp-consensus-grandpa                       = { git = "https://github.com/paritytech/substrate.git", branch = 'polkadot-v1.0.0', default-features = false }
sp-core                                    = { git = "https://github.com/paritytech/substrate.git", branch = 'polkadot-v1.0.0', default-features = false }
sp-inherents                               = { git = "https://github.com/paritytech/substrate.git", branch = 'polkadot-v1.0.0', default-features = false }
sp-io                                      = { git = "https://github.com/paritytech/substrate.git", branch = 'polkadot-v1.0.0', default-features = false }
sp-keyring                                 = { git = "https://github.com/paritytech/substrate.git", branch = 'polkadot-v1.0.0', default-features = false }
sp-keystore                                = { git = "https://github.com/paritytech/substrate.git", branch = 'polkadot-v1.0.0', default-features = false }
sp-offchain                                = { git = "https://github.com/paritytech/substrate.git", branch = 'polkadot-v1.0.0', default-features = false }
sp-rpc                                     = { git = "https://github.com/paritytech/substrate.git", branch = 'polkadot-v1.0.0', default-features = false }
sp-runtime                                 = { git = "https://github.com/paritytech/substrate.git", branch = 'polkadot-v1.0.0', default-features = false }
sp-runtime-interface                       = { git = "https://github.com/paritytech/substrate.git", branch = 'polkadot-v1.0.0', default-features = false }
sp-session                                 = { git = "https://github.com/paritytech/substrate.git", branch = 'polkadot-v1.0.0', default-features = false }
sp-state-machine                           = { git = "https://github.com/paritytech/substrate.git", branch = 'polkadot-v1.0.0', default-features = false }
sp-std                                     = { git = "https://github.com/paritytech/substrate.git", branch = 'polkadot-v1.0.0', default-features = false }
sp-timestamp                               = { git = "https://github.com/paritytech/substrate.git", branch = "polkadot-v1.0.0", default-features = false }
sp-transaction-pool                        = { git = "https://github.com/paritytech/substrate.git", branch = 'polkadot-v1.0.0', default-features = false }
sp-trie                                    = { git = "https://github.com/paritytech/substrate.git", branch = 'polkadot-v1.0.0', default-features = false }
sp-version                                 = { git = "https://github.com/paritytech/substrate.git", branch = 'polkadot-v1.0.0', default-features = false }
sp-weights                                 = { git = "https://github.com/paritytech/substrate.git", branch = "polkadot-v1.0.0", default-features = false }

# Polkadot
pallet-xcm                 = { git = "https://github.com/paritytech/polkadot", branch = "release-v1.0.0", default-features = false }
polkadot-core-primitives   = { git = "https://github.com/paritytech/polkadot", default-features = false, branch = "release-v1.0.0" }
polkadot-parachain         = { git = "https://github.com/paritytech/polkadot", branch = "release-v1.0.0", default-features = false }
polkadot-runtime-common    = { git = "https://github.com/paritytech/polkadot", branch = "release-v1.0.0", default-features = false }
polkadot-runtime-constants = { git = "https://github.com/paritytech/polkadot", branch = "release-v1.0.0", default-features = false }
xcm                        = { git = "https://github.com/paritytech/polkadot", branch = "release-v1.0.0", default-features = false }
xcm-builder                = { git = "https://github.com/paritytech/polkadot", branch = "release-v1.0.0", default-features = false }
xcm-executor               = { git = "https://github.com/paritytech/polkadot", branch = "release-v1.0.0", default-features = false }
# Cumulus
assets-common                       = { git = 'https://github.com/paritytech/cumulus', branch = 'polkadot-v1.0.0', default-features = false }
cumulus-pallet-aura-ext             = { git = 'https://github.com/paritytech/cumulus', branch = 'polkadot-v1.0.0', default-features = false }
cumulus-pallet-dmp-queue            = { git = 'https://github.com/paritytech/cumulus', branch = 'polkadot-v1.0.0', default-features = false }
cumulus-pallet-parachain-system     = { git = 'https://github.com/paritytech/cumulus', branch = 'polkadot-v1.0.0', default-features = false }
cumulus-pallet-session-benchmarking = { git = 'https://github.com/paritytech/cumulus', branch = 'polkadot-v1.0.0', default-features = false }
cumulus-pallet-xcm                  = { git = 'https://github.com/paritytech/cumulus', branch = 'polkadot-v1.0.0', default-features = false }
cumulus-pallet-xcmp-queue           = { git = 'https://github.com/paritytech/cumulus', branch = 'polkadot-v1.0.0', default-features = false }
cumulus-primitives-core             = { git = 'https://github.com/paritytech/cumulus', branch = 'polkadot-v1.0.0', default-features = false }
cumulus-primitives-timestamp        = { git = 'https://github.com/paritytech/cumulus', branch = 'polkadot-v1.0.0', default-features = false }
cumulus-primitives-utility          = { git = 'https://github.com/paritytech/cumulus', branch = 'polkadot-v1.0.0', default-features = false }
pallet-collator-selection           = { git = 'https://github.com/paritytech/cumulus', branch = 'polkadot-v1.0.0', default-features = false }
parachain-info                      = { git = 'https://github.com/paritytech/cumulus', branch = 'polkadot-v1.0.0', default-features = false }
parachains-common                   = { git = 'https://github.com/paritytech/cumulus', branch = 'polkadot-v1.0.0', default-features = false }

## TODO: t3rn dependencies
pallet-celestia-light-client     = { git = "https://github.com/t3rn/celestia-light-client", tag = "celestia-v1.0.2", default-features = false }
pallet-eth2-finality-verifier    = { git = "https://github.com/t3rn/eth2-light-client", tag = "eth-v1.1.6", default-features = false }
pallet-sepolia-finality-verifier = { git = "https://github.com/t3rn/eth2-light-client", tag = "sepolia-v1.1.12", default-features = false }

#pallet-asset-registry = { git = "https://github.com/t3rn/xbi", default-features = false, branch = "build/update-v1" }
pallet-xbi-portal = { git = "https://github.com/t3rn/xbi", default-features = false, branch = "build/update-v1" }
substrate-abi     = { git = "https://github.com/t3rn/xbi", default-features = false, branch = "build/update-v1" }
xp-channel        = { git = "https://github.com/t3rn/xbi", default-features = false, branch = "build/update-v1" }
xp-format         = { git = "https://github.com/t3rn/xbi", default-features = false, branch = "build/update-v1" }
xp-xcm            = { git = "https://github.com/t3rn/xbi", default-features = false, branch = "build/update-v1" }
xs-channel        = { git = "https://github.com/t3rn/xbi", default-features = false, branch = "build/update-v1" }

# ====== std ======
frame-benchmarking-cli         = { git = "https://github.com/paritytech/substrate.git", branch = "polkadot-v1.0.0" }
pallet-transaction-payment-rpc = { git = "https://github.com/paritytech/substrate", branch = "polkadot-v1.0.0" }
polkadot-cli                   = { git = "https://github.com/paritytech/polkadot", branch = "release-v1.0.0" }
polkadot-primitives            = { git = "https://github.com/paritytech/polkadot", branch = "release-v1.0.0" }
polkadot-service               = { git = "https://github.com/paritytech/polkadot", branch = "release-v1.0.0" }
sc-basic-authorship            = { git = "https://github.com/paritytech/substrate.git", branch = "polkadot-v1.0.0" }
sc-chain-spec                  = { git = "https://github.com/paritytech/substrate.git", branch = "polkadot-v1.0.0" }
sc-cli                         = { git = "https://github.com/paritytech/substrate.git", branch = "polkadot-v1.0.0" }
sc-client-api                  = { git = "https://github.com/paritytech/substrate.git", branch = "polkadot-v1.0.0" }
sc-consensus                   = { git = "https://github.com/paritytech/substrate.git", branch = "polkadot-v1.0.0" }
sc-consensus-aura              = { git = "https://github.com/paritytech/substrate.git", branch = "polkadot-v1.0.0" }
sc-consensus-grandpa           = { git = "https://github.com/paritytech/substrate.git", branch = "polkadot-v1.0.0" }
sc-executor                    = { git = "https://github.com/paritytech/substrate.git", branch = "polkadot-v1.0.0" }
sc-keystore                    = { git = "https://github.com/paritytech/substrate.git", branch = "polkadot-v1.0.0" }
sc-network                     = { git = "https://github.com/paritytech/substrate.git", branch = "polkadot-v1.0.0" }
sc-network-common              = { git = "https://github.com/paritytech/substrate.git", branch = "polkadot-v1.0.0" }
sc-network-sync                = { git = "https://github.com/paritytech/substrate.git", branch = "polkadot-v1.0.0" }
sc-rpc                         = { git = "https://github.com/paritytech/substrate.git", branch = "polkadot-v1.0.0" }
sc-rpc-api                     = { git = "https://github.com/paritytech/substrate.git", branch = "polkadot-v1.0.0" }
sc-service                     = { git = "https://github.com/paritytech/substrate.git", branch = "polkadot-v1.0.0" }
sc-sysinfo                     = { git = "https://github.com/paritytech/substrate.git", branch = "polkadot-v1.0.0" }
sc-telemetry                   = { git = "https://github.com/paritytech/substrate.git", branch = "polkadot-v1.0.0" }
sc-tracing                     = { git = "https://github.com/paritytech/substrate.git", branch = "polkadot-v1.0.0" }
sc-transaction-pool            = { git = "https://github.com/paritytech/substrate.git", branch = "polkadot-v1.0.0" }
sc-transaction-pool-api        = { git = "https://github.com/paritytech/substrate.git", branch = "polkadot-v1.0.0" }
substrate-frame-rpc-system     = { git = "https://github.com/paritytech/substrate", branch = "polkadot-v1.0.0" }
substrate-prometheus-endpoint  = { git = "https://github.com/paritytech/substrate", branch = "polkadot-v1.0.0" }
substrate-wasm-builder         = { git = "https://github.com/paritytech/substrate", branch = "polkadot-v1.0.0" }
try-runtime-cli                = { git = "https://github.com/paritytech/substrate", branch = "polkadot-v1.0.0" }

# Trappist dependencies
pallet-asset-registry    = { git = "https://github.com/paritytech/trappist", rev = "8aa876d5f9720f54bf33c578c0ed3dcac0bc91f2", default-features = false }
pallet-withdraw-teleport = { git = "https://github.com/paritytech/trappist", rev = "8aa876d5f9720f54bf33c578c0ed3dcac0bc91f2", default-features = false }
xcm-primitives           = { git = "https://github.com/paritytech/trappist", rev = "8aa876d5f9720f54bf33c578c0ed3dcac0bc91f2", default-features = false }

jsonrpsee = { version = "0.16.2", features = [ "server", "macros" ] }

t3rn-sdk-primitives = { path = "sdk/crates/primitives", default-features = false }

<<<<<<< HEAD
# EVM
fp-evm                            = { path = "./pallets/evm/primitives", default-features = false }
fp-account                        = { path = "./pallets/evm/account", default-features = false }
fp-rpc                            = { path = "./pallets/evm/rpc", default-features = false }
pallet-evm-test-vector-support    = { path = "./pallets/evm/test-vector-support", default-features = false }
fc-consensus                      = { git = "https://github.com/paritytech/frontier", branch = "polkadot-v1.0.0", default-features = false }
fp-consensus                      = { git = "https://github.com/paritytech/frontier", branch = "polkadot-v1.0.0", default-features = false }
fp-storage                        = { git = "https://github.com/paritytech/frontier", branch = "polkadot-v1.0.0", default-features = false }
fp-self-contained                 = { git = "https://github.com/paritytech/frontier", branch = "polkadot-v1.0.0", default-features = false }
# EVM node
fc-cli                            = { git = "https://github.com/paritytech/frontier", branch = "polkadot-v1.0.0", default-features = false }
fc-rpc                            = { git = "https://github.com/paritytech/frontier", branch = "polkadot-v1.0.0", default-features = false }
fc-rpc-core                       = { git = "https://github.com/paritytech/frontier", branch = "polkadot-v1.0.0", default-features = false }
fc-mapping-sync                   = { git = "https://github.com/paritytech/frontier", branch = "polkadot-v1.0.0", default-features = false }
fc-db                             = { git = "https://github.com/paritytech/frontier", branch = "polkadot-v1.0.0", default-features = false }
pallet-dynamic-fee                = { git = "https://github.com/paritytech/frontier", branch = "polkadot-v1.0.0", default-features = false }

#pallet-ethereum                   = { git = "https://github.com/paritytech/frontier", branch = "polkadot-v1.0.0", default-features = false }
=======
fp-account                     = { path = "./pallets/evm/account" }
fp-evm                         = { path = "./pallets/evm/primitives" }
pallet-evm-test-vector-support = { path = "./pallets/evm/test-vector-support" }
>>>>>>> ca3fc47a

# Hack https://users.rust-lang.org/t/use-of-undeclared-crate-or-module-imp-on-getrandom-0-2-3-when-building-for-wasm32-unknown-unknown/70171
getrandom = { version = "0.2.10", features = [ "js" ] }

[workspace]
exclude = [ "vendor" ]
# Substrate don't use glob in their workspace, so we don't either.
# https://github.com/paritytech/substrate/blob/master/Cargo.toml
# It breaks dependabot.
# Example: https://github.com/t3rn/t3rn/network/updates/651720180
# updater | 2023/04/25 09:27:23 ERROR <job_651720180> error: failed to load manifest for workspace member `/home/dependabot/dependabot-updater/dependabot_tmp_dir/pallets/contracts-registry/rpc`
members = [
  "finality-verifiers/grandpa",
  "node/standalone",
  "node/t0rn-parachain",
  "node/t1rn-parachain",
  "node/t2rn-parachain",
  "node/t3rn-parachain",
  "node/t7rn-parachain",
  "pallets/3vm",
  "pallets/3vm/account-mapping",
  "pallets/3vm/ethereum",
  "pallets/3vm/ethereum/primitives",
  "pallets/account-manager",
  "pallets/circuit",
  "pallets/clock",
  "pallets/contracts",
  "pallets/contracts-registry",
  "pallets/contracts-registry/rpc",
  "pallets/contracts-registry/rpc/runtime-api",
  "pallets/evm",
  "pallets/3vm/ethereum",
  "pallets/3vm/account-mapping",
  "pallets/evm/precompile/3vm-dispatch",
  "pallets/evm/precompile/util",
  "pallets/portal",
  "pallets/portal/rpc",
  "pallets/portal/rpc/runtime-api",
  "pallets/xdns",
  "pallets/maintenance-mode",
  "pallets/xdns/rpc",
  "pallets/xdns/rpc/runtime-api",
  "primitives",
  "runtime/common-pallets",
  "runtime/common-types",
  "runtime/mock",
  "runtime/standalone",
  "runtime/t0rn-parachain",
  "runtime/t1rn-parachain",
  "runtime/t2rn-parachain",
  "runtime/t3rn-parachain",
  "runtime/t7rn-parachain",
  "sdk/crates/primitives",
  "sdk/crates/sdk",
  "types",
  "types/abi",
]

#[patch."https://github.com/paritytech/cumulus"]

#[patch."https://github.com/t3rn/xbi"]
#pallet-asset-registry = { path = "../xbi/pallets/asset-registry" }
#pallet-xbi-portal     = { path = "../xbi/pallets/portal" }
#substrate-abi         = { path = "../xbi/crates/sabi" }
#xp-channel            = { path = "../xbi/crates/channel-primitives" }
#xp-format             = { path = "../xbi/crates/format" }
#xp-xcm                = { path = "../xbi/crates/xcm-primitives" }
#xs-channel            = { path = "../xbi/crates/channel" }

[patch."https://github.com/t3rn/t3rn"]
fp-evm                      = { path = "./pallets/evm/primitives" }
fp-ethereum                 = { path = "./pallets/3vm/ethereum/primitives" }
pallet-contracts-primitives = { path = "./pallets/contracts/primitives" }
t3rn-primitives             = { path = "./primitives" }<|MERGE_RESOLUTION|>--- conflicted
+++ resolved
@@ -215,7 +215,6 @@
 
 t3rn-sdk-primitives = { path = "sdk/crates/primitives", default-features = false }
 
-<<<<<<< HEAD
 # EVM
 fp-evm                            = { path = "./pallets/evm/primitives", default-features = false }
 fp-account                        = { path = "./pallets/evm/account", default-features = false }
@@ -234,11 +233,6 @@
 pallet-dynamic-fee                = { git = "https://github.com/paritytech/frontier", branch = "polkadot-v1.0.0", default-features = false }
 
 #pallet-ethereum                   = { git = "https://github.com/paritytech/frontier", branch = "polkadot-v1.0.0", default-features = false }
-=======
-fp-account                     = { path = "./pallets/evm/account" }
-fp-evm                         = { path = "./pallets/evm/primitives" }
-pallet-evm-test-vector-support = { path = "./pallets/evm/test-vector-support" }
->>>>>>> ca3fc47a
 
 # Hack https://users.rust-lang.org/t/use-of-undeclared-crate-or-module-imp-on-getrandom-0-2-3-when-building-for-wasm32-unknown-unknown/70171
 getrandom = { version = "0.2.10", features = [ "js" ] }
