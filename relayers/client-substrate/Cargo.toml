[package]
authors = [ "Parity Technologies <admin@parity.io>" ]
edition = "2018"
license = "GPL-3.0-or-later WITH Classpath-exception-2.0"
name    = "relay-substrate-client"
version = "0.1.0"

[dependencies]
async-std             = { version = "1.6.5", features = [ "attributes" ] }
async-trait           = "0.1.40"
codec                 = { package = "parity-scale-codec", version = "3" }
jsonrpsee-proc-macros = "0.2.0"
jsonrpsee-ws-client   = "0.2.0"
log                   = "0.4.11"
num-traits            = "0.2"
rand                  = "0.7"
tokio                 = "1.8"

# Bridge dependencies
finality-relay = { path = "../../primitives/src/bridges/finality" }
headers-relay  = { path = "../../primitives/src/bridges/headers" }
relay-utils    = { path = "../../primitives/src/bridges/utils" }

<<<<<<< HEAD
t3rn-primitives = { default-features = false, git = "https://github.com/t3rn/t3rn", branch = 'refactor/infallible-square-up' }
=======
t3rn-primitives = { default-features = false, git = "https://github.com/t3rn/t3rn", branch = 'development' }
>>>>>>> eb3e36b5

# Substrate Dependencies

frame-support       = { git = "https://github.com/paritytech/substrate", branch = 'polkadot-v0.9.27' }
frame-system        = { git = "https://github.com/paritytech/substrate", branch = 'polkadot-v0.9.27' }
pallet-balances     = { git = "https://github.com/paritytech/substrate", branch = 'polkadot-v0.9.27' }
sc-rpc-api          = { git = "https://github.com/paritytech/substrate", branch = 'polkadot-v0.9.27' }
sp-core             = { git = "https://github.com/paritytech/substrate", branch = 'polkadot-v0.9.27' }
sp-finality-grandpa = { git = "https://github.com/paritytech/substrate", branch = 'polkadot-v0.9.27' }
sp-runtime          = { git = "https://github.com/paritytech/substrate", branch = 'polkadot-v0.9.27' }
sp-std              = { git = "https://github.com/paritytech/substrate", branch = 'polkadot-v0.9.27' }
sp-storage          = { git = "https://github.com/paritytech/substrate", branch = 'polkadot-v0.9.27' }
sp-trie             = { git = "https://github.com/paritytech/substrate", branch = 'polkadot-v0.9.27' }
sp-version          = { git = "https://github.com/paritytech/substrate", branch = 'polkadot-v0.9.27' }

#[dev-dependencies]
futures = "0.3.7"<|MERGE_RESOLUTION|>--- conflicted
+++ resolved
@@ -21,11 +21,7 @@
 headers-relay  = { path = "../../primitives/src/bridges/headers" }
 relay-utils    = { path = "../../primitives/src/bridges/utils" }
 
-<<<<<<< HEAD
-t3rn-primitives = { default-features = false, git = "https://github.com/t3rn/t3rn", branch = 'refactor/infallible-square-up' }
-=======
 t3rn-primitives = { default-features = false, git = "https://github.com/t3rn/t3rn", branch = 'development' }
->>>>>>> eb3e36b5
 
 # Substrate Dependencies
 
