--- conflicted
+++ resolved
@@ -86,17 +86,10 @@
 t3rn-protocol                     = { default-features = false, path = "../../protocol" }
 
 # t3rn pallets
-<<<<<<< HEAD
-pallet-3vm-contracts                 = { path = "../../3vm/pallets/wasm-contracts", default-features = false, package = "pallet-wasm-contracts" }
-pallet-3vm-contracts-primitives      = { path = "../../3vm/pallets/wasm-contracts/common", default-features = false, package = "pallet-contracts-primitives" }
-pallet-3vm-contracts-rpc-runtime-api = { path = "../../3vm/pallets/wasm-contracts/rpc/runtime-api", default-features = false, package = "pallet-contracts-rpc-runtime-api" }
-pallet-circuit-portal-rpc-runtime-api= { path = "../../pallets/circuit-portal/rpc/runtime-api", default-features = false }
-=======
 pallet-3vm-contracts                  = { path = "../../3vm/pallets/wasm-contracts", default-features = false, package = "pallet-wasm-contracts" }
 pallet-3vm-contracts-primitives       = { path = "../../3vm/pallets/wasm-contracts/common", default-features = false, package = "pallet-contracts-primitives" }
 pallet-3vm-contracts-rpc-runtime-api  = { path = "../../3vm/pallets/wasm-contracts/rpc/runtime-api", default-features = false, package = "pallet-contracts-rpc-runtime-api" }
 pallet-circuit-portal-rpc-runtime-api = { path = "../../pallets/circuit-portal/rpc/runtime-api", default-features = false }
->>>>>>> e9413c7b
 
 pallet-account-manager      = { path = "../../pallets/account-manager", default-features = false }
 pallet-circuit              = { path = "../../pallets/circuit", package = "pallet-circuit", default-features = false }
