--- conflicted
+++ resolved
@@ -588,18 +588,11 @@
         CircuitPortal: pallet_circuit_portal::{Pallet, Call, Storage, Event<T>} = 107,
         Circuit: pallet_circuit::{Pallet, Call, Storage, Event<T>} = 108,
         Treasury: pallet_treasury = 109,
-<<<<<<< HEAD
-        XBI: pallet_xbi_portal::{Pallet, Call, Storage, Event<T>} = 111,
-
-        // 3VM
-        // Contracts: pallet_3vm_contracts = 119,
-=======
 
         // 3VM
         ThreeVm: pallet_3vm = 119,
         Contracts: pallet_3vm_contracts = 120,
         Evm: pallet_3vm_evm = 121,
->>>>>>> fbe40ebb
         AccountManager: pallet_account_manager = 125,
 
         // admin
@@ -724,65 +717,6 @@
         }
     }
 
-<<<<<<< HEAD
-    // impl pallet_3vm_contracts_rpc_runtime_api::ContractsApi<Block, AccountId, Balance, BlockNumber, Hash>
-    //     for Runtime
-    // {
-    //     fn call(
-    //         origin: AccountId,
-    //         dest: AccountId,
-    //         value: Balance,
-    //         gas_limit: u64,
-    //         storage_deposit_limit: Option<Balance>,
-    //         input_data: Vec<u8>,
-    //     ) -> pallet_3vm_contracts_primitives::ContractExecResult<Balance> {
-    //         Contracts::bare_call(origin, dest, value, gas_limit, storage_deposit_limit, input_data, CONTRACTS_DEBUG_OUTPUT)
-    //     }
-    //
-    //     fn instantiate(
-    //         origin: AccountId,
-    //         value: Balance,
-    //         gas_limit: u64,
-    //         storage_deposit_limit: Option<Balance>,
-    //         code: pallet_3vm_contracts_primitives::Code<Hash>,
-    //         data: Vec<u8>,
-    //         salt: Vec<u8>,
-    //     ) -> pallet_3vm_contracts_primitives::ContractInstantiateResult<AccountId, Balance>
-    //     {
-    //         Contracts::bare_instantiate(origin, value, gas_limit, storage_deposit_limit, code, data, salt, CONTRACTS_DEBUG_OUTPUT)
-    //     }
-    //
-    //     fn upload_code(
-    //         origin: AccountId,
-    //         code: Vec<u8>,
-    //         storage_deposit_limit: Option<Balance>,
-    //     ) -> pallet_3vm_contracts_primitives::CodeUploadResult<Hash, Balance>
-    //     {
-    //         Contracts::bare_upload_code(origin, code, storage_deposit_limit)
-    //     }
-    //
-    //     fn get_storage(
-    //         address: AccountId,
-    //         key: [u8; 32],
-    //     ) -> pallet_3vm_contracts_primitives::GetStorageResult {
-    //         Contracts::get_storage(address, key)
-    //     }
-    // }
-    //
-    // impl pallet_circuit_portal_rpc_runtime_api::CircuitPortalRuntimeApi<Block, AccountId, Balance, BlockNumber> for Runtime {
-    //     fn read_latest_gateway_height(
-    //         gateway_id: [u8; 4],
-    //     ) -> ReadLatestGatewayHeight {
-    //         match <CircuitPortal as t3rn_primitives::circuit_portal::CircuitPortal<Runtime>>::read_cmp_latest_target_height(gateway_id, None, None) {
-    //             Ok(encoded_height) =>
-    //                 ReadLatestGatewayHeight::Success {
-    //                     encoded_height,
-    //                 },
-    //             Err(_err) => ReadLatestGatewayHeight::Error
-    //         }
-    //     }
-    // }
-=======
     impl pallet_3vm_contracts_rpc_runtime_api::ContractsApi<Block, AccountId, Balance, BlockNumber, Hash>
         for Runtime
     {
@@ -872,7 +806,6 @@
             }
         }
     }
->>>>>>> fbe40ebb
 
     impl pallet_xdns_rpc_runtime_api::XdnsRuntimeApi<Block, AccountId> for Runtime {
         fn fetch_records() -> FetchXdnsRecordsResponse<AccountId> {
