#![cfg_attr(not(feature = "std"), no_std)]
// `construct_runtime!` does a lot of recursion and requires us to increase the limit to 256.
#![recursion_limit = "256"]
// Make the WASM binary available.
#[cfg(feature = "std")]
include!(concat!(env!("OUT_DIR"), "/wasm_binary.rs"));

// To learn more about runtime versioning and what each of the following value means:
//   https://docs.substrate.io/v3/runtime/upgrades#runtime-versioning
#[sp_version::runtime_version]
pub const VERSION: RuntimeVersion = RuntimeVersion {
    spec_name: create_runtime_str!("t2rn"),
    impl_name: create_runtime_str!("t2rn"),
    authoring_version: 18,
    spec_version: 18,
    impl_version: 18,
    apis: RUNTIME_API_VERSIONS,
    transaction_version: 18,
    state_version: 1,
};

use t3rn_primitives::monetary::MILLIT3RN;

use frame_system::EnsureRoot;

use sp_runtime::{
    generic, impl_opaque_keys,
    traits::{AccountIdLookup, BlakeTwo256},
};
use sp_std::{
    convert::{TryFrom, TryInto},
    prelude::*,
};

// A few exports that help ease life for downstream crates.
use frame_support::weights::ConstantMultiplier;
pub use frame_system::Call as SystemCall;
#[cfg(any(feature = "std", test))]
pub use sp_runtime::{Perbill, Permill};

pub mod accounts_config;
pub mod circuit_config;
pub mod consensus_aura_config;
pub mod contracts_config;
pub mod hooks;
pub mod signed_extrinsics_config;
pub mod system_config;
pub mod treasuries_config;

pub use crate::{consensus_aura_config::*, signed_extrinsics_config::*};
pub use circuit_runtime_types::*;

pub type CurrencyAdapter = accounts_config::AccountManagerCurrencyAdapter<Balances, ()>;

const MT3RN: Balance = MILLIT3RN as Balance;

parameter_types! {
    pub const BasicDeposit: Balance = 5 * MT3RN;
    pub const FieldDeposit: Balance = MT3RN;
    pub const SubAccountDeposit: Balance = 2 * MT3RN;
    pub const MaxSubAccounts: u32 = 100;
    pub const MaxAdditionalFields: u32 = 100;
    pub const MaxRegistrars: u32 = 20;
}

impl pallet_identity::Config for Runtime {
    type BasicDeposit = BasicDeposit;
    type Currency = Balances;
    type FieldDeposit = FieldDeposit;
    type ForceOrigin = EnsureRoot<AccountId>;
    type MaxAdditionalFields = MaxAdditionalFields;
    type MaxRegistrars = MaxRegistrars;
    type MaxSubAccounts = MaxSubAccounts;
    type RegistrarOrigin = EnsureRoot<AccountId>;
    type RuntimeEvent = RuntimeEvent;
    type Slashed = ();
    type SubAccountDeposit = SubAccountDeposit;
    type WeightInfo = pallet_identity::weights::SubstrateWeight<Runtime>;
}

construct_runtime!(
    pub enum Runtime where
        Block = Block,
        NodeBlock = opaque::Block,
        UncheckedExtrinsic = UncheckedExtrinsic
    {
        System: frame_system = 0,
        Timestamp: pallet_timestamp = 1,
        Aura: pallet_aura = 2,
        Grandpa: pallet_grandpa = 3,

        Utility: pallet_utility = 6,

        // Monetary stuff.
        Balances: pallet_balances = 10,
        TransactionPayment: pallet_transaction_payment = 11,

        Assets: pallet_assets = 13,
        AssetTxPayment: pallet_asset_tx_payment = 14,
        AccountManager: pallet_account_manager = 15,

        // Treasuries
        Treasury: pallet_treasury = 12, // Keep old treasury index for backwards compatibility
        EscrowTreasury: pallet_treasury::<Instance1> = 16,
        FeeTreasury: pallet_treasury::<Instance2> = 17,
        ParachainTreasury: pallet_treasury::<Instance3> = 18,
        SlashTreasury: pallet_treasury::<Instance4> = 19,

        // Global clock implementing most of t3rn hooks.
        Clock: pallet_clock= 110,

        // t3rn pallets
        XDNS: pallet_xdns = 100,
        Attesters: pallet_attesters = 101,
        Rewards: pallet_rewards = 102,
        ContractsRegistry: pallet_contracts_registry = 106,
        Circuit: pallet_circuit = 108,
        Vacuum: pallet_vacuum = 111,

        // 3VM
        ThreeVm: pallet_3vm = 119,
        Contracts: pallet_3vm_contracts = 120,
        Evm: pallet_3vm_evm = 121,
        AccountMapping: pallet_3vm_account_mapping = 126,
<<<<<<< HEAD
        Ethereum: pallet_3vm_ethereum = 227,
=======
>>>>>>> 846fffaa

         // Portal
        Portal: pallet_portal = 128,
        RococoBridge: pallet_grandpa_finality_verifier = 129,
        PolkadotBridge: pallet_grandpa_finality_verifier::<Instance1> = 130,
        KusamaBridge: pallet_grandpa_finality_verifier::<Instance2> = 131,
        EthereumBridge: pallet_eth2_finality_verifier = 132,
        SepoliaBridge: pallet_sepolia_finality_verifier = 133,

        Identity: pallet_identity = 122,
        RandomnessCollectiveFlip: pallet_randomness_collective_flip = 200,

        // Handy utilities
        MaintenanceMode: pallet_maintenance_mode = 140,

        Sudo: pallet_sudo = 255,
    }
);

pub use frame_support::{
    construct_runtime, parameter_types,
    traits::{
        ConstU128, ConstU32, ConstU8, Imbalance, KeyOwnerProofSystem, OnUnbalanced, Randomness,
        StorageInfo,
    },
    weights::{
        constants::{
            BlockExecutionWeight, ExtrinsicBaseWeight, RocksDbWeight, WEIGHT_REF_TIME_PER_SECOND,
        },
        IdentityFee, Weight,
    },
    StorageValue,
};
pub use pallet_balances::Call as BalancesCall;
use pallet_circuit::ChainId;
use pallet_grandpa::AuthorityId as GrandpaId;
pub use pallet_timestamp::Call as TimestampCall;
use sp_api::impl_runtime_apis;
use sp_consensus_aura::sr25519::AuthorityId as AuraId;
use sp_core::{crypto::KeyTypeId, OpaqueMetadata};
#[cfg(any(feature = "std", test))]
pub use sp_runtime::BuildStorage;
use sp_runtime::{
    traits::{Block as BlockT, NumberFor},
    transaction_validity::{TransactionSource, TransactionValidity},
    ApplyExtrinsicResult,
};
use t3rn_primitives::{
    circuit::ReadSFX,
    portal::HeightResult,
    xdns::{FullGatewayRecord, GatewayRecord},
    TreasuryAccountProvider,
};

pub use crate::consensus_aura_config::*;
use pallet_xdns_rpc_runtime_api::GatewayABIConfig;

use sp_runtime::create_runtime_str;

#[cfg(feature = "std")]
use sp_version::NativeVersion;
use sp_version::RuntimeVersion;

/// The version information used to identify this runtime when compiled natively.
#[cfg(feature = "std")]
pub fn native_version() -> NativeVersion {
    NativeVersion {
        runtime_version: VERSION,
        can_author_with: Default::default(),
    }
}

parameter_types! {
    pub const Version: RuntimeVersion = VERSION;
}

/// Executive: handles dispatch to the various modules.
pub type Executive = frame_executive::Executive<
    Runtime,
    Block,
    frame_system::ChainContext<Runtime>,
    Runtime,
    AllPalletsWithSystem,
>;

#[cfg(feature = "runtime-benchmarks")]
#[macro_use]
extern crate frame_benchmarking;

use t3rn_types::sfx::SideEffect;

impl_runtime_apis! {
    impl sp_api::Core<Block> for Runtime {
        fn version() -> RuntimeVersion {
            VERSION
        }

        fn execute_block(block: Block) {
            Executive::execute_block(block);
        }

        fn initialize_block(header: &<Block as BlockT>::Header) {
            Executive::initialize_block(header)
        }
    }

    impl sp_api::Metadata<Block> for Runtime {
        fn metadata() -> OpaqueMetadata {
            OpaqueMetadata::new(Runtime::metadata().into())
        }

        fn metadata_at_version(version: u32) -> Option<OpaqueMetadata> {
            Runtime::metadata_at_version(version)
        }

        fn metadata_versions() -> sp_std::vec::Vec<u32> {
            Runtime::metadata_versions()
        }
    }

    impl sp_block_builder::BlockBuilder<Block> for Runtime {
        fn apply_extrinsic(extrinsic: <Block as BlockT>::Extrinsic) -> ApplyExtrinsicResult {
            Executive::apply_extrinsic(extrinsic)
        }

        fn finalize_block() -> <Block as BlockT>::Header {
            Executive::finalize_block()
        }

        fn inherent_extrinsics(data: sp_inherents::InherentData) -> Vec<<Block as BlockT>::Extrinsic> {
            data.create_extrinsics()
        }

        fn check_inherents(
            block: Block,
            data: sp_inherents::InherentData,
        ) -> sp_inherents::CheckInherentsResult {
            data.check_extrinsics(&block)
        }
    }

    impl sp_transaction_pool::runtime_api::TaggedTransactionQueue<Block> for Runtime {
        fn validate_transaction(
            source: TransactionSource,
            tx: <Block as BlockT>::Extrinsic,
            block_hash: <Block as BlockT>::Hash,
        ) -> TransactionValidity {
            Executive::validate_transaction(source, tx, block_hash)
        }
    }

    impl sp_offchain::OffchainWorkerApi<Block> for Runtime {
        fn offchain_worker(header: &<Block as BlockT>::Header) {
            Executive::offchain_worker(header)
        }
    }

    impl sp_consensus_aura::AuraApi<Block, AuraId> for Runtime {
        fn slot_duration() -> sp_consensus_aura::SlotDuration {
            sp_consensus_aura::SlotDuration::from_millis(Aura::slot_duration())
        }

        fn authorities() -> Vec<AuraId> {
            Aura::authorities().into_inner()
        }
    }

    impl sp_session::SessionKeys<Block> for Runtime {
        fn generate_session_keys(seed: Option<Vec<u8>>) -> Vec<u8> {
            opaque::SessionKeys::generate(seed)
        }

        fn decode_session_keys(
            encoded: Vec<u8>,
        ) -> Option<Vec<(Vec<u8>, KeyTypeId)>> {
            opaque::SessionKeys::decode_into_raw_public_keys(&encoded)
        }
    }

    impl sp_consensus_grandpa::GrandpaApi<Block> for Runtime {
        fn grandpa_authorities() -> sp_consensus_grandpa::AuthorityList {
            Grandpa::grandpa_authorities()
        }

        fn current_set_id() -> sp_consensus_grandpa::SetId {
            Grandpa::current_set_id()
        }

        fn submit_report_equivocation_unsigned_extrinsic(
            _equivocation_proof: sp_consensus_grandpa::EquivocationProof<
                <Block as BlockT>::Hash,
                NumberFor<Block>,
            >,
            _key_owner_proof: sp_consensus_grandpa::OpaqueKeyOwnershipProof,
        ) -> Option<()> {
            None
        }

        fn generate_key_ownership_proof(
            _set_id: sp_consensus_grandpa::SetId,
            _authority_id: GrandpaId,
        ) -> Option<sp_consensus_grandpa::OpaqueKeyOwnershipProof> {
            // NOTE: this is the only implementation possible since we've
            // defined our key owner proof type as a bottom type (i.e. a type
            // with no values).
            None
        }
    }

    impl frame_system_rpc_runtime_api::AccountNonceApi<Block, AccountId, Nonce> for Runtime {
        fn account_nonce(account: AccountId) -> Nonce {
            System::account_nonce(account)
        }
    }

    impl pallet_transaction_payment_rpc_runtime_api::TransactionPaymentApi<Block, Balance> for Runtime {
        fn query_info(
            uxt: <Block as BlockT>::Extrinsic,
            len: u32,
        ) -> pallet_transaction_payment_rpc_runtime_api::RuntimeDispatchInfo<Balance> {
            TransactionPayment::query_info(uxt, len)
        }
        fn query_fee_details(
            uxt: <Block as BlockT>::Extrinsic,
            len: u32,
        ) -> pallet_transaction_payment::FeeDetails<Balance> {
            TransactionPayment::query_fee_details(uxt, len)
        }
        fn query_weight_to_fee(weight: Weight) -> Balance {
            TransactionPayment::weight_to_fee(weight)
        }
        fn query_length_to_fee(length: u32) -> Balance {
            TransactionPayment::length_to_fee(length)
        }
    }

    impl pallet_transaction_payment_rpc_runtime_api::TransactionPaymentCallApi<Block, Balance, RuntimeCall>
        for Runtime
    {
        fn query_call_info(
            call: RuntimeCall,
            len: u32,
        ) -> pallet_transaction_payment::RuntimeDispatchInfo<Balance> {
            TransactionPayment::query_call_info(call, len)
        }
        fn query_call_fee_details(
            call: RuntimeCall,
            len: u32,
        ) -> pallet_transaction_payment::FeeDetails<Balance> {
            TransactionPayment::query_call_fee_details(call, len)
        }
        fn query_weight_to_fee(weight: Weight) -> Balance {
            TransactionPayment::weight_to_fee(weight)
        }
        fn query_length_to_fee(length: u32) -> Balance {
            TransactionPayment::length_to_fee(length)
        }
    }

     impl pallet_xdns_rpc_runtime_api::XdnsRuntimeApi<Block, AccountId> for Runtime {
        fn fetch_records() -> Vec<GatewayRecord<AccountId>> {
             <XDNS as t3rn_primitives::xdns::Xdns<Runtime, Balance>>::fetch_gateways()
        }

        fn fetch_full_gateway_records() -> Vec<FullGatewayRecord<AccountId>> {
             <XDNS as t3rn_primitives::xdns::Xdns<Runtime, Balance>>::fetch_full_gateway_records()
        }

        fn fetch_abi(_chain_id: ChainId) -> Option<GatewayABIConfig> {
            // deprecated
            None
        }

        fn retreive_treasury_address(treasury_account: t3rn_primitives::TreasuryAccount) -> AccountId {
            Runtime::get_treasury_account(treasury_account)
        }
    }

     impl pallet_portal_rpc_runtime_api::PortalRuntimeApi<Block, AccountId, Balance, Hash> for Runtime {
        fn fetch_head_height(chain_id: ChainId) -> Option<u128> {
            let res = <Portal as t3rn_primitives::portal::Portal<Runtime>>::get_fast_height(chain_id);

            match res {
                Ok(HeightResult::Height(height)) => Some(height.into()),
                _ => None,
            }
        }

       fn fetch_all_active_xtx(for_executor: AccountId) -> Vec<(
            Hash,                              // xtx_id
            Vec<SideEffect<AccountId, Balance>>, // side_effects
            Vec<Hash>,                         // sfx_ids
        )> {
            Circuit::get_pending_xtx_for(for_executor)
        }
    }

    #[cfg(feature = "try-runtime")]
    impl frame_try_runtime::TryRuntime<Block> for Runtime {
        fn on_runtime_upgrade(checks: frame_try_runtime::UpgradeCheckSelect) -> (Weight, Weight) {
            // NOTE: intentional unwrap: we don't want to propagate the error backwards, and want to
            // have a backtrace here. If any of the pre/post migration checks fail, we shall stop
            // right here and right now.
            let weight = Executive::try_runtime_upgrade(checks).unwrap();
            (weight, BlockWeights::get().max_block)
        }

        fn execute_block(
            block: Block,
            state_root_check: bool,
            signature_check: bool,
            select: frame_try_runtime::TryStateSelect
        ) -> Weight {
            // NOTE: intentional unwrap: we don't want to propagate the error backwards, and want to
            // have a backtrace here.
            Executive::try_execute_block(block, state_root_check, signature_check, select).expect("execute-block failed")
        }
    }
}<|MERGE_RESOLUTION|>--- conflicted
+++ resolved
@@ -122,10 +122,7 @@
         Contracts: pallet_3vm_contracts = 120,
         Evm: pallet_3vm_evm = 121,
         AccountMapping: pallet_3vm_account_mapping = 126,
-<<<<<<< HEAD
         Ethereum: pallet_3vm_ethereum = 227,
-=======
->>>>>>> 846fffaa
 
          // Portal
         Portal: pallet_portal = 128,
