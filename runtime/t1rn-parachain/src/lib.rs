--- conflicted
+++ resolved
@@ -259,42 +259,6 @@
 
     }
 );
-
-#[cfg(feature = "runtime-benchmarks")]
-#[macro_use]
-extern crate frame_benchmarking;
-
-<<<<<<< HEAD
-// #[cfg(feature = "runtime-benchmarks")]
-// mod benches {
-//     define_benchmarks!(
-//         [frame_system, SystemBench::<Runtime>]
-//         [pallet_balances, Balances]
-//         [pallet_collator_selection, CollatorSelection]
-//         [pallet_session, SessionBench::<Runtime>]
-//         [pallet_timestamp, Timestamp]
-//         [pallet_treaury, Treasury]
-//         [pallet_utility, Utility]
-//         [pallet_scheduler, Scheduler]
-//         [pallet_preimage, Preimage]
-//         // [pallet_xcm, PolkadotXcm]
-//         // [cumulus_pallet_xcmp_queue, XcmpQueue]
-//         // [cumulus_pallet_parachain_system, ParachainSystem]
-//     );
-// }
-=======
-#[cfg(feature = "runtime-benchmarks")]
-mod benches {
-    define_benchmarks!(
-        [frame_system, SystemBench::<Runtime>]
-        [pallet_balances, Balances]
-        [pallet_session, SessionBench::<Runtime>]
-        [pallet_timestamp, Timestamp]
-        [pallet_collator_selection, CollatorSelection]
-        [pallet_account_manager, AccountManager]
-    );
-}
->>>>>>> 427dcf42
 
 use frame_system::EventRecord;
 use sp_core::H256;
@@ -553,108 +517,4 @@
             Executive::execute_block_no_check(block)
         }
     }
-
-<<<<<<< HEAD
-    // #[cfg(feature = "runtime-benchmarks")]
-    // impl frame_benchmarking::Benchmark<Block> for Runtime {
-    //     fn benchmark_metadata(extra: bool) -> (
-    //         Vec<frame_benchmarking::BenchmarkList>,
-    //         Vec<frame_support::traits::StorageInfo>,
-    //     ) {
-    //         use frame_benchmarking::{Benchmarking, BenchmarkList};
-    //         use frame_support::traits::StorageInfoTrait;
-    //         use frame_system_benchmarking::Pallet as SystemBench;
-    //         use cumulus_pallet_session_benchmarking::Pallet as SessionBench;
-    //
-    //         let mut list = Vec::<BenchmarkList>::new();
-    //         list_benchmarks!(list, extra);
-    //
-    //         let storage_info = AllPalletsWithSystem::storage_info();
-    //         return (list, storage_info)
-    //     }
-    //
-    //     fn dispatch_benchmark(
-    //         config: frame_benchmarking::BenchmarkConfig
-    //     ) -> Result<Vec<frame_benchmarking::BenchmarkBatch>, sp_runtime::RuntimeString> {
-    //         use frame_benchmarking::{Benchmarking, BenchmarkBatch, TrackedStorageKey};
-    //
-    //         use frame_system_benchmarking::Pallet as SystemBench;
-    //         impl frame_system_benchmarking::Config for Runtime {}
-    //
-    //         use cumulus_pallet_session_benchmarking::Pallet as SessionBench;
-    //         impl cumulus_pallet_session_benchmarking::Config for Runtime {}
-    //
-    //         let whitelist: Vec<TrackedStorageKey> = vec![
-    //             // Block Number
-    //             hex_literal::hex!("26aa394eea5630e07c48ae0c9558cef702a5c1b19ab7a04f536c519aca4983ac").to_vec().into(),
-    //             // Total Issuance
-    //             hex_literal::hex!("c2261276cc9d1f8598ea4b6a74b15c2f57c875e4cff74148e4628f264b974c80").to_vec().into(),
-    //             // Execution Phase
-    //             hex_literal::hex!("26aa394eea5630e07c48ae0c9558cef7ff553b5a9862a516939d82b3d3d8661a").to_vec().into(),
-    //             // RuntimeEvent Count
-    //             hex_literal::hex!("26aa394eea5630e07c48ae0c9558cef70a98fdbe9ce6c55837576c60c7af3850").to_vec().into(),
-    //             // System Events
-    //             hex_literal::hex!("26aa394eea5630e07c48ae0c9558cef780d41e5e16056765bc8461851072c9d7").to_vec().into(),
-    //         ];
-    //
-    //         let mut batches = Vec::<BenchmarkBatch>::new();
-    //         let params = (&config, &whitelist);
-    //         add_benchmarks!(params, batches);
-    //
-    //         if batches.is_empty() { return Err("Benchmark not found for this pallet.".into()) }
-    //         Ok(batches)
-    //     }
-    // }
-=======
-    #[cfg(feature = "runtime-benchmarks")]
-    impl frame_benchmarking::Benchmark<Block> for Runtime {
-        fn benchmark_metadata(extra: bool) -> (
-            Vec<frame_benchmarking::BenchmarkList>,
-            Vec<frame_support::traits::StorageInfo>,
-        ) {
-            use frame_benchmarking::{Benchmarking, BenchmarkList};
-            use frame_support::traits::StorageInfoTrait;
-            use frame_system_benchmarking::Pallet as SystemBench;
-            use cumulus_pallet_session_benchmarking::Pallet as SessionBench;
-
-            let mut list = Vec::<BenchmarkList>::new();
-            list_benchmarks!(list, extra);
-
-            let storage_info = AllPalletsWithSystem::storage_info();
-            return (list, storage_info)
-        }
-
-        fn dispatch_benchmark(
-            config: frame_benchmarking::BenchmarkConfig
-        ) -> Result<Vec<frame_benchmarking::BenchmarkBatch>, sp_runtime::RuntimeString> {
-            use frame_benchmarking::{Benchmarking, BenchmarkBatch, TrackedStorageKey};
-
-            use frame_system_benchmarking::Pallet as SystemBench;
-            impl frame_system_benchmarking::Config for Runtime {}
-
-            use cumulus_pallet_session_benchmarking::Pallet as SessionBench;
-            impl cumulus_pallet_session_benchmarking::Config for Runtime {}
-
-            let whitelist: Vec<TrackedStorageKey> = vec![
-                // Block Number
-                hex_literal::hex!("26aa394eea5630e07c48ae0c9558cef702a5c1b19ab7a04f536c519aca4983ac").to_vec().into(),
-                // Total Issuance
-                hex_literal::hex!("c2261276cc9d1f8598ea4b6a74b15c2f57c875e4cff74148e4628f264b974c80").to_vec().into(),
-                // Execution Phase
-                hex_literal::hex!("26aa394eea5630e07c48ae0c9558cef7ff553b5a9862a516939d82b3d3d8661a").to_vec().into(),
-                // Event Count
-                hex_literal::hex!("26aa394eea5630e07c48ae0c9558cef70a98fdbe9ce6c55837576c60c7af3850").to_vec().into(),
-                // System Events
-                hex_literal::hex!("26aa394eea5630e07c48ae0c9558cef780d41e5e16056765bc8461851072c9d7").to_vec().into(),
-            ];
-
-            let mut batches = Vec::<BenchmarkBatch>::new();
-            let params = (&config, &whitelist);
-            add_benchmarks!(params, batches);
-
-            if batches.is_empty() { return Err("Benchmark not found for this pallet.".into()) }
-            Ok(batches)
-        }
-    }
->>>>>>> 427dcf42
 }