use crate::{
    accounts_config::EscrowAccount, AccountId, AccountManager, Aura, Balance, Balances, Circuit,
    ContractsRegistry, Portal, RandomnessCollectiveFlip, RuntimeCall, RuntimeEvent, ThreeVm,
    Timestamp, Weight, AVERAGE_ON_INITIALIZE_RATIO, *,
};
use frame_support::{
    pallet_prelude::ConstU32,
    parameter_types,
    traits::{ConstBool, FindAuthor},
};

use circuit_runtime_types::{
    BLOCK_GAS_LIMIT, GAS_LIMIT_POV_SIZE_RATIO, GAS_PRICE as BASE_GAS_PRICE, GAS_WEIGHT, MILLIUNIT,
    UNIT, WEIGHT_PER_GAS,
};

// use evm_precompile_util::KnownPrecompile;
use pallet_3vm_contracts::NoopMigration;
use pallet_3vm_evm::{EnsureAddressTruncated, HashedAddressMapping, SubstrateBlockHashMapping};
use pallet_3vm_evm_primitives::FeeCalculator;
#[cfg(feature = "std")]
pub use pallet_3vm_evm_primitives::GenesisAccount as EvmGenesisAccount;
use sp_core::{H160, U256};
use sp_runtime::{traits::Keccak256, ConsensusEngineId, RuntimeAppPublic};

const _EXISTENTIAL_DEPOSIT: Balance = MILLIUNIT;

const fn deposit(items: u32, bytes: u32) -> Balance {
    (items as Balance * UNIT + (bytes as Balance) * (5 * MILLIUNIT / 100)) / 10
}

parameter_types! {
    pub const CreateSideEffectsPrecompileDest: AccountId = AccountId::new([51u8; 32]); // 0x333...3
    pub const CircuitTargetId: t3rn_primitives::ChainId = [3, 3, 3, 3];

    pub const MaxValueSize: u32 = 16_384;
    // The lazy deletion runs inside on_initialize.
    pub DeletionWeightLimit: Weight = AVERAGE_ON_INITIALIZE_RATIO *
        RuntimeBlockWeights::get().max_block;
    pub Schedule: pallet_3vm_contracts::Schedule<Runtime> = Default::default();
    pub const MaxCodeSize: u32 = 2 * 1024;
    pub const DepositPerItem: Balance = deposit(1, 0);
    pub const DepositPerByte: Balance = deposit(0, 1);
    pub const DefaultDepositLimit: Balance = 10_000_000;
}

impl pallet_3vm::Config for Runtime {
    type AccountManager = AccountManager;
    type AssetId = AssetId;
    type CircuitTargetId = CircuitTargetId;
    type ContractsRegistry = ContractsRegistry;
    type Currency = Balances;
    type EscrowAccount = EscrowAccount;
    type OnLocalTrigger = Circuit;
    type Portal = Portal;
    type RuntimeEvent = RuntimeEvent;
    type SignalBounceThreshold = ConstU32<2>;
}

impl pallet_3vm_contracts::Config for Runtime {
    type AddressGenerator = pallet_3vm_contracts::DefaultAddressGenerator;
    /// The safest default is to allow no calls at all.
    ///
    /// Runtimes should whitelist dispatchables that are allowed to be called from contracts
    /// and make sure they are stable. Dispatchables exposed to contracts are not allowed to
    /// change because that would break already deployed contracts. The `Call` structure itself
    /// is not allowed to change the indices of existing pallets, too.
    type CallFilter = frame_support::traits::Nothing;
    type CallStack = [pallet_3vm_contracts::Frame<Self>; 5];
    type ChainExtension = ();
    type Currency = Balances;
    type DefaultDepositLimit = DefaultDepositLimit;
    type DepositPerByte = DepositPerByte;
    type DepositPerItem = DepositPerItem;
    type MaxCodeLen = ConstU32<{ 123 * 1024 }>;
    type MaxDebugBufferLen = ConstU32<{ 2 * 1024 * 1024 }>;
    type MaxStorageKeyLen = ConstU32<128>;
    type Migrations = (NoopMigration<1>, NoopMigration<2>);
    type Randomness = RandomnessCollectiveFlip;
    type RuntimeCall = RuntimeCall;
    type RuntimeEvent = RuntimeEvent;
    type Schedule = Schedule;
    type ThreeVm = ThreeVm;
    type Time = Timestamp;
    type UnsafeUnstableInterface = ConstBool<true>;
    type WeightInfo = pallet_3vm_contracts::weights::SubstrateWeight<Self>;
    type WeightPrice = pallet_transaction_payment::Pallet<Self>;
}

pub struct FindAuthorTruncated<F>(sp_std::marker::PhantomData<F>);
impl<F: FindAuthor<u32>> FindAuthor<H160> for FindAuthorTruncated<F> {
    fn find_author<'a, I>(digests: I) -> Option<H160>
    where
        I: 'a + IntoIterator<Item = (ConsensusEngineId, &'a [u8])>,
    {
        if let Some(author_index) = F::find_author(digests) {
            let authority_id = Aura::authorities()[author_index as usize].clone();
            return Some(H160::from_slice(&authority_id.to_raw_vec()[4..24]))
        }
        None
    }
}

pub struct FixedGasPrice;
impl FeeCalculator for FixedGasPrice {
    fn min_gas_price() -> (U256, Weight) {
        // Return some meaningful gas price and weight
<<<<<<< HEAD
        (1_000u128.into(), Weight::from_parts(7u64, 0))
=======
        (GAS_PRICE.into(), GAS_WEIGHT)
>>>>>>> a875b750
    }
}

parameter_types! {
    pub BlockGasLimit: U256 = U256::from(BLOCK_GAS_LIMIT);
    pub const GasLimitPovSizeRatio: u64 = GAS_LIMIT_POV_SIZE_RATIO;
    pub const ChainId: u64 = 3331;
    pub WeightPerGas: Weight = WEIGHT_PER_GAS;
    // pub PrecompilesValue: evm_precompile_util::T3rnPrecompiles<Runtime> = evm_precompile_util::T3rnPrecompiles::<_>::new();;
}

// TODO[https://github.com/t3rn/3vm/issues/102]: configure this appropriately
impl pallet_3vm_evm::Config for Runtime {
    type AddressMapping = HashedAddressMapping<Keccak256>;
    type BlockGasLimit = BlockGasLimit;
    type BlockHashMapping = SubstrateBlockHashMapping<Self>;
    type CallOrigin = EnsureAddressTruncated;
    type ChainId = ChainId;
    type Currency = Balances;
    // BaseFee pallet may be better from frontier TODO
    type FeeCalculator = FixedGasPrice;
    type FindAuthor = FindAuthorTruncated<Aura>;
    type GasLimitPovSizeRatio = GasLimitPovSizeRatio;
    type GasWeightMapping = pallet_3vm_evm::FixedGasWeightMapping<Runtime>;
    type OnChargeTransaction = ();
    type OnCreate = ();
    // type PrecompilesType = evm_precompile_util::T3rnPrecompiles<Self>;
    // type PrecompilesValue = PrecompilesValue;
    type PrecompilesType = ();
    type PrecompilesValue = ();
    type Runner = pallet_3vm_evm::runner::stack::Runner<Self>;
    type RuntimeEvent = RuntimeEvent;
    type ThreeVm = ThreeVm;
    type Timestamp = Timestamp;
    type WeightInfo = ();
    type WeightPerGas = WeightPerGas;
    type WithdrawOrigin = EnsureAddressTruncated;
}<|MERGE_RESOLUTION|>--- conflicted
+++ resolved
@@ -10,7 +10,7 @@
 };
 
 use circuit_runtime_types::{
-    BLOCK_GAS_LIMIT, GAS_LIMIT_POV_SIZE_RATIO, GAS_PRICE as BASE_GAS_PRICE, GAS_WEIGHT, MILLIUNIT,
+    BLOCK_GAS_LIMIT, GAS_LIMIT_POV_SIZE_RATIO, GAS_PRICE, GAS_WEIGHT, MILLIUNIT,
     UNIT, WEIGHT_PER_GAS,
 };
 
@@ -105,11 +105,7 @@
 impl FeeCalculator for FixedGasPrice {
     fn min_gas_price() -> (U256, Weight) {
         // Return some meaningful gas price and weight
-<<<<<<< HEAD
-        (1_000u128.into(), Weight::from_parts(7u64, 0))
-=======
         (GAS_PRICE.into(), GAS_WEIGHT)
->>>>>>> a875b750
     }
 }
 
