[package]
authors     = [ "devs @ t3rn" ]
description = "Circuit parachain runtime"
edition     = "2018"
homepage    = "https://t3rn.io"
license     = "Apache-2.0"
name        = "circuit-runtime-pallets"
repository  = 'https://github.com/t3rn/t3rn'
version     = "1.0.0-alpha.0"

[build-dependencies]
substrate-wasm-builder = { git = "https://github.com/paritytech/substrate", branch = "polkadot-v0.9.27" }

[dependencies]
codec       = { package = "parity-scale-codec", version = "3", default-features = false, features = [ "derive" ] }
hex-literal = { version = "0.3.4", optional = true }
log         = { version = "0.4.14", default-features = false }
scale-info  = { version = "2.1.1", default-features = false, features = [ "derive" ] }
serde       = { version = "1.0", default-features = false, optional = true, features = [ "derive" ] }
smallvec    = { version = "1.6.1", default-features = false }

# Substrate
frame-benchmarking           = { git = "https://github.com/paritytech/substrate", default-features = false, optional = true, branch = "polkadot-v0.9.27" }
frame-executive              = { git = "https://github.com/paritytech/substrate", default-features = false, branch = "polkadot-v0.9.27" }
frame-support                = { git = "https://github.com/paritytech/substrate", default-features = false, branch = "polkadot-v0.9.27" }
frame-system                 = { git = "https://github.com/paritytech/substrate", default-features = false, branch = "polkadot-v0.9.27" }
frame-system-benchmarking    = { git = "https://github.com/paritytech/substrate", default-features = false, optional = true, branch = "polkadot-v0.9.27" }
frame-system-rpc-runtime-api = { git = "https://github.com/paritytech/substrate", default-features = false, branch = "polkadot-v0.9.27" }
frame-try-runtime            = { git = "https://github.com/paritytech/substrate", default-features = false, optional = true, branch = "polkadot-v0.9.27" }

sp-api              = { git = "https://github.com/paritytech/substrate", default-features = false, branch = "polkadot-v0.9.27" }
sp-block-builder    = { git = "https://github.com/paritytech/substrate", default-features = false, branch = "polkadot-v0.9.27" }
sp-consensus-aura   = { git = "https://github.com/paritytech/substrate", default-features = false, branch = "polkadot-v0.9.27" }
sp-core             = { git = "https://github.com/paritytech/substrate", default-features = false, branch = "polkadot-v0.9.27" }
sp-inherents        = { git = "https://github.com/paritytech/substrate", default-features = false, branch = "polkadot-v0.9.27" }
sp-io               = { git = "https://github.com/paritytech/substrate", default-features = false, branch = "polkadot-v0.9.27" }
sp-offchain         = { git = "https://github.com/paritytech/substrate", default-features = false, branch = "polkadot-v0.9.27" }
sp-runtime          = { git = "https://github.com/paritytech/substrate", default-features = false, branch = "polkadot-v0.9.27" }
sp-session          = { git = "https://github.com/paritytech/substrate", default-features = false, branch = "polkadot-v0.9.27" }
sp-std              = { git = "https://github.com/paritytech/substrate", default-features = false, branch = "polkadot-v0.9.27" }
sp-transaction-pool = { git = "https://github.com/paritytech/substrate", default-features = false, branch = "polkadot-v0.9.27" }
sp-version          = { git = "https://github.com/paritytech/substrate", default-features = false, branch = "polkadot-v0.9.27" }

pallet-assets                              = { git = "https://github.com/paritytech/substrate", default-features = false, branch = "polkadot-v0.9.27" }
pallet-asset-tx-payment                    = { git = "https://github.com/paritytech/substrate", default-features = false, branch = 'polkadot-v0.9.27' }
pallet-aura                                = { git = "https://github.com/paritytech/substrate", default-features = false, branch = "polkadot-v0.9.27" }
pallet-authorship                          = { git = "https://github.com/paritytech/substrate", default-features = false, branch = "polkadot-v0.9.27" }
pallet-balances                            = { git = "https://github.com/paritytech/substrate", default-features = false, branch = "polkadot-v0.9.27" }
pallet-identity                            = { git = "https://github.com/paritytech/substrate", default-features = false, branch = 'polkadot-v0.9.27' }
pallet-membership                          = { git = "https://github.com/paritytech/substrate", default-features = false, branch = "polkadot-v0.9.27" }
pallet-preimage                            = { git = "https://github.com/paritytech/substrate", default-features = false, branch = "polkadot-v0.9.27" }
pallet-randomness-collective-flip          = { git = "https://github.com/paritytech/substrate", default-features = false, branch = "polkadot-v0.9.27" }
pallet-scheduler                           = { git = "https://github.com/paritytech/substrate", default-features = false, branch = "polkadot-v0.9.27" }
pallet-session                             = { git = "https://github.com/paritytech/substrate", default-features = false, branch = "polkadot-v0.9.27" }
pallet-sudo                                = { git = "https://github.com/paritytech/substrate", default-features = false, branch = "polkadot-v0.9.27" }
pallet-timestamp                           = { git = "https://github.com/paritytech/substrate", default-features = false, branch = "polkadot-v0.9.27" }
pallet-transaction-payment                 = { git = "https://github.com/paritytech/substrate", default-features = false, branch = "polkadot-v0.9.27" }
pallet-transaction-payment-rpc-runtime-api = { git = "https://github.com/paritytech/substrate", default-features = false, branch = "polkadot-v0.9.27" }
pallet-utility                             = { git = "https://github.com/paritytech/substrate", default-features = false, branch = 'polkadot-v0.9.27' }

# Standalone
pallet-babe    = { git = "https://github.com/paritytech/substrate", branch = 'polkadot-v0.9.27' }
pallet-grandpa = { git = "https://github.com/paritytech/substrate", branch = 'polkadot-v0.9.27', default-features = false }

# Polkadot
pallet-xcm                 = { git = "https://github.com/paritytech/polkadot", default-features = false, branch = "release-v0.9.27" }
polkadot-parachain         = { git = "https://github.com/paritytech/polkadot", default-features = false, branch = "release-v0.9.27" }
polkadot-runtime-common    = { git = "https://github.com/paritytech/polkadot", default-features = false, branch = "release-v0.9.27" }
polkadot-runtime-constants = { git = "https://github.com/paritytech/polkadot", default-features = false, branch = "release-v0.9.27" }
xcm                        = { git = "https://github.com/paritytech/polkadot", default-features = false, branch = "release-v0.9.27" }
xcm-builder                = { git = "https://github.com/paritytech/polkadot", default-features = false, branch = "release-v0.9.27" }
xcm-executor               = { git = "https://github.com/paritytech/polkadot", default-features = false, branch = "release-v0.9.27" }

# Cumulus
cumulus-pallet-aura-ext             = { git = 'https://github.com/paritytech/cumulus', branch = 'polkadot-v0.9.27', default-features = false }
cumulus-pallet-dmp-queue            = { git = 'https://github.com/paritytech/cumulus', branch = 'polkadot-v0.9.27', default-features = false }
cumulus-pallet-parachain-system     = { git = 'https://github.com/paritytech/cumulus', branch = 'polkadot-v0.9.27', default-features = false }
cumulus-pallet-session-benchmarking = { git = 'https://github.com/paritytech/cumulus', branch = 'polkadot-v0.9.27', default-features = false, version = "3.0.0" }
cumulus-pallet-xcm                  = { git = 'https://github.com/paritytech/cumulus', branch = 'polkadot-v0.9.27', default-features = false }
cumulus-pallet-xcmp-queue           = { git = 'https://github.com/paritytech/cumulus', branch = 'polkadot-v0.9.27', default-features = false }
cumulus-primitives-core             = { git = 'https://github.com/paritytech/cumulus', branch = 'polkadot-v0.9.27', default-features = false }
cumulus-primitives-timestamp        = { git = 'https://github.com/paritytech/cumulus', branch = 'polkadot-v0.9.27', default-features = false }
cumulus-primitives-utility          = { git = 'https://github.com/paritytech/cumulus', branch = 'polkadot-v0.9.27', default-features = false }
pallet-collator-selection           = { git = 'https://github.com/paritytech/cumulus', branch = 'polkadot-v0.9.27', default-features = false }
parachain-info                      = { git = 'https://github.com/paritytech/cumulus', branch = 'polkadot-v0.9.27', default-features = false }

# t3rn Deps
<<<<<<< HEAD
t3rn-primitives = { default-features = false, git = "https://github.com/t3rn/t3rn", branch = 'refactor/infallible-square-up' }
=======
t3rn-primitives = { default-features = false, git = "https://github.com/t3rn/t3rn", branch = 'development' }
>>>>>>> eb3e36b5
t3rn-protocol   = { default-features = false, path = "../../protocol" }

# t3rn pallets
pallet-account-manager           = { path = "../../pallets/account-manager", default-features = false }
pallet-circuit                   = { path = "../../pallets/circuit", package = "pallet-circuit", default-features = false }
pallet-clock                     = { path = "../../pallets/clock", default-features = false }
pallet-contracts-registry        = { path = "../../pallets/contracts-registry", default-features = false }
pallet-grandpa-finality-verifier = { path = "../../finality-verifiers/grandpa", default-features = false }
pallet-portal                    = { path = "../../pallets/portal", default-features = false }
pallet-portal-rpc-runtime-api    = { path = "../../pallets/portal/rpc/runtime-api", default-features = false }
pallet-xbi-portal                = { git = "https://github.com/t3rn/xbi-portal.git", branch = "refactor/infallible-square-up", default-features = false }
pallet-xdns                      = { path = "../../pallets/xdns", default-features = false }
pallet-xdns-rpc-runtime-api      = { path = "../../pallets/xdns/rpc/runtime-api", default-features = false }

# Smart contracts VMs
evm-precompile-util                  = { git = "https://github.com/t3rn/3vm.git", branch = "refactor/infallible-square-up", default-features = false, package = "precompile-util" }
pallet-3vm                           = { default-features = false, git = "https://github.com/t3rn/3vm.git", branch = "refactor/infallible-square-up" }
pallet-3vm-contracts                 = { default-features = false, git = "https://github.com/t3rn/3vm.git", branch = "refactor/infallible-square-up", package = "pallet-contracts" }
pallet-3vm-contracts-primitives      = { default-features = false, git = "https://github.com/t3rn/3vm.git", branch = "refactor/infallible-square-up", package = "pallet-contracts-primitives" }
pallet-3vm-contracts-rpc-runtime-api = { default-features = false, git = "https://github.com/t3rn/3vm.git", branch = "refactor/infallible-square-up", package = "pallet-contracts-rpc-runtime-api" }
pallet-3vm-evm                       = { git = "https://github.com/t3rn/3vm.git", branch = "refactor/infallible-square-up", default-features = false, package = "pallet-evm" }
pallet-3vm-evm-primitives            = { git = "https://github.com/t3rn/3vm.git", branch = "refactor/infallible-square-up", default-features = false, package = "fp-evm" }
pallet-evm-rpc-runtime-api           = { git = "https://github.com/t3rn/3vm.git", branch = "refactor/infallible-square-up", default-features = false }

[features]
default = [ "std" ]
std = [
  "codec/std",
  "log/std",
  "scale-info/std",
  "serde/std",
  "cumulus-pallet-aura-ext/std",
  "cumulus-pallet-dmp-queue/std",
  "cumulus-pallet-parachain-system/std",
  "cumulus-pallet-xcm/std",
  "cumulus-pallet-session-benchmarking/std",
  "cumulus-pallet-xcmp-queue/std",
  "cumulus-primitives-core/std",
  "cumulus-primitives-timestamp/std",
  "cumulus-primitives-utility/std",
  "frame-executive/std",
  "frame-support/std",
  "frame-system-rpc-runtime-api/std",
  "frame-system/std",
  "pallet-aura/std",
  "pallet-assets/std",
  "pallet-asset-tx-payment/std",
  "pallet-authorship/std",
  "pallet-balances/std",
  "pallet-grandpa-finality-verifier/std",
  "pallet-identity/std",
  "pallet-portal/std",
  "pallet-portal-rpc-runtime-api/std",
  "pallet-utility/std",
  "polkadot-runtime-constants/std",
  "pallet-collator-selection/std",
  "pallet-3vm/std",
  "pallet-3vm-contracts/std",
  "pallet-3vm-contracts-primitives/std",
  "pallet-3vm-contracts-rpc-runtime-api/std",
  "pallet-3vm-evm/std",
  "pallet-3vm-evm-primitives/std",
  "pallet-evm-rpc-runtime-api/std",
  "evm-precompile-util/std",
  "pallet-account-manager/std",
  "pallet-preimage/std",
  'pallet-scheduler/std',
  "pallet-session/std",
  "pallet-sudo/std",
  "pallet-membership/std",
  "pallet-clock/std",
  "pallet-xbi-portal/std",
  "pallet-timestamp/std",
  "pallet-transaction-payment-rpc-runtime-api/std",
  "pallet-transaction-payment/std",
  "pallet-xcm/std",
  "parachain-info/std",
  "polkadot-parachain/std",
  "polkadot-runtime-common/std",
  "smallvec/write",
  "sp-api/std",
  "sp-block-builder/std",
  "sp-consensus-aura/std",
  "sp-core/std",
  "sp-inherents/std",
  "sp-io/std",
  "sp-offchain/std",
  "sp-runtime/std",
  "sp-session/std",
  "sp-std/std",
  "sp-transaction-pool/std",
  "sp-version/std",
  "xcm-builder/std",
  "xcm-executor/std",
  "xcm/std",
  "pallet-randomness-collective-flip/std",
  "t3rn-primitives/std",
  "t3rn-protocol/std",
  "pallet-xdns/std",
  "pallet-xdns-rpc-runtime-api/std",
  "pallet-contracts-registry/std",
  "pallet-circuit/std",
  "pallet-grandpa/std",
  "pallet-babe/std",
]

runtime-benchmarks = [
  "hex-literal",
  "frame-benchmarking/runtime-benchmarks",
  "frame-support/runtime-benchmarks",
  "frame-system-benchmarking",
  "frame-system/runtime-benchmarks",
  "pallet-account-manager/runtime-benchmarks",
  "pallet-assets/runtime-benchmarks",
  "pallet-balances/runtime-benchmarks",
  "pallet-contracts-registry/runtime-benchmarks",
  "pallet-collator-selection/runtime-benchmarks",
  "pallet-timestamp/runtime-benchmarks",
  "pallet-xcm/runtime-benchmarks",
  "sp-runtime/runtime-benchmarks",
  "xcm-builder/runtime-benchmarks",
  "cumulus-pallet-session-benchmarking/runtime-benchmarks",
]

try-runtime = [
  "frame-executive/try-runtime",
  "frame-try-runtime",
  "pallet-assets/try-runtime",
  "pallet-transaction-payment/try-runtime",
  "pallet-asset-tx-payment/try-runtime",
]<|MERGE_RESOLUTION|>--- conflicted
+++ resolved
@@ -85,11 +85,7 @@
 parachain-info                      = { git = 'https://github.com/paritytech/cumulus', branch = 'polkadot-v0.9.27', default-features = false }
 
 # t3rn Deps
-<<<<<<< HEAD
-t3rn-primitives = { default-features = false, git = "https://github.com/t3rn/t3rn", branch = 'refactor/infallible-square-up' }
-=======
 t3rn-primitives = { default-features = false, git = "https://github.com/t3rn/t3rn", branch = 'development' }
->>>>>>> eb3e36b5
 t3rn-protocol   = { default-features = false, path = "../../protocol" }
 
 # t3rn pallets
@@ -100,19 +96,19 @@
 pallet-grandpa-finality-verifier = { path = "../../finality-verifiers/grandpa", default-features = false }
 pallet-portal                    = { path = "../../pallets/portal", default-features = false }
 pallet-portal-rpc-runtime-api    = { path = "../../pallets/portal/rpc/runtime-api", default-features = false }
-pallet-xbi-portal                = { git = "https://github.com/t3rn/xbi-portal.git", branch = "refactor/infallible-square-up", default-features = false }
+pallet-xbi-portal                = { git = "https://github.com/t3rn/xbi-portal.git", branch = "development", default-features = false }
 pallet-xdns                      = { path = "../../pallets/xdns", default-features = false }
 pallet-xdns-rpc-runtime-api      = { path = "../../pallets/xdns/rpc/runtime-api", default-features = false }
 
 # Smart contracts VMs
-evm-precompile-util                  = { git = "https://github.com/t3rn/3vm.git", branch = "refactor/infallible-square-up", default-features = false, package = "precompile-util" }
-pallet-3vm                           = { default-features = false, git = "https://github.com/t3rn/3vm.git", branch = "refactor/infallible-square-up" }
-pallet-3vm-contracts                 = { default-features = false, git = "https://github.com/t3rn/3vm.git", branch = "refactor/infallible-square-up", package = "pallet-contracts" }
-pallet-3vm-contracts-primitives      = { default-features = false, git = "https://github.com/t3rn/3vm.git", branch = "refactor/infallible-square-up", package = "pallet-contracts-primitives" }
-pallet-3vm-contracts-rpc-runtime-api = { default-features = false, git = "https://github.com/t3rn/3vm.git", branch = "refactor/infallible-square-up", package = "pallet-contracts-rpc-runtime-api" }
-pallet-3vm-evm                       = { git = "https://github.com/t3rn/3vm.git", branch = "refactor/infallible-square-up", default-features = false, package = "pallet-evm" }
-pallet-3vm-evm-primitives            = { git = "https://github.com/t3rn/3vm.git", branch = "refactor/infallible-square-up", default-features = false, package = "fp-evm" }
-pallet-evm-rpc-runtime-api           = { git = "https://github.com/t3rn/3vm.git", branch = "refactor/infallible-square-up", default-features = false }
+evm-precompile-util                  = { git = "https://github.com/t3rn/3vm.git", branch = "development", default-features = false, package = "precompile-util" }
+pallet-3vm                           = { default-features = false, git = "https://github.com/t3rn/3vm.git", branch = "development" }
+pallet-3vm-contracts                 = { default-features = false, git = "https://github.com/t3rn/3vm.git", branch = "development", package = "pallet-contracts" }
+pallet-3vm-contracts-primitives      = { default-features = false, git = "https://github.com/t3rn/3vm.git", branch = "development", package = "pallet-contracts-primitives" }
+pallet-3vm-contracts-rpc-runtime-api = { default-features = false, git = "https://github.com/t3rn/3vm.git", branch = "development", package = "pallet-contracts-rpc-runtime-api" }
+pallet-3vm-evm                       = { git = "https://github.com/t3rn/3vm.git", branch = "development", default-features = false, package = "pallet-evm" }
+pallet-3vm-evm-primitives            = { git = "https://github.com/t3rn/3vm.git", branch = "development", default-features = false, package = "fp-evm" }
+pallet-evm-rpc-runtime-api           = { git = "https://github.com/t3rn/3vm.git", branch = "development", default-features = false }
 
 [features]
 default = [ "std" ]
