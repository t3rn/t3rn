use super::*;
use crate::xbi_config::XBIPortalRuntimeEntry;
use frame_support::{parameter_types, traits::ConstU32, PalletId};
use pallet_grandpa_finality_verifier::bridges::runtime as bp_runtime;
use sp_core::H256;
use sp_runtime::traits::*;
<<<<<<< HEAD
use t3rn_primitives::{common::DEFAULT_ROUND_TERM, portal::RococoBridge};
=======
use t3rn_primitives::{bridges::runtime as bp_runtime, common::DEFAULT_ROUND_TERM};

use crate::xbi_config::XBIPortalRuntimeEntry;

>>>>>>> a84c54c2
// impl pallet_randomness_collective_flip::Config for Runtime {}

// t3rn pallets
impl t3rn_primitives::EscrowTrait<Runtime> for Runtime {
    type Currency = Balances;
    type Time = Timestamp;
}

impl pallet_clock::Config for Runtime {
    type AccountManager = AccountManager;
    type Event = Event;
    type Executors = t3rn_primitives::executors::ExecutorsMock<Self>;
    type RoundDuration = ConstU32<500u32>;
    type Treasury = Treasury;
}

impl pallet_xdns::Config for Runtime {
    type Balances = Balances;
    type Escrowed = Self;
    type Event = Event;
    type WeightInfo = pallet_xdns::weights::SubstrateWeight<Runtime>;
}

impl pallet_contracts_registry::Config for Runtime {
    type Balances = Balances;
    type Escrowed = AccountManager;
    type Event = Event;
    type WeightInfo = pallet_contracts_registry::weights::SubstrateWeight<Runtime>;
}

impl pallet_portal::Config for Runtime {
    type Event = Event;
    type WeightInfo = pallet_portal::weights::SubstrateWeight<Runtime>;
    type Xdns = XDNS;
}

parameter_types! {
    pub const PortalPalletId: PalletId = PalletId(*b"pal/port");
}
pub struct AccountId32Converter;
impl Convert<AccountId, [u8; 32]> for AccountId32Converter {
    fn convert(account_id: AccountId) -> [u8; 32] {
        account_id.into()
    }
}

parameter_types! {
    pub const CircuitPalletId: PalletId = PalletId(*b"pal/circ");
    pub const SelfGatewayId: [u8; 4] = [3, 3, 3, 3];
}

impl pallet_circuit::Config for Runtime {
    type AccountManager = AccountManager;
    type Balances = Balances;
    type Call = Call;
<<<<<<< HEAD
    type DeletionQueueLimit = ConstU32<100>;
    type Escrowed = Self;
    type Event = Event;
    type Executors = t3rn_primitives::executors::ExecutorsMock<Self>;
=======
    type CircuitPortal = CircuitPortal;
    type DeletionQueueLimit = ConstU32<100u32>;
    type Escrowed = Self;
    type Event = Event;
    type Executors = t3rn_primitives::executors::ExecutorsMock<Self>;
    // type FreeVM = FreeVM;
>>>>>>> a84c54c2
    type MultiCurrency = ORMLTokens;
    type PalletId = CircuitPalletId;
    type Portal = Portal;
    type SelfGatewayId = SelfGatewayId;
    type SelfParaId = ConstU32<3333u32>;
    type SignalQueueDepth = ConstU32<5u32>;
    type WeightInfo = ();
    type XBIPortal = XBIPortalRuntimeEntry;
    type XBIPromise = XBIPortal;
    type Xdns = XDNS;
    type XtxTimeoutCheckInterval = ConstU32<10u32>;
    type XtxTimeoutDefault = ConstU32<400u32>;
}

parameter_types! {
    pub const HeadersToStore: u32 = 100800;
}

type RococoBridgeInstance = ();

#[derive(Debug)]
pub struct Blake2ValU32Chain;
impl bp_runtime::Chain for Blake2ValU32Chain {
    type BlockNumber = u32;
    type Hash = H256;
    type Hasher = BlakeTwo256;
    type Header = sp_runtime::generic::Header<u32, BlakeTwo256>;
}

impl pallet_grandpa_finality_verifier::Config<RococoBridgeInstance> for Runtime {
    type BridgedChain = Blake2ValU32Chain;
    type HeadersToStore = HeadersToStore;
    type WeightInfo = ();
}

// MinRoundTerm plays a crucial role:
//  + must at least be the size of the active collator set
//  + is applied as default round term during genesis
//  + codetermines staking delays as they are measured in rounds
parameter_types! {
    pub const TreasuryAccount: AccountId = AccountId::new([0u8; 32]); // TODO
    pub const ReserveAccount: AccountId = AccountId::new([1u8; 32]); // TODO
    pub const AuctionFund: AccountId = AccountId::new([2u8; 32]); // TODO
    pub const ContractFund: AccountId = AccountId::new([3u8; 32]); // TODO
    pub const MinRoundTerm: u32 = 20; // TODO
    pub const DefaultRoundTerm: u32 = DEFAULT_ROUND_TERM; // TODO
    pub const GenesisIssuance: u32 = 20_000_000; // TODO
    pub const IdealPerpetualInflation: Perbill =Perbill::from_percent(1);
    pub const InflationRegressionMonths: u32 = 72;
}

impl pallet_treasury::Config for Runtime {
    type AuctionFund = AuctionFund;
    type ContractFund = ContractFund;
    type Currency = Balances;
    type DefaultRoundTerm = DefaultRoundTerm;
    type Event = Event;
    type GenesisIssuance = GenesisIssuance;
    type IdealPerpetualInflation = IdealPerpetualInflation;
    type InflationRegressionMonths = InflationRegressionMonths;
    type MinRoundTerm = MinRoundTerm;
    type ReserveAccount = ReserveAccount;
    type TreasuryAccount = TreasuryAccount;
    type WeightInfo = pallet_treasury::weights::TreasuryWeight<Runtime>;
}<|MERGE_RESOLUTION|>--- conflicted
+++ resolved
@@ -4,14 +4,7 @@
 use pallet_grandpa_finality_verifier::bridges::runtime as bp_runtime;
 use sp_core::H256;
 use sp_runtime::traits::*;
-<<<<<<< HEAD
 use t3rn_primitives::{common::DEFAULT_ROUND_TERM, portal::RococoBridge};
-=======
-use t3rn_primitives::{bridges::runtime as bp_runtime, common::DEFAULT_ROUND_TERM};
-
-use crate::xbi_config::XBIPortalRuntimeEntry;
-
->>>>>>> a84c54c2
 // impl pallet_randomness_collective_flip::Config for Runtime {}
 
 // t3rn pallets
@@ -67,19 +60,11 @@
     type AccountManager = AccountManager;
     type Balances = Balances;
     type Call = Call;
-<<<<<<< HEAD
     type DeletionQueueLimit = ConstU32<100>;
     type Escrowed = Self;
     type Event = Event;
     type Executors = t3rn_primitives::executors::ExecutorsMock<Self>;
-=======
-    type CircuitPortal = CircuitPortal;
-    type DeletionQueueLimit = ConstU32<100u32>;
-    type Escrowed = Self;
-    type Event = Event;
-    type Executors = t3rn_primitives::executors::ExecutorsMock<Self>;
     // type FreeVM = FreeVM;
->>>>>>> a84c54c2
     type MultiCurrency = ORMLTokens;
     type PalletId = CircuitPalletId;
     type Portal = Portal;
