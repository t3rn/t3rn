--- conflicted
+++ resolved
@@ -63,14 +63,9 @@
     type RepatriationPeriod = ConstU32<60>;
     type RewardMultiplier = RewardMultiplier;
     type Rewards = Rewards;
-<<<<<<< HEAD
     type RuntimeEvent = RuntimeEvent;
     type ShufflingFrequency = HourlyShufflingFrequency;
-    type SlashAccount = EscrowAccount;
-=======
-    type ShufflingFrequency = ConstU32<400>;
     type TreasuryAccounts = Runtime;
->>>>>>> 476052e9
     type Xdns = XDNS;
 }
 
@@ -275,6 +270,8 @@
     type SignalQueueDepth = ConstU32<5u32>;
     type TreasuryAccounts = Runtime;
     type WeightInfo = ();
+    // type XBIPortal = XBIPortalRuntimeEntry;
+    // type XBIPromise = XBIPortal;
     type Xdns = XDNS;
     type XtxTimeoutCheckInterval = ConstU32<10u32>;
     type XtxTimeoutDefault = ConstU32<400u32>;
