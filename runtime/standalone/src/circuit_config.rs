use super::*;
use frame_support::{parameter_types, traits::ConstU32, PalletId};
use pallet_grandpa_finality_verifier::bridges::runtime as bp_runtime;
use sp_core::H256;
use sp_runtime::traits::*;
<<<<<<< HEAD
use t3rn_primitives::{portal::RococoBridge, common::DEFAULT_ROUND_TERM};
=======
use t3rn_primitives::{bridges::runtime as bp_runtime, common::DEFAULT_ROUND_TERM};

use crate::xbi_config::XBIPortalRuntimeEntry;
>>>>>>> ff2ade07

// impl pallet_randomness_collective_flip::Config for Runtime {}

// t3rn pallets
impl t3rn_primitives::EscrowTrait<Runtime> for Runtime {
    type Currency = Balances;
    type Time = Timestamp;
}

impl pallet_clock::Config for Runtime {
    type AccountManager = AccountManager;
    type Event = Event;
    type Executors = t3rn_primitives::executors::ExecutorsMock<Self>;
    type RoundDuration = ConstU32<500u32>;
    type Treasury = Treasury;
}

impl pallet_xdns::Config for Runtime {
    type Balances = Balances;
    type Escrowed = Self;
    type Event = Event;
    type WeightInfo = pallet_xdns::weights::SubstrateWeight<Runtime>;
}

impl pallet_contracts_registry::Config for Runtime {
    type Balances = Balances;
    type Escrowed = AccountManager;
    type Event = Event;
    type WeightInfo = pallet_contracts_registry::weights::SubstrateWeight<Runtime>;
}

impl pallet_portal::Config for Runtime {
    type Event = Event;
    type WeightInfo = pallet_portal::weights::SubstrateWeight<Runtime>;
    type Xdns = XDNS;
}

parameter_types! {
    pub const PortalPalletId: PalletId = PalletId(*b"pal/port");
}
pub struct AccountId32Converter;
impl Convert<AccountId, [u8; 32]> for AccountId32Converter {
    fn convert(account_id: AccountId) -> [u8; 32] {
        account_id.into()
    }
}

parameter_types! {
    pub const CircuitPalletId: PalletId = PalletId(*b"pal/circ");
    pub const SelfGatewayId: [u8; 4] = [3, 3, 3, 3];
}

impl pallet_circuit::Config for Runtime {
    type AccountManager = AccountManager;
    type Balances = Balances;
    type Call = Call;
<<<<<<< HEAD
    type DeletionQueueLimit = ConstU32<100>;
=======
    type CircuitPortal = CircuitPortal;
    type DeletionQueueLimit = ConstU32<100u32>;
>>>>>>> ff2ade07
    type Escrowed = Self;
    type Event = Event;
    type Executors = t3rn_primitives::executors::ExecutorsMock<Self>;
    // type FreeVM = FreeVM;
    type MultiCurrency = ORMLTokens;
    type PalletId = CircuitPalletId;
    type Portal = Portal;
    type SelfGatewayId = SelfGatewayId;
    type SelfParaId = ConstU32<3333u32>;
    type SignalQueueDepth = ConstU32<5u32>;
    type WeightInfo = ();
    type XBIPortal = XBIPortalRuntimeEntry;
    type XBIPromise = XBIPortal;
    type Xdns = XDNS;
    type XtxTimeoutCheckInterval = ConstU32<10u32>;
    type XtxTimeoutDefault = ConstU32<400u32>;
}

parameter_types! {
    pub const HeadersToStore: u32 = 100800;
}

type RococoBridgeInstance = ();

#[derive(Debug)]
pub struct Blake2ValU32Chain;
impl bp_runtime::Chain for Blake2ValU32Chain {
    type BlockNumber = u32;
    type Hash = H256;
    type Hasher = BlakeTwo256;
    type Header = sp_runtime::generic::Header<u32, BlakeTwo256>;
}

impl pallet_grandpa_finality_verifier::Config<RococoBridgeInstance> for Runtime {
    type BridgedChain = Blake2ValU32Chain;
    type HeadersToStore = HeadersToStore;
    type WeightInfo = ();
}

// MinRoundTerm plays a crucial role:
//  + must at least be the size of the active collator set
//  + is applied as default round term during genesis
//  + codetermines staking delays as they are measured in rounds
parameter_types! {
    pub const TreasuryAccount: AccountId = AccountId::new([0u8; 32]); // TODO
    pub const ReserveAccount: AccountId = AccountId::new([1u8; 32]); // TODO
    pub const AuctionFund: AccountId = AccountId::new([2u8; 32]); // TODO
    pub const ContractFund: AccountId = AccountId::new([3u8; 32]); // TODO
    pub const MinRoundTerm: u32 = 20; // TODO
    pub const DefaultRoundTerm: u32 = DEFAULT_ROUND_TERM; // TODO
    pub const GenesisIssuance: u32 = 20_000_000; // TODO
    pub const IdealPerpetualInflation: Perbill =Perbill::from_percent(1);
    pub const InflationRegressionMonths: u32 = 72;
}

impl pallet_treasury::Config for Runtime {
    type AuctionFund = AuctionFund;
    type ContractFund = ContractFund;
    type Currency = Balances;
    type DefaultRoundTerm = DefaultRoundTerm;
    type Event = Event;
<<<<<<< HEAD
=======
    type HeadersToKeep = HeadersToKeep;
    type MaxRequests = MaxRequests;
    type WeightInfo = ();
    type Xdns = XDNS;
}

// MinRoundTerm plays a crucial role:
//  + must at least be the size of the active collator set
//  + is applied as default round term during genesis
//  + codetermines staking delays as they are measured in rounds
parameter_types! {
    pub const TreasuryAccount: AccountId = AccountId::new([0u8; 32]); // TODO
    pub const ReserveAccount: AccountId = AccountId::new([1u8; 32]); // TODO
    pub const AuctionFund: AccountId = AccountId::new([2u8; 32]); // TODO
    pub const ContractFund: AccountId = AccountId::new([3u8; 32]); // TODO
    pub const MinRoundTerm: u32 = 20; // TODO
    pub const DefaultRoundTerm: u32 = DEFAULT_ROUND_TERM; // TODO
    pub const GenesisIssuance: u32 = 20_000_000; // TODO
    pub const IdealPerpetualInflation: Perbill =Perbill::from_percent(1);
    pub const InflationRegressionMonths: u32 = 72;
}

impl pallet_treasury::Config for Runtime {
    type AuctionFund = AuctionFund;
    type ContractFund = ContractFund;
    type Currency = Balances;
    type DefaultRoundTerm = DefaultRoundTerm;
    type Event = Event;
>>>>>>> ff2ade07
    type GenesisIssuance = GenesisIssuance;
    type IdealPerpetualInflation = IdealPerpetualInflation;
    type InflationRegressionMonths = InflationRegressionMonths;
    type MinRoundTerm = MinRoundTerm;
    type ReserveAccount = ReserveAccount;
    type TreasuryAccount = TreasuryAccount;
    type WeightInfo = pallet_treasury::weights::TreasuryWeight<Runtime>;
}<|MERGE_RESOLUTION|>--- conflicted
+++ resolved
@@ -3,14 +3,8 @@
 use pallet_grandpa_finality_verifier::bridges::runtime as bp_runtime;
 use sp_core::H256;
 use sp_runtime::traits::*;
-<<<<<<< HEAD
 use t3rn_primitives::{portal::RococoBridge, common::DEFAULT_ROUND_TERM};
-=======
-use t3rn_primitives::{bridges::runtime as bp_runtime, common::DEFAULT_ROUND_TERM};
-
 use crate::xbi_config::XBIPortalRuntimeEntry;
->>>>>>> ff2ade07
-
 // impl pallet_randomness_collective_flip::Config for Runtime {}
 
 // t3rn pallets
@@ -66,12 +60,7 @@
     type AccountManager = AccountManager;
     type Balances = Balances;
     type Call = Call;
-<<<<<<< HEAD
     type DeletionQueueLimit = ConstU32<100>;
-=======
-    type CircuitPortal = CircuitPortal;
-    type DeletionQueueLimit = ConstU32<100u32>;
->>>>>>> ff2ade07
     type Escrowed = Self;
     type Event = Event;
     type Executors = t3rn_primitives::executors::ExecutorsMock<Self>;
@@ -133,12 +122,13 @@
     type Currency = Balances;
     type DefaultRoundTerm = DefaultRoundTerm;
     type Event = Event;
-<<<<<<< HEAD
-=======
-    type HeadersToKeep = HeadersToKeep;
-    type MaxRequests = MaxRequests;
-    type WeightInfo = ();
-    type Xdns = XDNS;
+    type GenesisIssuance = GenesisIssuance;
+    type IdealPerpetualInflation = IdealPerpetualInflation;
+    type InflationRegressionMonths = InflationRegressionMonths;
+    type MinRoundTerm = MinRoundTerm;
+    type ReserveAccount = ReserveAccount;
+    type TreasuryAccount = TreasuryAccount;
+    type WeightInfo = pallet_treasury::weights::TreasuryWeight<Runtime>;
 }
 
 // MinRoundTerm plays a crucial role:
@@ -163,7 +153,6 @@
     type Currency = Balances;
     type DefaultRoundTerm = DefaultRoundTerm;
     type Event = Event;
->>>>>>> ff2ade07
     type GenesisIssuance = GenesisIssuance;
     type IdealPerpetualInflation = IdealPerpetualInflation;
     type InflationRegressionMonths = InflationRegressionMonths;
