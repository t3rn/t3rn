--- conflicted
+++ resolved
@@ -117,16 +117,13 @@
         Contracts: pallet_3vm_contracts = 120,
         Evm: pallet_3vm_evm = 121,
         AccountManager: pallet_account_manager = 125,
-<<<<<<< HEAD
 
         Identity: pallet_identity::{Pallet, Call, Storage, Event<T>} = 122,
-=======
         // Portal
         Portal: pallet_portal::{Pallet, Call, Storage, Event<T>} = 128,
         RococoBridge: pallet_grandpa_finality_verifier::{
             Pallet, Storage
         } = 129,
 
->>>>>>> d1d23062
     }
 );