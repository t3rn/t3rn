#![cfg_attr(not(feature = "std"), no_std)]
#![feature(more_qualified_paths)]
// `construct_runtime!` does a lot of recursion and requires us to increase the limit to 256.
#![recursion_limit = "256"]
// Make the WASM binary available.
#[cfg(feature = "std")]
include!(concat!(env!("OUT_DIR"), "/wasm_binary.rs"));
use codec::Decode;
<<<<<<< HEAD
use pallet_3vm_evm::AddressMapping;
use pallet_grandpa::{
    fg_primitives, AuthorityId as GrandpaId, AuthorityList as GrandpaAuthorityList,
};
use pallet_xdns_rpc_runtime_api::{ChainId, FetchXdnsRecordsResponse, GatewayABIConfig};
use sp_api::impl_runtime_apis;
use sp_consensus_aura::sr25519::AuthorityId as AuraId;
use sp_core::{crypto::KeyTypeId, OpaqueMetadata, H160, H256, U256};
use sp_runtime::{
    create_runtime_str, generic, impl_opaque_keys,
    traits::{AccountIdLookup, BlakeTwo256, Block as BlockT, IdentifyAccount, NumberFor, Verify},
    transaction_validity::{TransactionSource, TransactionValidity},
    ApplyExtrinsicResult, DispatchError, MultiSignature,
=======

use pallet_grandpa::AuthorityId as GrandpaId;

use sp_consensus_aura::sr25519::AuthorityId as AuraId;
use sp_core::crypto::KeyTypeId;
use sp_runtime::{
    generic, impl_opaque_keys,
    traits::{AccountIdLookup, BlakeTwo256, Block as BlockT},
>>>>>>> ff2ade07
};
use sp_std::{
    convert::{TryFrom, TryInto},
    prelude::*,
};

// A few exports that help ease life for downstream crates.
use frame_support::weights::ConstantMultiplier;
pub use frame_support::{
    construct_runtime, parameter_types,
    traits::{
        ConstU128, ConstU32, ConstU8, Imbalance, KeyOwnerProofSystem, OnUnbalanced, Randomness,
        StorageInfo,
    },
    weights::{
        constants::{BlockExecutionWeight, ExtrinsicBaseWeight, RocksDbWeight, WEIGHT_PER_SECOND},
        IdentityFee, Weight,
    },
    StorageValue,
};
pub use pallet_balances::Call as BalancesCall;
pub use pallet_timestamp::Call as TimestampCall;
#[cfg(any(feature = "std", test))]
pub use sp_runtime::BuildStorage;
pub use sp_runtime::{Perbill, Permill};

pub mod accounts_config;
pub mod circuit_config;
pub mod consensus_aura_config;
pub mod contracts_config;
pub mod impl_versioned_runtime_with_api;
pub mod orml_config;
pub mod signed_extrinsics_config;
pub mod system_config;
pub mod xbi_config;

pub use crate::{consensus_aura_config::*, signed_extrinsics_config::*};
pub use circuit_runtime_types::*;
pub use impl_versioned_runtime_with_api::*;

pub type CurrencyAdapter = accounts_config::AccountManagerCurrencyAdapter<Balances, ()>;

construct_runtime!(
    pub enum Runtime where
        Block = Block,
        NodeBlock = opaque::Block,
        UncheckedExtrinsic = UncheckedExtrinsic
    {
        System: frame_system,
        RandomnessCollectiveFlip: pallet_randomness_collective_flip,
        Timestamp: pallet_timestamp,
        Aura: pallet_aura,
        Grandpa: pallet_grandpa,
        Balances: pallet_balances,
        TransactionPayment: pallet_transaction_payment,
        Sudo: pallet_sudo,
        Utility: pallet_utility,

        // ORML
        ORMLTokens: orml_tokens::{Pallet, Storage, Event<T>, Config<T>} = 161,

        // Circuit
        // t3rn pallets
        XDNS: pallet_xdns::{Pallet, Call, Config<T>, Storage, Event<T>} = 100,
        ContractsRegistry: pallet_contracts_registry::{Pallet, Call, Config<T>, Storage, Event<T>} = 106,
        Circuit: pallet_circuit::{Pallet, Call, Storage, Event<T>} = 108,
        Treasury: pallet_treasury = 109,
<<<<<<< HEAD
=======
        Clock: pallet_clock::{Pallet, Storage, Event<T>} = 110,

        XBIPortal: pallet_xbi_portal::{Pallet, Call, Storage, Event<T>} = 111,

>>>>>>> ff2ade07
        // 3VM
        ThreeVm: pallet_3vm = 119,
        Contracts: pallet_3vm_contracts = 120,
        Evm: pallet_3vm_evm = 121,
        AccountManager: pallet_account_manager = 125,
        // Portal
        Portal: pallet_portal::{Pallet, Call, Storage, Event<T>} = 128,
        RococoBridge: pallet_grandpa_finality_verifier::{
            Pallet, Storage
        } = 129,

    }
<<<<<<< HEAD
);

/// The address format for describing accounts.
pub type Address = sp_runtime::MultiAddress<AccountId, ()>;
/// Block header type as expected by this runtime.
pub type Header = generic::Header<BlockNumber, BlakeTwo256>;
/// Block type as expected by this runtime.
pub type Block = generic::Block<Header, UncheckedExtrinsic>;
/// The SignedExtension to the basic transaction logic.
pub type SignedExtra = (
    frame_system::CheckNonZeroSender<Runtime>,
    frame_system::CheckSpecVersion<Runtime>,
    frame_system::CheckTxVersion<Runtime>,
    frame_system::CheckGenesis<Runtime>,
    frame_system::CheckEra<Runtime>,
    frame_system::CheckNonce<Runtime>,
    frame_system::CheckWeight<Runtime>,
    pallet_transaction_payment::ChargeTransactionPayment<Runtime>,
);
/// Unchecked extrinsic type as expected by this runtime.
pub type UncheckedExtrinsic = generic::UncheckedExtrinsic<Address, Call, Signature, SignedExtra>;
/// Executive: handles dispatch to the various modules.
pub type Executive = frame_executive::Executive<
    Runtime,
    Block,
    frame_system::ChainContext<Runtime>,
    Runtime,
    AllPalletsWithSystem,
>;

#[cfg(feature = "runtime-benchmarks")]
#[macro_use]
extern crate frame_benchmarking;

impl_runtime_apis! {
    impl sp_api::Core<Block> for Runtime {
        fn version() -> RuntimeVersion {
            VERSION
        }

        fn execute_block(block: Block) {
            Executive::execute_block(block);
        }

        fn initialize_block(header: &<Block as BlockT>::Header) {
            Executive::initialize_block(header)
        }
    }

    impl sp_api::Metadata<Block> for Runtime {
        fn metadata() -> OpaqueMetadata {
            OpaqueMetadata::new(Runtime::metadata().into())
        }
    }

    impl sp_block_builder::BlockBuilder<Block> for Runtime {
        fn apply_extrinsic(extrinsic: <Block as BlockT>::Extrinsic) -> ApplyExtrinsicResult {
            Executive::apply_extrinsic(extrinsic)
        }

        fn finalize_block() -> <Block as BlockT>::Header {
            Executive::finalize_block()
        }

        fn inherent_extrinsics(data: sp_inherents::InherentData) -> Vec<<Block as BlockT>::Extrinsic> {
            data.create_extrinsics()
        }

        fn check_inherents(
            block: Block,
            data: sp_inherents::InherentData,
        ) -> sp_inherents::CheckInherentsResult {
            data.check_extrinsics(&block)
        }
    }

    impl sp_transaction_pool::runtime_api::TaggedTransactionQueue<Block> for Runtime {
        fn validate_transaction(
            source: TransactionSource,
            tx: <Block as BlockT>::Extrinsic,
            block_hash: <Block as BlockT>::Hash,
        ) -> TransactionValidity {
            Executive::validate_transaction(source, tx, block_hash)
        }
    }

    impl sp_offchain::OffchainWorkerApi<Block> for Runtime {
        fn offchain_worker(header: &<Block as BlockT>::Header) {
            Executive::offchain_worker(header)
        }
    }

    impl sp_consensus_aura::AuraApi<Block, AuraId> for Runtime {
        fn slot_duration() -> sp_consensus_aura::SlotDuration {
            sp_consensus_aura::SlotDuration::from_millis(Aura::slot_duration())
        }

        fn authorities() -> Vec<AuraId> {
            Aura::authorities().into_inner()
        }
    }

    impl sp_session::SessionKeys<Block> for Runtime {
        fn generate_session_keys(seed: Option<Vec<u8>>) -> Vec<u8> {
            opaque::SessionKeys::generate(seed)
        }

        fn decode_session_keys(
            encoded: Vec<u8>,
        ) -> Option<Vec<(Vec<u8>, KeyTypeId)>> {
            opaque::SessionKeys::decode_into_raw_public_keys(&encoded)
        }
    }

    impl fg_primitives::GrandpaApi<Block> for Runtime {
        fn grandpa_authorities() -> GrandpaAuthorityList {
            Grandpa::grandpa_authorities()
        }

        fn current_set_id() -> fg_primitives::SetId {
            Grandpa::current_set_id()
        }

        fn submit_report_equivocation_unsigned_extrinsic(
            _equivocation_proof: fg_primitives::EquivocationProof<
                <Block as BlockT>::Hash,
                NumberFor<Block>,
            >,
            _key_owner_proof: fg_primitives::OpaqueKeyOwnershipProof,
        ) -> Option<()> {
            None
        }

        fn generate_key_ownership_proof(
            _set_id: fg_primitives::SetId,
            _authority_id: GrandpaId,
        ) -> Option<fg_primitives::OpaqueKeyOwnershipProof> {
            // NOTE: this is the only implementation possible since we've
            // defined our key owner proof type as a bottom type (i.e. a type
            // with no values).
            None
        }
    }

    impl frame_system_rpc_runtime_api::AccountNonceApi<Block, AccountId, Index> for Runtime {
        fn account_nonce(account: AccountId) -> Index {
            System::account_nonce(account)
        }
    }

    impl pallet_transaction_payment_rpc_runtime_api::TransactionPaymentApi<Block, Balance> for Runtime {
        fn query_info(
            uxt: <Block as BlockT>::Extrinsic,
            len: u32,
        ) -> pallet_transaction_payment_rpc_runtime_api::RuntimeDispatchInfo<Balance> {
            TransactionPayment::query_info(uxt, len)
        }
        fn query_fee_details(
            uxt: <Block as BlockT>::Extrinsic,
            len: u32,
        ) -> pallet_transaction_payment::FeeDetails<Balance> {
            TransactionPayment::query_fee_details(uxt, len)
        }
    }

    impl pallet_3vm_contracts_rpc_runtime_api::ContractsApi<Block, AccountId, Balance, BlockNumber, Hash>
        for Runtime
    {
        fn call(
            origin: AccountId,
            dest: AccountId,
            value: Balance,
            gas_limit: u64,
            storage_deposit_limit: Option<Balance>,
            input_data: Vec<u8>,
        ) -> pallet_3vm_contracts_primitives::ContractExecResult<Balance> {
            Contracts::bare_call(origin, dest, value, gas_limit, storage_deposit_limit, input_data, CONTRACTS_DEBUG_OUTPUT)
        }

        fn instantiate(
            origin: AccountId,
            value: Balance,
            gas_limit: u64,
            storage_deposit_limit: Option<Balance>,
            code: pallet_3vm_contracts_primitives::Code<Hash>,
            data: Vec<u8>,
            salt: Vec<u8>,
        ) -> pallet_3vm_contracts_primitives::ContractInstantiateResult<AccountId, Balance>
        {
            Contracts::bare_instantiate(origin, value, gas_limit, storage_deposit_limit, code, data, salt, CONTRACTS_DEBUG_OUTPUT)
        }

        fn upload_code(
            origin: AccountId,
            code: Vec<u8>,
            storage_deposit_limit: Option<Balance>,
        ) -> pallet_3vm_contracts_primitives::CodeUploadResult<Hash, Balance>
        {
            Contracts::bare_upload_code(origin, code, storage_deposit_limit)
        }

        fn get_storage(
            address: AccountId,
            key: [u8; 32],
        ) -> pallet_3vm_contracts_primitives::GetStorageResult {
            Contracts::get_storage(address, key)
        }
    }

    impl pallet_evm_rpc_runtime_api::EvmRuntimeRPCApi<Block, AccountId, Balance> for Runtime {
        fn get_evm_address(
            account_id: AccountId,
        ) -> Option<H160> {
            <Runtime as pallet_3vm_evm::Config>::AddressMapping::get_evm_address(&account_id)
        }
        fn get_or_into_account_id(
            address: H160,
        ) -> AccountId {
            <Runtime as pallet_3vm_evm::Config>::AddressMapping::get_or_into_account_id(&address)
        }

        fn get_threevm_info(
            address: H160,
        ) -> Option<(AccountId, Balance, u8)> {
            Evm::get_threevm_info(&address)
        }

        fn account_info(address: H160) -> (U256, U256, Vec<u8>) {
            let account = Evm::account_basic(&address);
            let code = Evm::get_account_code(&address);

            (account.balance, account.nonce, code)
        }

        fn storage_at(address: H160, index: U256) -> H256 {
            let mut tmp = [0u8; 32];
            index.to_big_endian(&mut tmp);
            Evm::account_storages(address, H256::from_slice(&tmp[..]))
        }
    }

    impl pallet_xdns_rpc_runtime_api::XdnsRuntimeApi<Block, AccountId> for Runtime {
        fn fetch_records() -> FetchXdnsRecordsResponse<AccountId> {
             FetchXdnsRecordsResponse {
                xdns_records: <XDNS as t3rn_primitives::xdns::Xdns<Runtime>>::fetch_records()
            }
        }

        fn fetch_abi(chain_id: ChainId) -> Option<GatewayABIConfig> {
            match <XDNS as t3rn_primitives::xdns::Xdns<Runtime>>::get_abi(chain_id) {
                Ok(abi) => Some(abi),
                Err(_) => None,
            }
        }
    }
    //
    // impl pallet_portal_rpc_runtime_api::PortalRuntimeApi<Block, AccountId> for Runtime {
    //     fn get_latest_finalized_header(chain_id: ChainId) -> Option<Vec<u8> {
    //         <Portal as t3rn_primitives::portal::Portal<Runtime>>::get_latest_finalized_header(chain_id)
    //     }
    // }

    #[cfg(feature = "runtime-benchmarks")]
    impl frame_benchmarking::Benchmark<Block> for Runtime {
        fn benchmark_metadata(extra: bool) -> (
            Vec<frame_benchmarking::BenchmarkList>,
            Vec<frame_support::traits::StorageInfo>,
        ) {
            use frame_benchmarking::{baseline, Benchmarking, BenchmarkList};
            use frame_support::traits::StorageInfoTrait;
            use frame_system_benchmarking::Pallet as SystemBench;
            use baseline::Pallet as BaselineBench;

            let mut list = Vec::<BenchmarkList>::new();
            list_benchmarks!(list, extra);

            let storage_info = AllPalletsWithSystem::storage_info();

            return (list, storage_info)
        }

        fn dispatch_benchmark(
            config: frame_benchmarking::BenchmarkConfig
        ) -> Result<Vec<frame_benchmarking::BenchmarkBatch>, sp_runtime::RuntimeString> {
            use frame_benchmarking::{baseline, Benchmarking, BenchmarkBatch, TrackedStorageKey};

            use frame_system_benchmarking::Pallet as SystemBench;
            use baseline::Pallet as BaselineBench;

            impl frame_system_benchmarking::Config for Runtime {}
            impl baseline::Config for Runtime {}

            let whitelist: Vec<TrackedStorageKey> = vec![
                // Block Number
                hex_literal::hex!("26aa394eea5630e07c48ae0c9558cef702a5c1b19ab7a04f536c519aca4983ac").to_vec().into(),
                // Total Issuance
                hex_literal::hex!("c2261276cc9d1f8598ea4b6a74b15c2f57c875e4cff74148e4628f264b974c80").to_vec().into(),
                // Execution Phase
                hex_literal::hex!("26aa394eea5630e07c48ae0c9558cef7ff553b5a9862a516939d82b3d3d8661a").to_vec().into(),
                // Event Count
                hex_literal::hex!("26aa394eea5630e07c48ae0c9558cef70a98fdbe9ce6c55837576c60c7af3850").to_vec().into(),
                // System Events
                hex_literal::hex!("26aa394eea5630e07c48ae0c9558cef780d41e5e16056765bc8461851072c9d7").to_vec().into(),
            ];

            let mut batches = Vec::<BenchmarkBatch>::new();
            let params = (&config, &whitelist);
            add_benchmarks!(params, batches);

            Ok(batches)
        }
    }
}

#[cfg(feature = "runtime-benchmarks")]
mod benches {
    define_benchmarks!(
        [frame_benchmarking, BaselineBench::<Runtime>]
        [frame_system, SystemBench::<Runtime>]
        [pallet_balances, Balances]
        [pallet_timestamp, Timestamp]
        [pallet_account_manager, AccountManager]
    );
}
=======
);
>>>>>>> ff2ade07
<|MERGE_RESOLUTION|>--- conflicted
+++ resolved
@@ -6,21 +6,6 @@
 #[cfg(feature = "std")]
 include!(concat!(env!("OUT_DIR"), "/wasm_binary.rs"));
 use codec::Decode;
-<<<<<<< HEAD
-use pallet_3vm_evm::AddressMapping;
-use pallet_grandpa::{
-    fg_primitives, AuthorityId as GrandpaId, AuthorityList as GrandpaAuthorityList,
-};
-use pallet_xdns_rpc_runtime_api::{ChainId, FetchXdnsRecordsResponse, GatewayABIConfig};
-use sp_api::impl_runtime_apis;
-use sp_consensus_aura::sr25519::AuthorityId as AuraId;
-use sp_core::{crypto::KeyTypeId, OpaqueMetadata, H160, H256, U256};
-use sp_runtime::{
-    create_runtime_str, generic, impl_opaque_keys,
-    traits::{AccountIdLookup, BlakeTwo256, Block as BlockT, IdentifyAccount, NumberFor, Verify},
-    transaction_validity::{TransactionSource, TransactionValidity},
-    ApplyExtrinsicResult, DispatchError, MultiSignature,
-=======
 
 use pallet_grandpa::AuthorityId as GrandpaId;
 
@@ -29,7 +14,6 @@
 use sp_runtime::{
     generic, impl_opaque_keys,
     traits::{AccountIdLookup, BlakeTwo256, Block as BlockT},
->>>>>>> ff2ade07
 };
 use sp_std::{
     convert::{TryFrom, TryInto},
@@ -97,13 +81,11 @@
         ContractsRegistry: pallet_contracts_registry::{Pallet, Call, Config<T>, Storage, Event<T>} = 106,
         Circuit: pallet_circuit::{Pallet, Call, Storage, Event<T>} = 108,
         Treasury: pallet_treasury = 109,
-<<<<<<< HEAD
-=======
+        Treasury: pallet_treasury = 109,
         Clock: pallet_clock::{Pallet, Storage, Event<T>} = 110,
 
         XBIPortal: pallet_xbi_portal::{Pallet, Call, Storage, Event<T>} = 111,
 
->>>>>>> ff2ade07
         // 3VM
         ThreeVm: pallet_3vm = 119,
         Contracts: pallet_3vm_contracts = 120,
@@ -116,331 +98,4 @@
         } = 129,
 
     }
-<<<<<<< HEAD
-);
-
-/// The address format for describing accounts.
-pub type Address = sp_runtime::MultiAddress<AccountId, ()>;
-/// Block header type as expected by this runtime.
-pub type Header = generic::Header<BlockNumber, BlakeTwo256>;
-/// Block type as expected by this runtime.
-pub type Block = generic::Block<Header, UncheckedExtrinsic>;
-/// The SignedExtension to the basic transaction logic.
-pub type SignedExtra = (
-    frame_system::CheckNonZeroSender<Runtime>,
-    frame_system::CheckSpecVersion<Runtime>,
-    frame_system::CheckTxVersion<Runtime>,
-    frame_system::CheckGenesis<Runtime>,
-    frame_system::CheckEra<Runtime>,
-    frame_system::CheckNonce<Runtime>,
-    frame_system::CheckWeight<Runtime>,
-    pallet_transaction_payment::ChargeTransactionPayment<Runtime>,
-);
-/// Unchecked extrinsic type as expected by this runtime.
-pub type UncheckedExtrinsic = generic::UncheckedExtrinsic<Address, Call, Signature, SignedExtra>;
-/// Executive: handles dispatch to the various modules.
-pub type Executive = frame_executive::Executive<
-    Runtime,
-    Block,
-    frame_system::ChainContext<Runtime>,
-    Runtime,
-    AllPalletsWithSystem,
->;
-
-#[cfg(feature = "runtime-benchmarks")]
-#[macro_use]
-extern crate frame_benchmarking;
-
-impl_runtime_apis! {
-    impl sp_api::Core<Block> for Runtime {
-        fn version() -> RuntimeVersion {
-            VERSION
-        }
-
-        fn execute_block(block: Block) {
-            Executive::execute_block(block);
-        }
-
-        fn initialize_block(header: &<Block as BlockT>::Header) {
-            Executive::initialize_block(header)
-        }
-    }
-
-    impl sp_api::Metadata<Block> for Runtime {
-        fn metadata() -> OpaqueMetadata {
-            OpaqueMetadata::new(Runtime::metadata().into())
-        }
-    }
-
-    impl sp_block_builder::BlockBuilder<Block> for Runtime {
-        fn apply_extrinsic(extrinsic: <Block as BlockT>::Extrinsic) -> ApplyExtrinsicResult {
-            Executive::apply_extrinsic(extrinsic)
-        }
-
-        fn finalize_block() -> <Block as BlockT>::Header {
-            Executive::finalize_block()
-        }
-
-        fn inherent_extrinsics(data: sp_inherents::InherentData) -> Vec<<Block as BlockT>::Extrinsic> {
-            data.create_extrinsics()
-        }
-
-        fn check_inherents(
-            block: Block,
-            data: sp_inherents::InherentData,
-        ) -> sp_inherents::CheckInherentsResult {
-            data.check_extrinsics(&block)
-        }
-    }
-
-    impl sp_transaction_pool::runtime_api::TaggedTransactionQueue<Block> for Runtime {
-        fn validate_transaction(
-            source: TransactionSource,
-            tx: <Block as BlockT>::Extrinsic,
-            block_hash: <Block as BlockT>::Hash,
-        ) -> TransactionValidity {
-            Executive::validate_transaction(source, tx, block_hash)
-        }
-    }
-
-    impl sp_offchain::OffchainWorkerApi<Block> for Runtime {
-        fn offchain_worker(header: &<Block as BlockT>::Header) {
-            Executive::offchain_worker(header)
-        }
-    }
-
-    impl sp_consensus_aura::AuraApi<Block, AuraId> for Runtime {
-        fn slot_duration() -> sp_consensus_aura::SlotDuration {
-            sp_consensus_aura::SlotDuration::from_millis(Aura::slot_duration())
-        }
-
-        fn authorities() -> Vec<AuraId> {
-            Aura::authorities().into_inner()
-        }
-    }
-
-    impl sp_session::SessionKeys<Block> for Runtime {
-        fn generate_session_keys(seed: Option<Vec<u8>>) -> Vec<u8> {
-            opaque::SessionKeys::generate(seed)
-        }
-
-        fn decode_session_keys(
-            encoded: Vec<u8>,
-        ) -> Option<Vec<(Vec<u8>, KeyTypeId)>> {
-            opaque::SessionKeys::decode_into_raw_public_keys(&encoded)
-        }
-    }
-
-    impl fg_primitives::GrandpaApi<Block> for Runtime {
-        fn grandpa_authorities() -> GrandpaAuthorityList {
-            Grandpa::grandpa_authorities()
-        }
-
-        fn current_set_id() -> fg_primitives::SetId {
-            Grandpa::current_set_id()
-        }
-
-        fn submit_report_equivocation_unsigned_extrinsic(
-            _equivocation_proof: fg_primitives::EquivocationProof<
-                <Block as BlockT>::Hash,
-                NumberFor<Block>,
-            >,
-            _key_owner_proof: fg_primitives::OpaqueKeyOwnershipProof,
-        ) -> Option<()> {
-            None
-        }
-
-        fn generate_key_ownership_proof(
-            _set_id: fg_primitives::SetId,
-            _authority_id: GrandpaId,
-        ) -> Option<fg_primitives::OpaqueKeyOwnershipProof> {
-            // NOTE: this is the only implementation possible since we've
-            // defined our key owner proof type as a bottom type (i.e. a type
-            // with no values).
-            None
-        }
-    }
-
-    impl frame_system_rpc_runtime_api::AccountNonceApi<Block, AccountId, Index> for Runtime {
-        fn account_nonce(account: AccountId) -> Index {
-            System::account_nonce(account)
-        }
-    }
-
-    impl pallet_transaction_payment_rpc_runtime_api::TransactionPaymentApi<Block, Balance> for Runtime {
-        fn query_info(
-            uxt: <Block as BlockT>::Extrinsic,
-            len: u32,
-        ) -> pallet_transaction_payment_rpc_runtime_api::RuntimeDispatchInfo<Balance> {
-            TransactionPayment::query_info(uxt, len)
-        }
-        fn query_fee_details(
-            uxt: <Block as BlockT>::Extrinsic,
-            len: u32,
-        ) -> pallet_transaction_payment::FeeDetails<Balance> {
-            TransactionPayment::query_fee_details(uxt, len)
-        }
-    }
-
-    impl pallet_3vm_contracts_rpc_runtime_api::ContractsApi<Block, AccountId, Balance, BlockNumber, Hash>
-        for Runtime
-    {
-        fn call(
-            origin: AccountId,
-            dest: AccountId,
-            value: Balance,
-            gas_limit: u64,
-            storage_deposit_limit: Option<Balance>,
-            input_data: Vec<u8>,
-        ) -> pallet_3vm_contracts_primitives::ContractExecResult<Balance> {
-            Contracts::bare_call(origin, dest, value, gas_limit, storage_deposit_limit, input_data, CONTRACTS_DEBUG_OUTPUT)
-        }
-
-        fn instantiate(
-            origin: AccountId,
-            value: Balance,
-            gas_limit: u64,
-            storage_deposit_limit: Option<Balance>,
-            code: pallet_3vm_contracts_primitives::Code<Hash>,
-            data: Vec<u8>,
-            salt: Vec<u8>,
-        ) -> pallet_3vm_contracts_primitives::ContractInstantiateResult<AccountId, Balance>
-        {
-            Contracts::bare_instantiate(origin, value, gas_limit, storage_deposit_limit, code, data, salt, CONTRACTS_DEBUG_OUTPUT)
-        }
-
-        fn upload_code(
-            origin: AccountId,
-            code: Vec<u8>,
-            storage_deposit_limit: Option<Balance>,
-        ) -> pallet_3vm_contracts_primitives::CodeUploadResult<Hash, Balance>
-        {
-            Contracts::bare_upload_code(origin, code, storage_deposit_limit)
-        }
-
-        fn get_storage(
-            address: AccountId,
-            key: [u8; 32],
-        ) -> pallet_3vm_contracts_primitives::GetStorageResult {
-            Contracts::get_storage(address, key)
-        }
-    }
-
-    impl pallet_evm_rpc_runtime_api::EvmRuntimeRPCApi<Block, AccountId, Balance> for Runtime {
-        fn get_evm_address(
-            account_id: AccountId,
-        ) -> Option<H160> {
-            <Runtime as pallet_3vm_evm::Config>::AddressMapping::get_evm_address(&account_id)
-        }
-        fn get_or_into_account_id(
-            address: H160,
-        ) -> AccountId {
-            <Runtime as pallet_3vm_evm::Config>::AddressMapping::get_or_into_account_id(&address)
-        }
-
-        fn get_threevm_info(
-            address: H160,
-        ) -> Option<(AccountId, Balance, u8)> {
-            Evm::get_threevm_info(&address)
-        }
-
-        fn account_info(address: H160) -> (U256, U256, Vec<u8>) {
-            let account = Evm::account_basic(&address);
-            let code = Evm::get_account_code(&address);
-
-            (account.balance, account.nonce, code)
-        }
-
-        fn storage_at(address: H160, index: U256) -> H256 {
-            let mut tmp = [0u8; 32];
-            index.to_big_endian(&mut tmp);
-            Evm::account_storages(address, H256::from_slice(&tmp[..]))
-        }
-    }
-
-    impl pallet_xdns_rpc_runtime_api::XdnsRuntimeApi<Block, AccountId> for Runtime {
-        fn fetch_records() -> FetchXdnsRecordsResponse<AccountId> {
-             FetchXdnsRecordsResponse {
-                xdns_records: <XDNS as t3rn_primitives::xdns::Xdns<Runtime>>::fetch_records()
-            }
-        }
-
-        fn fetch_abi(chain_id: ChainId) -> Option<GatewayABIConfig> {
-            match <XDNS as t3rn_primitives::xdns::Xdns<Runtime>>::get_abi(chain_id) {
-                Ok(abi) => Some(abi),
-                Err(_) => None,
-            }
-        }
-    }
-    //
-    // impl pallet_portal_rpc_runtime_api::PortalRuntimeApi<Block, AccountId> for Runtime {
-    //     fn get_latest_finalized_header(chain_id: ChainId) -> Option<Vec<u8> {
-    //         <Portal as t3rn_primitives::portal::Portal<Runtime>>::get_latest_finalized_header(chain_id)
-    //     }
-    // }
-
-    #[cfg(feature = "runtime-benchmarks")]
-    impl frame_benchmarking::Benchmark<Block> for Runtime {
-        fn benchmark_metadata(extra: bool) -> (
-            Vec<frame_benchmarking::BenchmarkList>,
-            Vec<frame_support::traits::StorageInfo>,
-        ) {
-            use frame_benchmarking::{baseline, Benchmarking, BenchmarkList};
-            use frame_support::traits::StorageInfoTrait;
-            use frame_system_benchmarking::Pallet as SystemBench;
-            use baseline::Pallet as BaselineBench;
-
-            let mut list = Vec::<BenchmarkList>::new();
-            list_benchmarks!(list, extra);
-
-            let storage_info = AllPalletsWithSystem::storage_info();
-
-            return (list, storage_info)
-        }
-
-        fn dispatch_benchmark(
-            config: frame_benchmarking::BenchmarkConfig
-        ) -> Result<Vec<frame_benchmarking::BenchmarkBatch>, sp_runtime::RuntimeString> {
-            use frame_benchmarking::{baseline, Benchmarking, BenchmarkBatch, TrackedStorageKey};
-
-            use frame_system_benchmarking::Pallet as SystemBench;
-            use baseline::Pallet as BaselineBench;
-
-            impl frame_system_benchmarking::Config for Runtime {}
-            impl baseline::Config for Runtime {}
-
-            let whitelist: Vec<TrackedStorageKey> = vec![
-                // Block Number
-                hex_literal::hex!("26aa394eea5630e07c48ae0c9558cef702a5c1b19ab7a04f536c519aca4983ac").to_vec().into(),
-                // Total Issuance
-                hex_literal::hex!("c2261276cc9d1f8598ea4b6a74b15c2f57c875e4cff74148e4628f264b974c80").to_vec().into(),
-                // Execution Phase
-                hex_literal::hex!("26aa394eea5630e07c48ae0c9558cef7ff553b5a9862a516939d82b3d3d8661a").to_vec().into(),
-                // Event Count
-                hex_literal::hex!("26aa394eea5630e07c48ae0c9558cef70a98fdbe9ce6c55837576c60c7af3850").to_vec().into(),
-                // System Events
-                hex_literal::hex!("26aa394eea5630e07c48ae0c9558cef780d41e5e16056765bc8461851072c9d7").to_vec().into(),
-            ];
-
-            let mut batches = Vec::<BenchmarkBatch>::new();
-            let params = (&config, &whitelist);
-            add_benchmarks!(params, batches);
-
-            Ok(batches)
-        }
-    }
-}
-
-#[cfg(feature = "runtime-benchmarks")]
-mod benches {
-    define_benchmarks!(
-        [frame_benchmarking, BaselineBench::<Runtime>]
-        [frame_system, SystemBench::<Runtime>]
-        [pallet_balances, Balances]
-        [pallet_timestamp, Timestamp]
-        [pallet_account_manager, AccountManager]
-    );
-}
-=======
-);
->>>>>>> ff2ade07
+);