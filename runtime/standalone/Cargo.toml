
[package]
authors     = { workspace = true }
description = "Circuit parachain runtime"
edition     = { workspace = true }
homepage    = { workspace = true }
license     = { workspace = true }
name        = "circuit-standalone-runtime"
repository  = { workspace = true }
version     = { workspace = true }

[build-dependencies]
substrate-wasm-builder = { git = "https://github.com/paritytech/substrate", branch = "polkadot-v0.9.39" }

[dependencies]
<<<<<<< HEAD
codec       = { package = "parity-scale-codec", version = "3", default-features = false, features = [ "derive" ] }
hex-literal = { version = "0.3", optional = true }
log         = { version = "0.4", default-features = false }
scale-info  = { version = "2.9.0", default-features = false, features = [ "derive" ] }
serde       = { version = "1.0", default-features = false, optional = true, features = [ "derive" ] }

polkadot-runtime-common = { git = "https://github.com/paritytech/polkadot.git", default-features = false, branch = "release-v0.9.27" }
=======
codec       = { workspace = true, package = "parity-scale-codec" }
hex-literal = { workspace = true, optional = true }
log         = { workspace = true }
scale-info  = { workspace = true }
serde       = { workspace = true, optional = true, features = [ "derive" ] }

polkadot-runtime-common = { workspace = true }
>>>>>>> 37cfa0e8

# Circuit dependencies
pallet-account-manager                    = { path = "../../pallets/account-manager", default-features = false }
pallet-attesters                          = { path = "../../pallets/attesters", default-features = false }
pallet-circuit                            = { path = "../../pallets/circuit", default-features = false }
pallet-vacuum                             = { path = "../../pallets/circuit/vacuum", package = "pallet-circuit-vacuum", default-features = false }
pallet-clock                              = { path = "../../pallets/clock", default-features = false }
pallet-contracts-registry                 = { path = "../../pallets/contracts-registry", default-features = false }
pallet-contracts-registry-rpc-runtime-api = { path = "../../pallets/contracts-registry/rpc/runtime-api", default-features = false }
pallet-eth2-finality-verifier             = { git = "https://github.com/t3rn/eth2-light-client", branch = "main", default-features = false }
pallet-sepolia-finality-verifier          = { git = "https://github.com/t3rn/eth2-light-client", branch = "sepolia", default-features = false }
pallet-grandpa-finality-verifier          = { path = "../../finality-verifiers/grandpa", default-features = false }
pallet-portal                             = { path = "../../pallets/portal", default-features = false }
pallet-portal-rpc-runtime-api             = { path = "../../pallets/portal/rpc/runtime-api", default-features = false }
pallet-rewards                            = { path = "../../pallets/rewards", default-features = false }
pallet-xdns                               = { path = "../../pallets/xdns", default-features = false }
pallet-xdns-rpc-runtime-api               = { path = "../../pallets/xdns/rpc/runtime-api", default-features = false }
<<<<<<< HEAD
t3rn-abi                                  = { path = "../../types/abi", default-features = false }
t3rn-primitives                           = { default-features = false, path = "../../primitives" }
t3rn-types                                = { path = "../../types", default-features = false }
=======

t3rn-primitives = { default-features = false, path = "../../primitives" }
t3rn-types      = { path = "../../types", default-features = false }
>>>>>>> 37cfa0e8

# Smart contracts VMs
evm-precompile-util             = { default-features = false, path = "../../pallets/evm/precompile/util", package = "precompile-util" }
pallet-3vm                      = { default-features = false, path = "../../pallets/3vm" }
pallet-3vm-contracts            = { default-features = false, path = "../../pallets/contracts", package = "pallet-contracts" }
pallet-3vm-contracts-primitives = { default-features = false, path = "../../pallets/contracts/primitives", package = "pallet-contracts-primitives" }
pallet-3vm-evm                  = { default-features = false, path = "../../pallets/evm", package = "pallet-evm" }
pallet-3vm-evm-primitives       = { default-features = false, path = "../../pallets/evm/primitives", package = "fp-evm" }

# Substrate Dependencies
frame-executive                            = { workspace = true }
frame-support                              = { workspace = true }
frame-system                               = { workspace = true }
frame-system-rpc-runtime-api               = { workspace = true }
node-primitives                            = { workspace = true }
pallet-asset-tx-payment                    = { workspace = true }
pallet-assets                              = { workspace = true }
pallet-aura                                = { workspace = true }
pallet-authorship                          = { workspace = true }
pallet-balances                            = { workspace = true }
pallet-grandpa                             = { workspace = true }
pallet-identity                            = { workspace = true }
pallet-randomness-collective-flip          = { workspace = true }
pallet-sudo                                = { workspace = true }
pallet-timestamp                           = { workspace = true }
pallet-transaction-payment                 = { workspace = true }
pallet-transaction-payment-rpc-runtime-api = { workspace = true }
pallet-treasury                            = { workspace = true }
pallet-utility                             = { workspace = true }

<<<<<<< HEAD
sp-api              = { git = "https://github.com/paritytech/substrate", branch = 'polkadot-v0.9.27', default-features = false }
sp-block-builder    = { git = "https://github.com/paritytech/substrate", branch = 'polkadot-v0.9.27', default-features = false }
sp-consensus-aura   = { git = "https://github.com/paritytech/substrate", branch = 'polkadot-v0.9.27', default-features = false }
sp-core             = { git = "https://github.com/paritytech/substrate", branch = 'polkadot-v0.9.27', default-features = false }
sp-finality-grandpa = { git = "https://github.com/paritytech/substrate", branch = 'polkadot-v0.9.27', default-features = false }
sp-inherents        = { git = "https://github.com/paritytech/substrate", branch = 'polkadot-v0.9.27', default-features = false }
sp-io               = { git = "https://github.com/paritytech/substrate", branch = 'polkadot-v0.9.27', default-features = false }
sp-offchain         = { git = "https://github.com/paritytech/substrate", branch = 'polkadot-v0.9.27', default-features = false }
sp-runtime          = { git = "https://github.com/paritytech/substrate", branch = 'polkadot-v0.9.27', default-features = false }
sp-session          = { git = "https://github.com/paritytech/substrate", branch = 'polkadot-v0.9.27', default-features = false }
sp-std              = { git = "https://github.com/paritytech/substrate", branch = 'polkadot-v0.9.27', default-features = false }
sp-transaction-pool = { git = "https://github.com/paritytech/substrate", branch = 'polkadot-v0.9.27', default-features = false }
sp-trie             = { git = "https://github.com/paritytech/substrate", branch = 'polkadot-v0.9.27', default-features = false }
sp-version          = { git = "https://github.com/paritytech/substrate", branch = 'polkadot-v0.9.27', default-features = false }
=======
sp-api              = { workspace = true }
sp-block-builder    = { workspace = true }
sp-consensus-aura   = { workspace = true }
sp-core             = { workspace = true }
sp-finality-grandpa = { workspace = true }
sp-inherents        = { workspace = true }
sp-offchain         = { workspace = true }
sp-runtime          = { workspace = true }
sp-session          = { workspace = true }
sp-std              = { workspace = true }
sp-transaction-pool = { workspace = true }
sp-trie             = { workspace = true }
sp-version          = { workspace = true }
>>>>>>> 37cfa0e8

# Benchmarking
frame-benchmarking        = { workspace = true, optional = true }
frame-system-benchmarking = { workspace = true, optional = true }

# Common
# circuit-runtime-pallets = { path = "../common-pallets", default-features = false  }
circuit-runtime-types = { path = "../common-types", default-features = false }

pallet-maintenance-mode = { git = 'https://github.com/t3rn/moonbeam-pallets', branch = 'polkadot-v0.9.27', default-features = false }

[features]
default = [ "std", "contracts-unstable-interface" ]
std = [
  "codec/std",
  "frame-executive/std",
  "frame-support/std",
  "frame-system-rpc-runtime-api/std",
  "frame-system/std",
  "log/std",
  "scale-info/std",
  "pallet-aura/std",
  "pallet-authorship/std",
  "pallet-assets/std",
  "pallet-attesters/std",
  "pallet-rewards/std",
  "pallet-asset-tx-payment/std",
  "t3rn-primitives/std",
  "t3rn-types/std",
  "t3rn-abi/std",
  "pallet-xdns/std",
  "pallet-xdns-rpc-runtime-api/std",
  "pallet-contracts-registry-rpc-runtime-api/std",
  "pallet-circuit/std",
  "pallet-vacuum/std",
  "pallet-portal/std",
  "pallet-portal-rpc-runtime-api/std",
  "pallet-grandpa-finality-verifier/std",
  "pallet-3vm/std",
  "pallet-3vm-contracts/std",
  # "circuit-runtime-pallets/std",
  "pallet-eth2-finality-verifier/std",
  "pallet-sepolia-finality-verifier/std",
  "pallet-3vm-contracts-primitives/std",
  "pallet-3vm-evm/std",
  "pallet-3vm-evm-primitives/std",
  "evm-precompile-util/std",
  "pallet-account-manager/std",
  "pallet-contracts-registry/std",
  "pallet-balances/std",
  "pallet-treasury/std",
  "pallet-grandpa/std",
  "pallet-randomness-collective-flip/std",
  "pallet-sudo/std",
  "pallet-timestamp/std",
  "pallet-transaction-payment-rpc-runtime-api/std",
  "pallet-transaction-payment/std",
  "serde/std",
  "sp-io/std",
  "sp-api/std",
  "sp-block-builder/std",
  "sp-consensus-aura/std",
  "sp-core/std",
  "sp-finality-grandpa/std",
  "polkadot-runtime-common/std",
  "sp-inherents/std",
  "sp-offchain/std",
  "sp-runtime/std",
  "sp-session/std",
  "sp-std/std",
  "sp-transaction-pool/std",
  "sp-trie/std",
  "sp-version/std",
  "node-primitives/std",
  "pallet-utility/std",
  "pallet-identity/std",
  "pallet-clock/std",
  "circuit-runtime-types/std",
  "pallet-maintenance-mode/std",
]

# TODO: https://github.com/paritytech/parity-bridges-common/issues/390
# I've left the feature flag here to test our CI configuration
runtime-benchmarks = [
  'frame-benchmarking/runtime-benchmarks',
  'frame-support/runtime-benchmarks',
  'frame-system-benchmarking',
  'frame-system/runtime-benchmarks',
  'hex-literal',
  'pallet-account-manager/runtime-benchmarks',
  "pallet-assets/runtime-benchmarks",
  'pallet-balances/runtime-benchmarks',
  'pallet-contracts-registry/runtime-benchmarks',
  'pallet-xdns/runtime-benchmarks',
  'pallet-attesters/runtime-benchmarks',
  'pallet-rewards/runtime-benchmarks',
  'pallet-timestamp/runtime-benchmarks',
  'sp-runtime/runtime-benchmarks',
  "pallet-treasury/runtime-benchmarks",
  "pallet-3vm/runtime-benchmarks",
  "pallet-circuit/runtime-benchmarks",
  "pallet-vacuum/runtime-benchmarks",
  "pallet-clock/runtime-benchmarks",
  "pallet-3vm-contracts/runtime-benchmarks",
  "pallet-3vm-evm/runtime-benchmarks",
  "pallet-grandpa/runtime-benchmarks",
  "pallet-grandpa-finality-verifier/runtime-benchmarks",
  "pallet-eth2-finality-verifier/runtime-benchmarks",
  "pallet-sepolia-finality-verifier/runtime-benchmarks",
  "pallet-identity/runtime-benchmarks",
  "pallet-utility/runtime-benchmarks",
  "polkadot-runtime-common/runtime-benchmarks",
]
# Make contract callable functions marked as __unstable__ available. Do not enable
# on live chains as those are subject to change.
contracts-unstable-interface = [ "pallet-3vm-contracts/unstable-interface" ]<|MERGE_RESOLUTION|>--- conflicted
+++ resolved
@@ -1,7 +1,7 @@
 
 [package]
 authors     = { workspace = true }
-description = "Circuit parachain runtime"
+description = "Circuit standalone (not-a-parachain) runtime"
 edition     = { workspace = true }
 homepage    = { workspace = true }
 license     = { workspace = true }
@@ -13,15 +13,6 @@
 substrate-wasm-builder = { git = "https://github.com/paritytech/substrate", branch = "polkadot-v0.9.39" }
 
 [dependencies]
-<<<<<<< HEAD
-codec       = { package = "parity-scale-codec", version = "3", default-features = false, features = [ "derive" ] }
-hex-literal = { version = "0.3", optional = true }
-log         = { version = "0.4", default-features = false }
-scale-info  = { version = "2.9.0", default-features = false, features = [ "derive" ] }
-serde       = { version = "1.0", default-features = false, optional = true, features = [ "derive" ] }
-
-polkadot-runtime-common = { git = "https://github.com/paritytech/polkadot.git", default-features = false, branch = "release-v0.9.27" }
-=======
 codec       = { workspace = true, package = "parity-scale-codec" }
 hex-literal = { workspace = true, optional = true }
 log         = { workspace = true }
@@ -29,33 +20,28 @@
 serde       = { workspace = true, optional = true, features = [ "derive" ] }
 
 polkadot-runtime-common = { workspace = true }
->>>>>>> 37cfa0e8
 
 # Circuit dependencies
 pallet-account-manager                    = { path = "../../pallets/account-manager", default-features = false }
-pallet-attesters                          = { path = "../../pallets/attesters", default-features = false }
 pallet-circuit                            = { path = "../../pallets/circuit", default-features = false }
-pallet-vacuum                             = { path = "../../pallets/circuit/vacuum", package = "pallet-circuit-vacuum", default-features = false }
 pallet-clock                              = { path = "../../pallets/clock", default-features = false }
 pallet-contracts-registry                 = { path = "../../pallets/contracts-registry", default-features = false }
 pallet-contracts-registry-rpc-runtime-api = { path = "../../pallets/contracts-registry/rpc/runtime-api", default-features = false }
-pallet-eth2-finality-verifier             = { git = "https://github.com/t3rn/eth2-light-client", branch = "main", default-features = false }
-pallet-sepolia-finality-verifier          = { git = "https://github.com/t3rn/eth2-light-client", branch = "sepolia", default-features = false }
 pallet-grandpa-finality-verifier          = { path = "../../finality-verifiers/grandpa", default-features = false }
 pallet-portal                             = { path = "../../pallets/portal", default-features = false }
 pallet-portal-rpc-runtime-api             = { path = "../../pallets/portal/rpc/runtime-api", default-features = false }
-pallet-rewards                            = { path = "../../pallets/rewards", default-features = false }
 pallet-xdns                               = { path = "../../pallets/xdns", default-features = false }
 pallet-xdns-rpc-runtime-api               = { path = "../../pallets/xdns/rpc/runtime-api", default-features = false }
-<<<<<<< HEAD
-t3rn-abi                                  = { path = "../../types/abi", default-features = false }
-t3rn-primitives                           = { default-features = false, path = "../../primitives" }
-t3rn-types                                = { path = "../../types", default-features = false }
-=======
+pallet-attesters                          = { path = "../../pallets/attesters", default-features = false }
+pallet-vacuum                             = { path = "../../pallets/circuit/vacuum", package = "pallet-circuit-vacuum", default-features = false }
+pallet-eth2-finality-verifier             = { git = "https://github.com/t3rn/eth2-light-client", branch = "main", default-features = false }
+pallet-sepolia-finality-verifier          = { git = "https://github.com/t3rn/eth2-light-client", branch = "sepolia", default-features = false }
+pallet-rewards                            = { path = "../../pallets/rewards", default-features = false }
+pallet-maintenance-mode                   = { git = 'https://github.com/t3rn/moonbeam-pallets', branch = 'polkadot-v0.9.27', default-features = false }
 
 t3rn-primitives = { default-features = false, path = "../../primitives" }
 t3rn-types      = { path = "../../types", default-features = false }
->>>>>>> 37cfa0e8
+t3rn-abi        = { path = "../../types/abi", default-features = false }
 
 # Smart contracts VMs
 evm-precompile-util             = { default-features = false, path = "../../pallets/evm/precompile/util", package = "precompile-util" }
@@ -86,22 +72,6 @@
 pallet-treasury                            = { workspace = true }
 pallet-utility                             = { workspace = true }
 
-<<<<<<< HEAD
-sp-api              = { git = "https://github.com/paritytech/substrate", branch = 'polkadot-v0.9.27', default-features = false }
-sp-block-builder    = { git = "https://github.com/paritytech/substrate", branch = 'polkadot-v0.9.27', default-features = false }
-sp-consensus-aura   = { git = "https://github.com/paritytech/substrate", branch = 'polkadot-v0.9.27', default-features = false }
-sp-core             = { git = "https://github.com/paritytech/substrate", branch = 'polkadot-v0.9.27', default-features = false }
-sp-finality-grandpa = { git = "https://github.com/paritytech/substrate", branch = 'polkadot-v0.9.27', default-features = false }
-sp-inherents        = { git = "https://github.com/paritytech/substrate", branch = 'polkadot-v0.9.27', default-features = false }
-sp-io               = { git = "https://github.com/paritytech/substrate", branch = 'polkadot-v0.9.27', default-features = false }
-sp-offchain         = { git = "https://github.com/paritytech/substrate", branch = 'polkadot-v0.9.27', default-features = false }
-sp-runtime          = { git = "https://github.com/paritytech/substrate", branch = 'polkadot-v0.9.27', default-features = false }
-sp-session          = { git = "https://github.com/paritytech/substrate", branch = 'polkadot-v0.9.27', default-features = false }
-sp-std              = { git = "https://github.com/paritytech/substrate", branch = 'polkadot-v0.9.27', default-features = false }
-sp-transaction-pool = { git = "https://github.com/paritytech/substrate", branch = 'polkadot-v0.9.27', default-features = false }
-sp-trie             = { git = "https://github.com/paritytech/substrate", branch = 'polkadot-v0.9.27', default-features = false }
-sp-version          = { git = "https://github.com/paritytech/substrate", branch = 'polkadot-v0.9.27', default-features = false }
-=======
 sp-api              = { workspace = true }
 sp-block-builder    = { workspace = true }
 sp-consensus-aura   = { workspace = true }
@@ -115,17 +85,15 @@
 sp-transaction-pool = { workspace = true }
 sp-trie             = { workspace = true }
 sp-version          = { workspace = true }
->>>>>>> 37cfa0e8
 
 # Benchmarking
 frame-benchmarking        = { workspace = true, optional = true }
 frame-system-benchmarking = { workspace = true, optional = true }
 
+
 # Common
 # circuit-runtime-pallets = { path = "../common-pallets", default-features = false  }
 circuit-runtime-types = { path = "../common-types", default-features = false }
-
-pallet-maintenance-mode = { git = 'https://github.com/t3rn/moonbeam-pallets', branch = 'polkadot-v0.9.27', default-features = false }
 
 [features]
 default = [ "std", "contracts-unstable-interface" ]
@@ -140,28 +108,28 @@
   "pallet-aura/std",
   "pallet-authorship/std",
   "pallet-assets/std",
-  "pallet-attesters/std",
-  "pallet-rewards/std",
   "pallet-asset-tx-payment/std",
   "t3rn-primitives/std",
   "t3rn-types/std",
-  "t3rn-abi/std",
   "pallet-xdns/std",
   "pallet-xdns-rpc-runtime-api/std",
   "pallet-contracts-registry-rpc-runtime-api/std",
   "pallet-circuit/std",
-  "pallet-vacuum/std",
   "pallet-portal/std",
   "pallet-portal-rpc-runtime-api/std",
   "pallet-grandpa-finality-verifier/std",
   "pallet-3vm/std",
   "pallet-3vm-contracts/std",
   # "circuit-runtime-pallets/std",
-  "pallet-eth2-finality-verifier/std",
-  "pallet-sepolia-finality-verifier/std",
   "pallet-3vm-contracts-primitives/std",
   "pallet-3vm-evm/std",
   "pallet-3vm-evm-primitives/std",
+  "pallet-attesters/std",
+  "pallet-rewards/std",
+  "t3rn-abi/std",
+  "pallet-vacuum/std",
+  "pallet-eth2-finality-verifier/std",
+  "pallet-sepolia-finality-verifier/std",
   "evm-precompile-util/std",
   "pallet-account-manager/std",
   "pallet-contracts-registry/std",
