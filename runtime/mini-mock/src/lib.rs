use codec::{Decode, Encode};
use frame_support::{
    dispatch::DispatchResultWithPostInfo,
    log,
    traits::{fungibles::Destroy, FindAuthor},
    Blake2_128Concat, RuntimeDebug, StorageHasher,
};
pub use pallet_attesters::{
    ActiveSet, AttestationTargets, Attesters as AttestersStore, BatchMessage, BatchStatus, Batches,
    Config as ConfigAttesters, CurrentCommittee, Error as AttestersError, Event as AttestersEvent,
    LatencyStatus, NextBatch, NextCommitteeOnTarget, Nominations, PaidFinalityFees,
    Pallet as PalletAttesters, PendingUnnominations, PermanentSlashes, PreviousCommittee,
    SortedNominatedAttesters,
};
<<<<<<< HEAD
use std::marker::PhantomData;

pub use pallet_circuit::{
    Config as ConfigCircuit, Error as CircuitError, Event as CircuitEvent, FullSideEffects,
    SFX2XTXLinksMap, XExecSignals,
};
pub use pallet_circuit_vacuum::{Config as ConfigVacuum, Event as VacuumEvent, OrderStatusRead};
use pallet_eth2_finality_verifier::types::Root;
=======

pub use pallet_circuit::{
    Config as ConfigCircuit, Event as CircuitEvent, FullSideEffects, SFX2XTXLinksMap, XExecSignals,
};

pub use pallet_circuit_vacuum::{Config as ConfigVacuum, Event as VacuumEvent, OrderStatusRead};
>>>>>>> d42ec1fa
mod hooks;
mod treasuries_config;
pub use hooks::GlobalOnInitQueues;
use sp_runtime::DispatchResult;

use hex_literal::hex;
pub use pallet_account_manager::{
    Config as ConfigAccountManager, Error as AccountManagerError, Event as AccountManagerEvent,
    SettlementsPerRound,
};

use sp_runtime::ConsensusEngineId;

use pallet_attesters::TargetId;
use pallet_circuit::Xdns;
use pallet_grandpa_finality_verifier::{
    bridges::runtime as bp_runtime,
    light_clients::{
        select_grandpa_light_client_instance, KusamaInstance, PolkadotInstance, RococoInstance,
    },
};
use pallet_portal::Error as PortalError;
pub use pallet_rewards::{
    Authors, AuthorsThisPeriod, Config as ConfigRewards, DistributionBlock, DistributionHistory,
    Error as RewardsError, PendingClaims,
};

use sp_core::H256;
use sp_io::TestExternalities;
use sp_runtime::{
    generic, parameter_types,
    traits::{BlakeTwo256, ConstU32, ConvertInto, IdentityLookup},
    Perbill, Percent,
};
use t3rn_primitives::{EthereumToken, ExecutionVendor, GatewayVendor, SubstrateToken, TokenInfo};
pub type AccountId = sp_runtime::AccountId32;
pub type UncheckedExtrinsic = frame_system::mocking::MockUncheckedExtrinsic<MiniRuntime>;
pub type Block = frame_system::mocking::MockBlock<MiniRuntime>;
pub type BlockNumber = u32;
pub type Balance = u128;
pub type Hash = sp_core::H256;
type Header = generic::Header<u32, BlakeTwo256>;

use pallet_grandpa_finality_verifier::light_clients::LightClient;

frame_support::construct_runtime!(
    pub enum MiniRuntime where
        Block = Block,
        NodeBlock = Block,
        UncheckedExtrinsic = UncheckedExtrinsic
    {
        System: frame_system = 1,
        Balances: pallet_balances = 2,
        Timestamp: pallet_timestamp = 3,
        RandomnessCollectiveFlip: pallet_insecure_randomness_collective_flip = 4,
        Assets: pallet_assets = 5,
        // Treasuries
        Treasury: pallet_treasury = 13, // Keep old treasury index for backwards compatibility
        EscrowTreasury: pallet_treasury::<Instance1> = 16,
        FeeTreasury: pallet_treasury::<Instance2> = 17,
        ParachainTreasury: pallet_treasury::<Instance3> = 18,
        SlashTreasury: pallet_treasury::<Instance4> = 19,
        // t3rn
        XDNS: pallet_xdns = 100,
        Attesters: pallet_attesters = 101,
        Rewards: pallet_rewards = 102,
        AccountManager: pallet_account_manager = 103,
        Clock: pallet_clock = 104,
        Circuit: pallet_circuit = 105,
        Vacuum: pallet_circuit_vacuum = 106,
        // Portal
        Portal: pallet_portal = 128,
        RococoBridge: pallet_grandpa_finality_verifier = 129,
        PolkadotBridge: pallet_grandpa_finality_verifier::<Instance1> = 130,
        KusamaBridge: pallet_grandpa_finality_verifier::<Instance2> = 131,
        EthereumBridge: pallet_eth2_finality_verifier = 132,

    }
);

parameter_types! {
    pub const AssetDeposit: Balance = 1; // 1 UNIT deposit to create asset
    pub const ApprovalDeposit: Balance = 1;
    pub const AssetsStringLimit: u32 = 50;
    /// Key = 32 bytes, Value = 36 bytes (32+1+1+1+1)
    // https://github.com/paritytech/substrate/blob/069917b/frame/assets/src/lib.rs#L257L271
    pub const MetadataDepositBase: Balance = 0;
    pub const MetadataDepositPerByte: Balance = 0;
    pub const AssetAccountDeposit: Balance = 0;
}

impl pallet_assets::Config for MiniRuntime {
    type ApprovalDeposit = ApprovalDeposit;
    type AssetAccountDeposit = AssetAccountDeposit;
    type AssetDeposit = AssetDeposit;
    type AssetId = u32;
    type Balance = Balance;
    type Currency = Balances;
    type Event = Event;
    type Extra = ();
    type ForceOrigin = frame_system::EnsureRoot<Self::AccountId>;
    type Freezer = ();
    type MetadataDepositBase = MetadataDepositBase;
    type MetadataDepositPerByte = MetadataDepositPerByte;
    type StringLimit = AssetsStringLimit;
    type WeightInfo = ();
}

impl PalletAssetsOverlay<MiniRuntime, Balance> for MiniRuntime {
    fn contains_asset(asset_id: &AssetId) -> bool {
        const PALLET_NAME: &str = "Assets";
        const STORAGE_NAME: &str = "Asset";
        type Index = u32;
        type Data = u32;

        let pallet_hash = sp_io::hashing::twox_128(PALLET_NAME.as_bytes());
        let storage_hash = sp_io::hashing::twox_128(STORAGE_NAME.as_bytes());
        // Hashing the scale-encoded key
        let key_hashed = Blake2_128Concat::hash(&asset_id.encode());

        let mut final_key = Vec::new();
        final_key.extend_from_slice(&pallet_hash);
        final_key.extend_from_slice(&storage_hash);
        final_key.extend_from_slice(&key_hashed);

        frame_support::storage::unhashed::get::<Data>(&final_key).is_some()
    }

    fn force_create_asset(
        origin: Origin,
        asset_id: AssetId,
        admin: AccountId,
        is_sufficient: bool,
        min_balance: Balance,
    ) -> DispatchResult {
        println!("MiniMock::force_create_asset");
        println!("asset_id: {asset_id:?}");
        println!("admin: {admin:?}");
        Assets::force_create(origin, asset_id, admin, is_sufficient, min_balance)
    }

    fn destroy(origin: Origin, asset_id: &AssetId) -> DispatchResultWithPostInfo {
        let destroy_witness = match Assets::get_destroy_witness(asset_id) {
            Some(witness) => witness,
            None => return Err("AssetNotFound".into()),
        };
        Assets::destroy(origin, *asset_id, destroy_witness)
    }
}

parameter_types! {
    pub const EscrowAccount: AccountId = AccountId::new([51u8; 32]);
}

impl pallet_account_manager::Config for MiniRuntime {
    type AssetBalanceOf = ConvertInto;
    type AssetId = u32;
    type Assets = Assets;
    type Clock = Clock;
    type Currency = Balances;
    type EscrowAccount = EscrowAccount;
    type Event = Event;
    type Executors = t3rn_primitives::executors::ExecutorsMock<Self>;
    type Time = Timestamp;
    type WeightInfo = ();
}

impl pallet_clock::Config for MiniRuntime {
    type AccountManager = AccountManager;
    type Event = Event;
    type Executors = t3rn_primitives::executors::ExecutorsMock<Self>;
    type OnFinalizeQueues = pallet_clock::traits::EmptyOnHookQueues<Self>;
    type OnInitializeQueues = GlobalOnInitQueues;
    type RoundDuration = ConstU32<400>;
}
use t3rn_primitives::monetary::TRN;

parameter_types! {
    pub const TotalInflation: Perbill = Perbill::from_parts(44_000_000); // 4.4%
    pub const AttesterInflation: Perbill = Perbill::from_parts(11_000_000); // 1.1%
    pub const ExecutorInflation: Perbill = Perbill::from_parts(8_000_000); // 0.8%
    pub const CollatorInflation: Perbill = Perbill::from_parts(5_000_000); // 0.5%
    pub const TreasuryInflation: Perbill = Perbill::from_parts(20_000_000); // 2%
    pub const AttesterBootstrapRewards: Percent = Percent::from_parts(40); // 40%
    pub const CollatorBootstrapRewards: Percent = Percent::from_parts(20); // 20%
    pub const ExecutorBootstrapRewards: Percent = Percent::from_parts(40); // 40%
    pub const StartingRepatriationPercentage: Percent = Percent::from_parts(10); // 10%
    pub const OneYear: BlockNumber = 2_628_000; // (365.25 * 24 * 60 * 60) / 12; assuming 12s block time
    pub const InflationDistributionPeriod: BlockNumber = 100_800; // (14 * 24 * 60 * 60) / 12; assuming one distribution per two weeks
    pub const AvailableBootstrapSpenditure: Balance = 1_000_000 * (TRN as Balance); // 1 MLN UNIT
}

pub struct FindAuthorMockRoundRobinRotate32;

impl FindAuthor<AccountId> for FindAuthorMockRoundRobinRotate32 {
    fn find_author<'a, I>(_digests: I) -> Option<AccountId>
    where
        I: 'a + IntoIterator<Item = (ConsensusEngineId, &'a [u8])>,
    {
        // Get current block number
        let current_block_number = <frame_system::Module<MiniRuntime>>::block_number();

        let round_robin_rotate_32: u8 = (current_block_number % 32) as u8;

        let mock_rr_account = AccountId::new([round_robin_rotate_32; 32]);

        Some(mock_rr_account)
    }
}

impl pallet_rewards::Config for MiniRuntime {
    type AccountManager = AccountManager;
    type AttesterBootstrapRewards = AttesterBootstrapRewards;
    type AttesterInflation = AttesterInflation;
    type Attesters = Attesters;
    type AvailableBootstrapSpenditure = AvailableBootstrapSpenditure;
    type Clock = Clock;
    type CollatorBootstrapRewards = CollatorBootstrapRewards;
    type CollatorInflation = CollatorInflation;
    type Currency = Balances;
    type Event = Event;
    type ExecutorBootstrapRewards = ExecutorBootstrapRewards;
    type ExecutorInflation = ExecutorInflation;
    type FindAuthor = FindAuthorMockRoundRobinRotate32;
    type InflationDistributionPeriod = InflationDistributionPeriod;
    type OneYear = OneYear;
    type StartingRepatriationPercentage = StartingRepatriationPercentage;
    type TotalInflation = TotalInflation;
    type TreasuryAccounts = MiniRuntime;
    type TreasuryInflation = TreasuryInflation;
}

parameter_types! {
    pub const DefaultCommission: Percent = Percent::from_percent(10);
    pub const CommitmentRewardSource: AccountId = AccountId::new([51u8; 32]);
    pub const SlashAccount: AccountId = AccountId::new([51u8; 32]);
    pub const RewardMultiplier: Balance = 1;
    pub const MinAttesterBond: Balance = 1;
    pub const MinNominatorBond: Balance = 1;
    pub const ExistentialDeposit: u128 = 1_u128;
}

impl pallet_attesters::Config for MiniRuntime {
    type ActiveSetSize = ConstU32<32>;
    type BatchingWindow = ConstU32<6>;
    type CommitmentRewardSource = CommitmentRewardSource;
    type CommitteeSize = ConstU32<32>;
    type Currency = Balances;
    type DefaultCommission = DefaultCommission;
    type Event = Event;
    type MaxBatchSize = ConstU32<128>;
    type MinAttesterBond = MinAttesterBond;
    type MinNominatorBond = MinNominatorBond;
    type Portal = Portal;
    type RandomnessSource = RandomnessCollectiveFlip;
    type ReadSFX = Circuit;
    type RepatriationPeriod = ConstU32<60>;
    type RewardMultiplier = RewardMultiplier;
    type Rewards = Rewards;
    type ShufflingFrequency = ConstU32<400>;
    type SlashAccount = SlashAccount;
    type Xdns = XDNS;
}

impl pallet_insecure_randomness_collective_flip::Config for MiniRuntime {}

impl pallet_balances::Config for MiniRuntime {
    type AccountStore = System;
    /// The type for recording an account's balance.
    type Balance = Balance;
    type DustRemoval = ();
    /// The ubiquitous event type.
    type Event = Event;
    type ExistentialDeposit = ExistentialDeposit;
    type MaxLocks = ConstU32<50>;
    type MaxReserves = ();
    type ReserveIdentifier = [u8; 8];
    type WeightInfo = ();
}

impl frame_system::Config for MiniRuntime {
    type AccountData = pallet_balances::AccountData<u128>;
    type AccountId = AccountId;
    type BaseCallFilter = frame_support::traits::Everything;
    type BlockHashCount = ();
    type BlockLength = ();
    type BlockNumber = BlockNumber;
    type BlockWeights = ();
    type Call = Call;
    type DbWeight = ();
    type Event = Event;
    type Hash = H256;
    type Hashing = BlakeTwo256;
    type Header = Header;
    type Index = u64;
    type Lookup = IdentityLookup<Self::AccountId>;
    type MaxConsumers = ConstU32<16>;
    type OnKilledAccount = ();
    type OnNewAccount = ();
    type OnSetCode = ();
    type Origin = Origin;
    type PalletInfo = PalletInfo;
    type SS58Prefix = ();
    type SystemWeightInfo = ();
    type Version = ();
}

pub type AssetId = u32;

pub struct SelectLightClientRegistry;

impl pallet_portal::SelectLightClient<MiniRuntime> for SelectLightClientRegistry {
    fn select(
        vendor: GatewayVendor,
    ) -> Result<Box<dyn LightClient<MiniRuntime>>, PortalError<MiniRuntime>> {
        match vendor {
            GatewayVendor::Rococo =>
                select_grandpa_light_client_instance::<MiniRuntime, RococoInstance>(vendor)
                    .ok_or(PortalError::<MiniRuntime>::LightClientNotFoundByVendor)
                    .map(|lc| Box::new(lc) as Box<dyn LightClient<MiniRuntime>>),
            GatewayVendor::Kusama =>
                select_grandpa_light_client_instance::<MiniRuntime, KusamaInstance>(vendor)
                    .ok_or(PortalError::<MiniRuntime>::LightClientNotFoundByVendor)
                    .map(|lc| Box::new(lc) as Box<dyn LightClient<MiniRuntime>>),
            GatewayVendor::Polkadot =>
                select_grandpa_light_client_instance::<MiniRuntime, PolkadotInstance>(vendor)
                    .ok_or(PortalError::<MiniRuntime>::LightClientNotFoundByVendor)
                    .map(|lc| Box::new(lc) as Box<dyn LightClient<MiniRuntime>>),
            GatewayVendor::Ethereum => Ok(Box::new(pallet_eth2_finality_verifier::Pallet::<
                MiniRuntime,
            >(PhantomData))),
            _ => Err(PortalError::<MiniRuntime>::UnimplementedGatewayVendor),
        }
    }
}
const SLOT_DURATION: u64 = 12000;

parameter_types! {
    pub const MinimumPeriod: u64 = SLOT_DURATION / 2;
}

parameter_types! {
    pub const HeadersToStoreEth: u32 = 64 + 1; // we want a multiple of slots_per_epoch + 1
    pub const SessionLength: u64 = 5;
    pub const SyncCommitteeSize: u32 = 26;
    pub const GenesisValidatorsRoot: Root = [216,234,23,31,60,148,174,162,30,188,66,161,237,97,5,42,207,63,146,9,192,14,78,251,170,221,172,9,237,155,128,120];
    pub const SlotsPerEpoch: u32 = 32;
    pub const EpochsPerSyncCommitteePeriod: u32 = 6;
    pub const CommitteeMajorityThreshold: u32 = 80;
}

impl pallet_eth2_finality_verifier::Config for MiniRuntime {
    type CommitteeMajorityThreshold = CommitteeMajorityThreshold;
    type EpochsPerSyncCommitteePeriod = EpochsPerSyncCommitteePeriod;
    type Event = Event;
    type GenesisValidatorRoot = GenesisValidatorsRoot;
    type HeadersToStore = HeadersToStoreEth;
    type SlotsPerEpoch = SlotsPerEpoch;
    type SyncCommitteeSize = SyncCommitteeSize;
    type WeightInfo = ();
}

impl pallet_timestamp::Config for MiniRuntime {
    type MinimumPeriod = MinimumPeriod;
    /// A timestamp: milliseconds since the unix epoch.
    type Moment = u64;
    type OnTimestampSet = ();
    type WeightInfo = ();
}

impl pallet_xdns::Config for MiniRuntime {
    type AssetsOverlay = MiniRuntime;
    type AttestersRead = Attesters;
    type Balances = Balances;
    type CircuitDLQ = Circuit;
    type Currency = Balances;
    type Event = Event;
    type Portal = Portal;
    type SelfGatewayId = SelfGatewayId;
    type SelfTokenId = ConstU32<3333>;
    type Time = Timestamp;
    type TreasuryAccounts = MiniRuntime;
    type WeightInfo = pallet_xdns::weights::SubstrateWeight<MiniRuntime>;
}

parameter_types! {
    pub const CircuitAccountId: AccountId = AccountId::new([51u8; 32]); // 0x333...3
    pub const SelfGatewayId: [u8; 4] = [3, 3, 3, 3];
    pub const SelfGatewayIdOptimistic: [u8; 4] = [0, 3, 3, 3];
}

impl pallet_circuit::Config for MiniRuntime {
    type AccountManager = AccountManager;
    type Attesters = Attesters;
    type Balances = Balances;
    type Call = Call;
    type Currency = Balances;
    type DeletionQueueLimit = ConstU32<100u32>;
    type Event = Event;
    type Executors = t3rn_primitives::executors::ExecutorsMock<Self>;
    type Portal = Portal;
    type SFXBiddingPeriod = ConstU32<3u32>;
    type SelfAccountId = CircuitAccountId;
    type SelfGatewayId = SelfGatewayId;
    type SelfParaId = ConstU32<3333u32>;
    type SignalQueueDepth = ConstU32<5u32>;
    type WeightInfo = ();
    type Xdns = XDNS;
    type XtxTimeoutCheckInterval = ConstU32<10u32>;
    type XtxTimeoutDefault = ConstU32<400u32>;
}

impl pallet_circuit_vacuum::Config for MiniRuntime {
    type CircuitSubmitAPI = Circuit;
    type Currency = Balances;
    type Event = Event;
    type ReadSFX = Circuit;
}

impl pallet_portal::Config for MiniRuntime {
    type Currency = Balances;
    type Event = Event;
    type SelectLightClient = SelectLightClientRegistry;
    type WeightInfo = pallet_portal::weights::SubstrateWeight<MiniRuntime>;
    type Xdns = XDNS;
}

parameter_types! {
    pub const HeadersToStore: u32 = 100;
}

#[derive(Debug)]
pub struct Blake2ValU32Chain;
impl bp_runtime::Chain for Blake2ValU32Chain {
    type BlockNumber = u32;
    type Hash = H256;
    type Hasher = BlakeTwo256;
    type Header = sp_runtime::generic::Header<u32, BlakeTwo256>;
}

impl pallet_grandpa_finality_verifier::Config<RococoInstance> for MiniRuntime {
    type BridgedChain = Blake2ValU32Chain;
    type EpochOffset = ConstU32<2_400u32>;
    type Event = Event;
    type FastConfirmationOffset = ConstU32<3u32>;
    type FinalizedConfirmationOffset = ConstU32<10u32>;
    type HeadersToStore = HeadersToStore;
    type RationalConfirmationOffset = ConstU32<10u32>;
    type WeightInfo = ();
}

impl pallet_grandpa_finality_verifier::Config<PolkadotInstance> for MiniRuntime {
    type BridgedChain = Blake2ValU32Chain;
    type EpochOffset = ConstU32<2_400u32>;
    type Event = Event;
    type FastConfirmationOffset = ConstU32<3u32>;
    type FinalizedConfirmationOffset = ConstU32<10u32>;
    type HeadersToStore = HeadersToStore;
    type RationalConfirmationOffset = ConstU32<10u32>;
    type WeightInfo = ();
}

impl pallet_grandpa_finality_verifier::Config<KusamaInstance> for MiniRuntime {
    type BridgedChain = Blake2ValU32Chain;
    type EpochOffset = ConstU32<2_400u32>;
    type Event = Event;
    type FastConfirmationOffset = ConstU32<3u32>;
    type FinalizedConfirmationOffset = ConstU32<10u32>;
    type HeadersToStore = HeadersToStore;
    type RationalConfirmationOffset = ConstU32<10u32>;
    type WeightInfo = ();
}

// Mock from pallet events
#[derive(Encode, Decode, Clone, PartialEq, Eq, RuntimeDebug)]
pub enum MockedAssetEvent<T: frame_system::Config + pallet_balances::Config> {
    /// Some asset class was created.
    Created {
        asset_id: AssetId,
        creator: T::AccountId,
        owner: T::AccountId,
    },
    /// Some assets were issued.
    Issued {
        asset_id: AssetId,
        owner: T::AccountId,
        amount: T::Balance,
    },
    /// Some assets were transferred.
    Transferred {
        asset_id: AssetId,
        from: T::AccountId,
        to: T::AccountId,
        amount: T::Balance,
    },
    /// Some assets were destroyed.
    Burned {
        asset_id: AssetId,
        owner: T::AccountId,
        balance: T::Balance,
    },
    /// The management team changed.
    TeamChanged {
        asset_id: AssetId,
        issuer: T::AccountId,
        admin: T::AccountId,
        freezer: T::AccountId,
    },
    /// The owner changed.
    OwnerChanged {
        asset_id: AssetId,
        owner: T::AccountId,
    },
    /// Some account `who` was frozen.
    Frozen {
        asset_id: AssetId,
        who: T::AccountId,
    },
    /// Some account `who` was thawed.
    Thawed {
        asset_id: AssetId,
        who: T::AccountId,
    },
    /// Some asset `asset_id` was frozen.
    AssetFrozen { asset_id: AssetId },
    /// Some asset `asset_id` was thawed.
    AssetThawed { asset_id: AssetId },
    /// Accounts were destroyed for given asset.
    AccountsDestroyed {
        asset_id: AssetId,
        accounts_destroyed: u32,
        accounts_remaining: u32,
    },
    /// Approvals were destroyed for given asset.
    ApprovalsDestroyed {
        asset_id: AssetId,
        approvals_destroyed: u32,
        approvals_remaining: u32,
    },
    /// An asset class is in the process of being destroyed.
    DestructionStarted { asset_id: AssetId },
    /// An asset class was destroyed.
    Destroyed { asset_id: AssetId },
    /// Some asset class was force-created.
    ForceCreated {
        asset_id: AssetId,
        owner: T::AccountId,
    },
    /// New metadata has been set for an asset.
    MetadataSet {
        asset_id: AssetId,
        name: Vec<u8>,
        symbol: Vec<u8>,
        decimals: u8,
        is_frozen: bool,
    },
    /// Metadata has been cleared for an asset.
    MetadataCleared { asset_id: AssetId },
    /// (Additional) funds have been approved for transfer to a destination account.
    ApprovedTransfer {
        asset_id: AssetId,
        source: T::AccountId,
        delegate: T::AccountId,
        amount: T::Balance,
    },
    /// An approval for account `delegate` was cancelled by `owner`.
    ApprovalCancelled {
        asset_id: AssetId,
        owner: T::AccountId,
        delegate: T::AccountId,
    },
    /// An `amount` was transferred in its entirety from `owner` to `destination` by
    /// the approved `delegate`.
    TransferredApproved {
        asset_id: AssetId,
        owner: T::AccountId,
        delegate: T::AccountId,
        destination: T::AccountId,
        amount: T::Balance,
    },
    /// An asset has had its attributes changed by the `Force` origin.
    AssetStatusChanged { asset_id: AssetId },
}

type CodeHash<T> = <T as frame_system::Config>::Hash;

#[derive(Encode, Decode, Clone, PartialEq, Eq, RuntimeDebug)]
pub enum MockWasmContractsEvent<T: frame_system::Config + pallet_balances::Config> {
    /// Contract deployed by address at the specified address.
    Instantiated {
        deployer: T::AccountId,
        contract: T::AccountId,
    },

    /// Contract has been removed.
    ///
    /// # Note
    ///
    /// The only way for a contract to be removed and emitting this event is by calling
    /// `seal_terminate`.
    Terminated {
        /// The contract that was terminated.
        contract: T::AccountId,
        /// The account that received the contracts remaining balance
        beneficiary: T::AccountId,
    },

    /// Code with the specified hash has been stored.
    CodeStored { code_hash: T::Hash },

    /// A custom event emitted by the contract.
    ContractEmitted {
        /// The contract that emitted the event.
        contract: T::AccountId,
        /// Data supplied by the contract. Metadata generated during contract compilation
        /// is needed to decode it.
        data: Vec<u8>,
    },

    /// A code with the specified hash was removed.
    CodeRemoved { code_hash: T::Hash },

    /// A contract's code was updated.
    ContractCodeUpdated {
        /// The contract that has been updated.
        contract: T::AccountId,
        /// New code hash that was set for the contract.
        new_code_hash: T::Hash,
        /// Previous code hash of the contract.
        old_code_hash: T::Hash,
    },

    /// A contract was called either by a plain account or another contract.
    ///
    /// # Note
    ///
    /// Please keep in mind that like all events this is only emitted for successful
    /// calls. This is because on failure all storage changes including events are
    /// rolled back.
    Called {
        /// The account that called the `contract`.
        caller: T::AccountId,
        /// The contract that was called.
        contract: T::AccountId,
    },

    /// A contract delegate called a code hash.
    ///
    /// # Note
    ///
    /// Please keep in mind that like all events this is only emitted for successful
    /// calls. This is because on failure all storage changes including events are
    /// rolled back.
    DelegateCalled {
        /// The contract that performed the delegate call and hence in whose context
        /// the `code_hash` is executed.
        contract: T::AccountId,
        /// The code hash that was delegate called.
        code_hash: CodeHash<T>,
    },
}

use crate::sp_api_hidden_includes_construct_runtime::hidden_include::traits::GenesisBuild;
use t3rn_abi::{types::Sfx4bId, SFXAbi};
use t3rn_primitives::{
    contracts_registry::RegistryContract,
    xdns::{GatewayRecord, PalletAssetsOverlay},
};

#[derive(Default)]
pub struct ExtBuilder {
    known_gateway_records: Vec<GatewayRecord<AccountId>>,
    standard_sfx_abi: Vec<(Sfx4bId, SFXAbi)>,
    known_contracts: Vec<RegistryContract<H256, AccountId, Balance, BlockNumber>>,
    balances: Vec<(AccountId, Balance)>,
}

pub const T3RN_TARGET_ROCO: TargetId = [3u8, 3u8, 3u8, 3u8];
pub const T3RN_TARGET_POLKADOT: TargetId = [0u8, 3u8, 3u8, 3u8];
pub const ETHEREUM_TARGET: TargetId = [9u8; 4];
pub const SEPOLIA_TARGET: TargetId = [10u8; 4];
pub const ASTAR_TARGET: TargetId = [8u8; 4];
pub const POLKADOT_TARGET: TargetId = [1u8; 4];
pub const KUSAMA_TARGET: TargetId = [2u8; 4];

pub const ASSET_ETH: u32 = 1u32;
pub fn get_asset_eth_with_info() -> (u32, TokenInfo) {
    (
        ASSET_ETH,
        TokenInfo::Ethereum(EthereumToken {
            symbol: b"ETH".to_vec(),
            decimals: 18,
            address: None,
        }),
    )
}
pub fn get_asset_eth_with_substrate_info() -> (u32, TokenInfo) {
    (
        ASSET_ETH,
        TokenInfo::Substrate(SubstrateToken {
            id: 100u32,
            symbol: b"ETH".to_vec(),
            decimals: 18,
        }),
    )
}

pub const ASSET_SEPOLIA: u32 = 11u32;
pub fn get_asset_sepolia_with_info() -> (u32, TokenInfo) {
    (
        ASSET_SEPOLIA,
        TokenInfo::Ethereum(EthereumToken {
            symbol: b"SEPOLIA".to_vec(),
            decimals: 18,
            address: None,
        }),
    )
}
pub const ASSET_ASTAR: u32 = 2u32;
pub fn get_asset_astar_with_info() -> (u32, TokenInfo) {
    (
        ASSET_ASTAR,
        TokenInfo::Substrate(SubstrateToken {
            id: ASSET_ASTAR,
            symbol: b"ASTR".to_vec(),
            decimals: 18,
        }),
    )
}
pub const ASSET_DOT: u32 = 3u32;
pub fn get_asset_dot_with_info() -> (u32, TokenInfo) {
    (
        ASSET_DOT,
        TokenInfo::Substrate(SubstrateToken {
            id: ASSET_DOT,
            symbol: b"DOT".to_vec(),
            decimals: 10,
        }),
    )
}
pub const ASSET_KSM: u32 = 4u32;
pub fn get_asset_ksm_with_info() -> (u32, TokenInfo) {
    (
        ASSET_KSM,
        TokenInfo::Substrate(SubstrateToken {
            id: ASSET_KSM,
            symbol: b"KSM".to_vec(),
            decimals: 12,
        }),
    )
}
pub const ASSET_TRN: u32 = 5u32;
pub fn get_asset_trn_with_info() -> (u32, TokenInfo) {
    (
        ASSET_TRN,
        TokenInfo::Substrate(SubstrateToken {
            id: ASSET_TRN,
            symbol: b"TRN".to_vec(),
            decimals: 12,
        }),
    )
}
pub fn get_asset_trn_with_eth_info() -> (u32, TokenInfo) {
    (
        ASSET_TRN,
        TokenInfo::Ethereum(EthereumToken {
            symbol: b"TRN".to_vec(),
            decimals: 12,
            address: Some(hex!("670B24610DF99b1685aEAC0dfD5307B92e0cF4d7")),
        }),
    )
}

pub const ASSET_USDT: u32 = 1984u32; // 0xdAC17F958D2ee523a2206206994597C13D831ec7 on Ethereum 0x7169D38820dfd117C3FA1f22a697dBA58d90BA06 on Sepolia, AssetId = 100 on AssetHub (Polkadot/Kusama/Rococo)
pub fn get_asset_usdt_with_eth_info() -> (u32, TokenInfo) {
    (
        ASSET_USDT,
        TokenInfo::Ethereum(EthereumToken {
            symbol: b"USDT".to_vec(),
            decimals: 6,
            address: Some(hex!("7169D38820dfd117C3FA1f22a697dBA58d90BA06")),
        }),
    )
}
pub fn get_asset_usdt_with_sepl_info() -> (u32, TokenInfo) {
    (
        ASSET_USDT,
        TokenInfo::Ethereum(EthereumToken {
            symbol: b"USDT".to_vec(),
            decimals: 6,
            address: Some(hex!("dAC17F958D2ee523a2206206994597C13D831ec7")),
        }),
    )
}

pub fn get_asset_usdt_with_substrate_info() -> (u32, TokenInfo) {
    (
        ASSET_USDT,
        TokenInfo::Substrate(SubstrateToken {
            id: ASSET_USDT,
            symbol: b"USDT".to_vec(),
            decimals: 6,
        }),
    )
}

impl ExtBuilder {
    pub fn with_gateway_records(mut self, gateway_records: Vec<GatewayRecord<AccountId>>) -> Self {
        self.known_gateway_records = gateway_records;
        self
    }

    pub fn with_astar_gateway_record(mut self) -> Self {
        let mock_escrow_account: AccountId = AccountId::new([8u8; 32]);
        self.known_gateway_records.push(GatewayRecord {
            gateway_id: ASTAR_TARGET,
            verification_vendor: GatewayVendor::Polkadot,
            execution_vendor: ExecutionVendor::Substrate,
            codec: t3rn_abi::Codec::Rlp,
            registrant: None,
            escrow_account: Some(mock_escrow_account),
            allowed_side_effects: vec![
                (*b"tran", Some(2)),
                (*b"tass", Some(4)),
                (*b"call", Some(10)),
                (*b"cevm", Some(88)),
                (*b"wasm", Some(99)),
            ],
        });
        self
    }

    pub fn with_kusama_gateway_record(mut self) -> Self {
        let mock_escrow_account: AccountId = AccountId::new([2u8; 32]);
        self.known_gateway_records.push(GatewayRecord {
            gateway_id: KUSAMA_TARGET,
            verification_vendor: GatewayVendor::Polkadot,
            execution_vendor: ExecutionVendor::Substrate,
            codec: t3rn_abi::Codec::Rlp,
            registrant: None,
            escrow_account: Some(mock_escrow_account),
            allowed_side_effects: vec![(*b"tran", Some(2)), (*b"tass", Some(4))],
        });
        self
    }

    pub fn with_polkadot_gateway_record(mut self) -> Self {
        let mock_escrow_account: AccountId = AccountId::new([2u8; 32]);
        self.known_gateway_records.push(GatewayRecord {
            gateway_id: POLKADOT_TARGET,
            verification_vendor: GatewayVendor::Polkadot,
            execution_vendor: ExecutionVendor::Substrate,
            codec: t3rn_abi::Codec::Rlp,
            registrant: None,
            escrow_account: Some(mock_escrow_account),
            allowed_side_effects: vec![(*b"tran", Some(2)), (*b"tass", Some(4))],
        });
        self
    }

    pub fn with_eth_gateway_record(mut self) -> Self {
        // 0x25641Ce424aDec01a8504e92E96523D4cBb84005 batch verify contract on Sepolia
        let mock_escrow_account: AccountId = AccountId::new(hex!(
            "00000000000000000000000025641Ce424aDec01a8504e92E96523D4cBb84005"
        ));
        self.known_gateway_records.push(GatewayRecord {
            gateway_id: ETHEREUM_TARGET,
            verification_vendor: GatewayVendor::Ethereum,
            execution_vendor: ExecutionVendor::EVM,
            codec: t3rn_abi::Codec::Rlp,
            registrant: None,
            escrow_account: Some(mock_escrow_account),
            allowed_side_effects: vec![
                (*b"tran", Some(2)),
                (*b"tass", Some(4)),
                (*b"cevm", Some(88)),
            ],
        });
        self
    }

    pub fn with_sepl_gateway_record(mut self) -> Self {
        // 0x25641Ce424aDec01a8504e92E96523D4cBb84005 batch verify contract on Sepolia
        let mock_escrow_account: AccountId = AccountId::new(hex!(
            "00000000000000000000000025641Ce424aDec01a8504e92E96523D4cBb84005"
        ));
        self.known_gateway_records.push(GatewayRecord {
            gateway_id: SEPOLIA_TARGET,
            verification_vendor: GatewayVendor::Ethereum,
            execution_vendor: ExecutionVendor::EVM,
            codec: t3rn_abi::Codec::Rlp,
            registrant: None,
            escrow_account: Some(mock_escrow_account),
            allowed_side_effects: vec![
                (*b"tran", Some(2)),
                (*b"tass", Some(4)),
                (*b"cevm", Some(88)),
            ],
        });
        self
    }

    pub fn with_t3rn_gateway_record_on_polkadot(mut self) -> Self {
        let mock_escrow_account: AccountId = AccountId::new([2u8; 32]);
        self.known_gateway_records.push(GatewayRecord {
            gateway_id: T3RN_TARGET_POLKADOT,
            verification_vendor: GatewayVendor::Polkadot,
            execution_vendor: ExecutionVendor::Substrate,
            codec: t3rn_abi::Codec::Scale,
            registrant: None,
            escrow_account: Some(mock_escrow_account),
            allowed_side_effects: vec![
                (*b"tran", Some(2)),
                (*b"tass", Some(4)),
                (*b"call", Some(10)),
                (*b"cevm", Some(88)),
                (*b"wasm", Some(99)),
            ],
        });
        self
    }

    pub fn with_standard_sfx_abi(mut self) -> ExtBuilder {
        // map side_effects to id, keeping lib.rs clean
        self.standard_sfx_abi = t3rn_abi::standard::standard_sfx_abi();

        self
    }

    pub fn with_known_contracts(
        mut self,
        known_contracts: Vec<RegistryContract<H256, AccountId, Balance, BlockNumber>>,
    ) -> Self {
        self.known_contracts = known_contracts;
        self
    }

    pub fn balances(mut self, balances: Vec<(AccountId, Balance)>) -> Self {
        self.balances = balances;
        self
    }

    pub fn build(self) -> sp_io::TestExternalities {
        let mut t = frame_system::GenesisConfig::default()
            .build_storage::<MiniRuntime>()
            .expect("Frame system builds valid default genesis config");

        const TRN: Balance = 1_000_000_000_000;
        const TOTAL_SUPPLY: Balance = TRN * 100_000_000; // 100 million TRN
        const GENESIS_ACCOUNT_ID: AccountId = AccountId::new([0u8; 32]);

        pallet_balances::GenesisConfig::<MiniRuntime> {
            balances: vec![(GENESIS_ACCOUNT_ID, TOTAL_SUPPLY)],
        }
        .assimilate_storage(&mut t)
        .expect("Pallet balances storage can be assimilated");

        pallet_xdns::GenesisConfig::<MiniRuntime> {
            known_gateway_records: self.known_gateway_records,
            standard_sfx_abi: self.standard_sfx_abi,
        }
        .assimilate_storage(&mut t)
        .expect("Pallet xdns can be assimilated");

        pallet_rewards::GenesisConfig::<MiniRuntime> {
            phantom: Default::default(),
        }
        .assimilate_storage(&mut t)
        .expect("Pallet xdns can be assimilated");

        let mut ext = sp_io::TestExternalities::new(t);
        ext.execute_with(|| System::set_block_number(1));
        ext.execute_with(|| activate_all_light_clients());
        ext
    }
}
<<<<<<< HEAD
use pallet_eth2_finality_verifier::LightClientAsyncAPI;

pub fn make_all_light_clients_move_2_times_by(move_by: u32) {
    use t3rn_primitives::{circuit::traits::CircuitDLQ, portal::Portal as PortalT};
    let starting_height = System::block_number();
    for vendor in GatewayVendor::iterator() {
        let mut latest_heartbeat = Portal::get_latest_heartbeat_by_vendor(vendor.clone());
        latest_heartbeat.last_finalized_height =
            latest_heartbeat.last_finalized_height.clone() + move_by;
        latest_heartbeat.last_rational_height =
            latest_heartbeat.last_rational_height.clone() + move_by;
        latest_heartbeat.last_fast_height = latest_heartbeat.last_fast_height.clone() + move_by;

        System::set_block_number(starting_height + move_by);

        XDNS::on_new_epoch(
            vendor.clone(),
            latest_heartbeat.last_finalized_height + 1,
            latest_heartbeat.clone(),
        );

        latest_heartbeat.last_finalized_height =
            latest_heartbeat.last_finalized_height.clone() + 2 * move_by;
        latest_heartbeat.last_rational_height =
            latest_heartbeat.last_rational_height.clone() + 2 * move_by;
        latest_heartbeat.last_fast_height = latest_heartbeat.last_fast_height.clone() + 2 * move_by;

        System::set_block_number(starting_height + move_by * 2);

        XDNS::on_new_epoch(
            vendor.clone(),
            latest_heartbeat.last_finalized_height + 2,
            latest_heartbeat,
        );
    }
}

pub fn activate_all_light_clients() {
    use t3rn_primitives::portal::Portal as PortalT;
    for &gateway in XDNS::all_gateway_ids().iter() {
        Portal::turn_on(Origin::root(), gateway).unwrap();
    }
    XDNS::process_all_verifier_overviews(System::block_number());
    XDNS::process_overview(System::block_number());

    make_all_light_clients_move_2_times_by(8);
    XDNS::process_overview(System::block_number());
}
=======
>>>>>>> d42ec1fa

pub fn prepare_ext_builder_playground() -> TestExternalities {
    let mut ext = ExtBuilder::default()
        .with_standard_sfx_abi()
        .with_astar_gateway_record()
        .with_kusama_gateway_record()
        .with_polkadot_gateway_record()
        .with_eth_gateway_record()
        .with_sepl_gateway_record()
        .with_t3rn_gateway_record_on_polkadot()
        .build();

    reboot_and_link_assets(&mut ext);

    ext
}

pub fn reboot_and_link_assets(ext: &mut TestExternalities) {
    reboot_gateway(ext);
    link_assets(
        ext,
        vec![
            (
                SEPOLIA_TARGET,
                vec![
                    get_asset_sepolia_with_info(),
                    get_asset_trn_with_eth_info(),
                    get_asset_usdt_with_sepl_info(),
                ],
            ),
            (
                ETHEREUM_TARGET,
                vec![
                    get_asset_eth_with_info(),
                    get_asset_trn_with_eth_info(),
                    get_asset_usdt_with_eth_info(),
                ],
            ),
            (
                ASTAR_TARGET,
                vec![
                    get_asset_astar_with_info(),
                    get_asset_usdt_with_substrate_info(),
                ],
            ),
            (POLKADOT_TARGET, vec![get_asset_dot_with_info()]),
            (KUSAMA_TARGET, vec![get_asset_ksm_with_info()]),
        ],
    );
}

pub fn reboot_gateway(ext: &mut TestExternalities) {
    ext.execute_with(|| {
        let _ = XDNS::reboot_self_gateway(Origin::root(), GatewayVendor::Rococo)
            .expect("ExtBuilder::reboot_self_gateway should fail with root privileges");
    });
}

pub fn link_assets(
    ext: &mut TestExternalities,
    linked_assets_map: Vec<(TargetId, Vec<(u32, TokenInfo)>)>,
) {
    ext.execute_with(|| {
        // let records_now = XDNS::fetch_full_gateway_records();
        let records_now = XDNS::all_gateway_ids();
        let _tokens_now = XDNS::all_token_ids();

        for (target_id, asset_ids) in linked_assets_map {
            if !records_now.contains(&target_id) {
                println!("ExtBuilder::link_assets expects target_id = {target_id:?} to be registered; please call XDNS::register_gateway prior");
                log::error!("ExtBuilder::link_assets expects target_id  = {:?} to be registered; please call XDNS::register_gateway prior", target_id);
                continue;
            }
            for (asset_id, token_info) in asset_ids {
                if !XDNS::all_token_ids().contains(&asset_id) {
                    println!("ExtBuilder::link_assets register_new_token = {asset_id:?}");

                    XDNS::register_new_token(
                        &Origin::root(),
                        asset_id,
                        token_info.clone(),
                    ).expect("ExtBuilder::link_asset_to_gateway register_new_token = {:?} should not fail after ensuring target_id is registered");
                }

                XDNS::link_token_to_gateway(
                    asset_id,
                    target_id,
                    token_info,
                )
                .expect("ExtBuilder::link_asset_to_gateway should not fail after ensuring target_id is registered");
            }
        }
    });
}<|MERGE_RESOLUTION|>--- conflicted
+++ resolved
@@ -12,23 +12,12 @@
     Pallet as PalletAttesters, PendingUnnominations, PermanentSlashes, PreviousCommittee,
     SortedNominatedAttesters,
 };
-<<<<<<< HEAD
-use std::marker::PhantomData;
-
-pub use pallet_circuit::{
-    Config as ConfigCircuit, Error as CircuitError, Event as CircuitEvent, FullSideEffects,
-    SFX2XTXLinksMap, XExecSignals,
-};
-pub use pallet_circuit_vacuum::{Config as ConfigVacuum, Event as VacuumEvent, OrderStatusRead};
-use pallet_eth2_finality_verifier::types::Root;
-=======
 
 pub use pallet_circuit::{
     Config as ConfigCircuit, Event as CircuitEvent, FullSideEffects, SFX2XTXLinksMap, XExecSignals,
 };
 
 pub use pallet_circuit_vacuum::{Config as ConfigVacuum, Event as VacuumEvent, OrderStatusRead};
->>>>>>> d42ec1fa
 mod hooks;
 mod treasuries_config;
 pub use hooks::GlobalOnInitQueues;
@@ -1005,57 +994,6 @@
         ext
     }
 }
-<<<<<<< HEAD
-use pallet_eth2_finality_verifier::LightClientAsyncAPI;
-
-pub fn make_all_light_clients_move_2_times_by(move_by: u32) {
-    use t3rn_primitives::{circuit::traits::CircuitDLQ, portal::Portal as PortalT};
-    let starting_height = System::block_number();
-    for vendor in GatewayVendor::iterator() {
-        let mut latest_heartbeat = Portal::get_latest_heartbeat_by_vendor(vendor.clone());
-        latest_heartbeat.last_finalized_height =
-            latest_heartbeat.last_finalized_height.clone() + move_by;
-        latest_heartbeat.last_rational_height =
-            latest_heartbeat.last_rational_height.clone() + move_by;
-        latest_heartbeat.last_fast_height = latest_heartbeat.last_fast_height.clone() + move_by;
-
-        System::set_block_number(starting_height + move_by);
-
-        XDNS::on_new_epoch(
-            vendor.clone(),
-            latest_heartbeat.last_finalized_height + 1,
-            latest_heartbeat.clone(),
-        );
-
-        latest_heartbeat.last_finalized_height =
-            latest_heartbeat.last_finalized_height.clone() + 2 * move_by;
-        latest_heartbeat.last_rational_height =
-            latest_heartbeat.last_rational_height.clone() + 2 * move_by;
-        latest_heartbeat.last_fast_height = latest_heartbeat.last_fast_height.clone() + 2 * move_by;
-
-        System::set_block_number(starting_height + move_by * 2);
-
-        XDNS::on_new_epoch(
-            vendor.clone(),
-            latest_heartbeat.last_finalized_height + 2,
-            latest_heartbeat,
-        );
-    }
-}
-
-pub fn activate_all_light_clients() {
-    use t3rn_primitives::portal::Portal as PortalT;
-    for &gateway in XDNS::all_gateway_ids().iter() {
-        Portal::turn_on(Origin::root(), gateway).unwrap();
-    }
-    XDNS::process_all_verifier_overviews(System::block_number());
-    XDNS::process_overview(System::block_number());
-
-    make_all_light_clients_move_2_times_by(8);
-    XDNS::process_overview(System::block_number());
-}
-=======
->>>>>>> d42ec1fa
 
 pub fn prepare_ext_builder_playground() -> TestExternalities {
     let mut ext = ExtBuilder::default()
