--- conflicted
+++ resolved
@@ -145,11 +145,8 @@
   "xcm-executor/std",
   "xcm/std",
   "circuit-runtime-types/std",
-<<<<<<< HEAD
   "frame-try-runtime/std"
-=======
   "t3rn-primitives/std",
->>>>>>> 931792ab
 ]
 
 runtime-benchmarks = [
