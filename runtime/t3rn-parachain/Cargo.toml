--- conflicted
+++ resolved
@@ -81,13 +81,8 @@
 parachain-info                      = { git = 'https://github.com/paritytech/cumulus', branch = 'polkadot-v0.9.27', default-features = false }
 
 # t3rn Deps
-<<<<<<< HEAD
-t3rn-primitives = { default-features = false, git = "https://github.com/t3rn/t3rn", branch = 'refactor/infallible-square-up' }
-t3rn-protocol   = { default-features = false, path = "../../protocol" }
-=======
 # t3rn-primitives = { default-features = false, git = "https://github.com/t3rn/t3rn", branch = "development" }
 # t3rn-protocol = { default-features = false, path = "../../protocol" }
->>>>>>> 86afa8b4
 
 # # t3rn pallets
 # pallet-account-manager           = { path = "../../pallets/account-manager", default-features = false }
