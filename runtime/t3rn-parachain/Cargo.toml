[package]
authors     = { workspace = true }
description = "t3rn - parachain runtime to Polkadot"
edition     = { workspace = true }
homepage    = { workspace = true }
license     = { workspace = true }
name        = "t3rn-parachain-runtime"
repository  = { workspace = true }
version     = "1.0.0"

[package.metadata.docs.rs]
targets = [ "x86_64-unknown-linux-gnu" ]

[build-dependencies]
substrate-wasm-builder = { git = "https://github.com/paritytech/substrate", branch = "polkadot-v0.9.39" }

[dependencies]
<<<<<<< HEAD
codec      = { package = "parity-scale-codec", version = "3", default-features = false, features = [ "derive" ] }
log        = { version = "0.4.19", default-features = false }
scale-info = { version = "2.9.0", default-features = false, features = [ "derive" ] }
serde      = { version = "1.0", default-features = false, optional = true, features = [ "derive" ] }
smallvec   = { version = "1.11.0", default-features = false }
=======
codec      = { workspace = true, package = "parity-scale-codec" }
log        = { workspace = true }
scale-info = { workspace = true }
serde      = { workspace = true, optional = true, features = [ "derive" ] }
smallvec   = { workspace = true }
>>>>>>> 37cfa0e8

# Enabled by benchmarks
frame-benchmarking        = { workspace = true, optional = true }
frame-system-benchmarking = { workspace = true, optional = true }
hex-literal               = { version = "0.3.4", optional = true }

# Substrate
frame-executive              = { workspace = true }
frame-support                = { workspace = true }
frame-system                 = { workspace = true }
frame-system-rpc-runtime-api = { workspace = true }
frame-try-runtime            = { workspace = true, optional = true }

pallet-aura                                = { workspace = true }
pallet-authorship                          = { workspace = true }
pallet-balances                            = { workspace = true }
pallet-preimage                            = { workspace = true }
pallet-randomness-collective-flip          = { workspace = true }
pallet-scheduler                           = { workspace = true }
pallet-session                             = { workspace = true }
pallet-sudo                                = { workspace = true }
pallet-timestamp                           = { workspace = true }
pallet-transaction-payment                 = { workspace = true }
pallet-transaction-payment-rpc-runtime-api = { workspace = true }
pallet-treasury                            = { workspace = true }
pallet-utility                             = { workspace = true }

sp-api              = { workspace = true }
sp-block-builder    = { workspace = true }
sp-consensus-aura   = { workspace = true }
sp-core             = { workspace = true }
sp-inherents        = { workspace = true }
sp-io               = { workspace = true }
sp-offchain         = { workspace = true }
sp-runtime          = { workspace = true }
sp-session          = { workspace = true }
sp-std              = { workspace = true }
sp-transaction-pool = { workspace = true }
sp-version          = { workspace = true }

# Polkadot
pallet-xcm                 = { workspace = true }
polkadot-parachain         = { workspace = true }
polkadot-runtime-common    = { workspace = true }
polkadot-runtime-constants = { workspace = true }
xcm                        = { workspace = true }
xcm-builder                = { workspace = true }
xcm-executor               = { workspace = true }

# Cumulus
cumulus-pallet-aura-ext             = { workspace = true }
cumulus-pallet-dmp-queue            = { workspace = true }
cumulus-pallet-parachain-system     = { workspace = true }
cumulus-pallet-session-benchmarking = { workspace = true, version = "3.0.0" }
cumulus-pallet-xcm                  = { workspace = true }
cumulus-pallet-xcmp-queue           = { workspace = true }
cumulus-primitives-core             = { workspace = true }
cumulus-primitives-timestamp        = { workspace = true }
cumulus-primitives-utility          = { workspace = true }
pallet-collator-selection           = { workspace = true }
parachain-info                      = { workspace = true }

# t3rn Deps
# t3rn-primitives = { default-features = false, path = "../../primitives" }
# t3rn-types = { default-features = false, path = "../../types", features = [ "runtime" ] }

# # t3rn pallets
# pallet-account-manager           = { path = "../../pallets/account-manager", default-features = false }
# pallet-circuit                   = { path = "../../pallets/circuit", package = "pallet-circuit", default-features = false }
# pallet-clock                     = { path = "../../pallets/clock", default-features = false }
# pallet-contracts-registry        = { path = "../../pallets/contracts-registry", default-features = false }
# pallet-grandpa-finality-verifier = { path = "../../finality-verifiers/grandpa", default-features = false }
# pallet-portal                    = { path = "../../pallets/portal", default-features = false }
# pallet-portal-rpc-runtime-api    = { path = "../../pallets/portal/rpc/runtime-api", default-features = false }
# pallet-xdns                      = { path = "../../pallets/xdns", default-features = false }
# pallet-xdns-rpc-runtime-api      = { path = "../../pallets/xdns/rpc/runtime-api", default-features = false }

# pallet-asset-registry = { workspace = true }
# pallet-xbi-portal     = { workspace = true }

# # Smart contracts VMs
# evm-precompile-util                  = { default-features = false, path = "../../pallets/evm/precompile/util", package = "precompile-util" }
# pallet-3vm                           = { default-features = false, path = "../../pallets/3vm" }
# pallet-3vm-contracts                 = { default-features = false, path = "../../pallets/contracts", package = "pallet-contracts" }
# pallet-3vm-contracts-primitives      = { default-features = false, path = "../../pallets/contracts/primitives", package = "pallet-contracts-primitives" }
# pallet-3vm-evm                       = { default-features = false, path = "../../pallets/evm", package = "pallet-evm" }
# pallet-3vm-evm-primitives            = { default-features = false, path = "../../pallets/evm/primitives", package = "fp-evm" }

# Commons
circuit-runtime-types = { path = "../common-types", default-features = false }

[features]
default = [ "std" ]
std = [
  "codec/std",
  "log/std",
  "scale-info/std",
  "serde/std",
  "cumulus-pallet-aura-ext/std",
  "cumulus-pallet-session-benchmarking/std",
  "cumulus-pallet-dmp-queue/std",
  "cumulus-pallet-parachain-system/std",
  "cumulus-pallet-xcm/std",
  "cumulus-pallet-xcmp-queue/std",
  "cumulus-primitives-core/std",
  "cumulus-primitives-timestamp/std",
  "cumulus-primitives-utility/std",
  "frame-executive/std",
  "frame-support/std",
  "frame-system-rpc-runtime-api/std",
  "frame-system/std",
  "pallet-aura/std",
  "pallet-authorship/std",
  "pallet-randomness-collective-flip/std",
  "pallet-utility/std",
  "polkadot-runtime-constants/std",
  "pallet-balances/std",
  "pallet-collator-selection/std",
  "pallet-preimage/std",
  'pallet-scheduler/std',
  "pallet-session/std",
  "pallet-sudo/std",
  "pallet-timestamp/std",
  "pallet-transaction-payment-rpc-runtime-api/std",
  "pallet-transaction-payment/std",
  "pallet-treasury/std",
  "pallet-xcm/std",
  "parachain-info/std",
  "polkadot-parachain/std",
  "polkadot-runtime-common/std",
  "smallvec/write",
  "sp-api/std",
  "sp-block-builder/std",
  "sp-consensus-aura/std",
  "sp-core/std",
  "sp-inherents/std",
  "sp-io/std",
  "sp-offchain/std",
  "sp-runtime/std",
  "sp-session/std",
  "sp-std/std",
  "sp-transaction-pool/std",
  "sp-version/std",
  "xcm-builder/std",
  "xcm-executor/std",
  "xcm/std",
  "circuit-runtime-types/std",

  # "pallet-account-manager/std",
  # "pallet-asset-registry/std",
  # "pallet-circuit/std",
  # "pallet-clock/std",
  # "pallet-contracts-registry/std",
  # "pallet-grandpa-finality-verifier/std",
  # "pallet-portal/std",
  # "pallet-portal-rpc-runtime-api/std",
  # "pallet-xbi-portal/std",
  # "pallet-xdns/std",
  # "pallet-xdns-rpc-runtime-api/std",

  # "evm-precompile-util/std",
  # "pallet-3vm/std",
  # "pallet-3vm-contracts/std",
  # "pallet-3vm-contracts-primitives/std",
  # "pallet-3vm-evm/std",
  # "pallet-3vm-evm-primitives/std",
  # "t3rn-primitives/std",
  # "t3rn-types/std",
]

runtime-benchmarks = [
  "hex-literal",
  "frame-benchmarking/runtime-benchmarks",
  "frame-support/runtime-benchmarks",
  "frame-system-benchmarking",
  "frame-system/runtime-benchmarks",
  "pallet-balances/runtime-benchmarks",
  "pallet-collator-selection/runtime-benchmarks",
  "pallet-timestamp/runtime-benchmarks",
  "pallet-treasury/runtime-benchmarks",
  "pallet-utility/runtime-benchmarks",
  "pallet-scheduler/runtime-benchmarks",
  "pallet-preimage/runtime-benchmarks",
  "pallet-xcm/runtime-benchmarks",
  "sp-runtime/runtime-benchmarks",
  "xcm-builder/runtime-benchmarks",
  "xcm-executor/runtime-benchmarks",
  "polkadot-runtime-common/runtime-benchmarks",
  "polkadot-parachain/runtime-benchmarks",
  "cumulus-pallet-session-benchmarking/runtime-benchmarks",
  "cumulus-pallet-xcmp-queue/runtime-benchmarks",
  "cumulus-pallet-parachain-system/runtime-benchmarks",
]

try-runtime = [
  "frame-executive/try-runtime",
  "frame-try-runtime",
  "polkadot-runtime-common/try-runtime",
  "pallet-utility/try-runtime",
  "pallet-treasury/try-runtime",
  "pallet-timestamp/try-runtime",
  "pallet-transaction-payment/try-runtime",
  "pallet-sudo/try-runtime",
  "pallet-session/try-runtime",
  "pallet-scheduler/try-runtime",
  "pallet-randomness-collective-flip/try-runtime",
  "pallet-preimage/try-runtime",
  "pallet-collator-selection/try-runtime",
  "pallet-balances/try-runtime",
  "pallet-authorship/try-runtime",
  "pallet-aura/try-runtime",
  "frame-system/try-runtime",
  "frame-support/try-runtime",
]<|MERGE_RESOLUTION|>--- conflicted
+++ resolved
@@ -15,19 +15,11 @@
 substrate-wasm-builder = { git = "https://github.com/paritytech/substrate", branch = "polkadot-v0.9.39" }
 
 [dependencies]
-<<<<<<< HEAD
-codec      = { package = "parity-scale-codec", version = "3", default-features = false, features = [ "derive" ] }
-log        = { version = "0.4.19", default-features = false }
-scale-info = { version = "2.9.0", default-features = false, features = [ "derive" ] }
-serde      = { version = "1.0", default-features = false, optional = true, features = [ "derive" ] }
-smallvec   = { version = "1.11.0", default-features = false }
-=======
 codec      = { workspace = true, package = "parity-scale-codec" }
 log        = { workspace = true }
 scale-info = { workspace = true }
 serde      = { workspace = true, optional = true, features = [ "derive" ] }
 smallvec   = { workspace = true }
->>>>>>> 37cfa0e8
 
 # Enabled by benchmarks
 frame-benchmarking        = { workspace = true, optional = true }
