use crate::*;

#[cfg(any(feature = "std", test))]
pub use sp_runtime::BuildStorage;

use frame_support::{traits::NeverEnsureOrigin, PalletId};
use frame_system::EnsureRoot;
use smallvec::smallvec;
use sp_runtime::{impl_opaque_keys, Permill};
use sp_std::prelude::*;

// TODO: remove when we import t3rn_primitives
pub(crate) const TRN: u64 = 1_000_000_000_000;

/// Handles converting a weight scalar to a fee value, based on the scale and granularity of the
/// node's balance type.
///
/// This should typically create a mapping between the following ranges:
///   - `[0, MAXIMUM_BLOCK_WEIGHT]`
///   - `[Balance::min, Balance::max]`
///
/// Yet, it can be used for any other sort of change to weight-fee. Some examples being:
///   - Setting it to `0` will essentially disable the weight fee.
///   - Setting it to `1` will cause the literal `#[weight = x]` values to be charged.
pub struct WeightToFee;
impl WeightToFeePolynomial for WeightToFee {
    type Balance = Balance;

    fn polynomial() -> WeightToFeeCoefficients<Self::Balance> {
        // in Rococo, extrinsic base weight (smallest non-zero weight) is mapped to 1 MILLIUNIT:
        // in our template, we map to 1/10 of that, or 1/10 MILLIUNIT
        let p = MILLIUNIT / 10;
        let q = 100 * Balance::from(ExtrinsicBaseWeight::get());
        smallvec![WeightToFeeCoefficient {
            degree: 1,
            negative: false,
            coeff_frac: Perbill::from_rational(p % q, q),
            coeff_integer: p / q,
        }]
    }
}

/// Opaque types. These are used by the CLI to instantiate machinery that don't need to know
/// the specifics of the runtime. They can then be made to be agnostic over specific formats
/// of data like extrinsics, allowing for them to continue syncing the network through upgrades
/// to even the core data structures.
pub mod opaque {
    use super::*;

    pub use sp_runtime::OpaqueExtrinsic as UncheckedExtrinsic;

    use sp_runtime::{generic, traits::BlakeTwo256};

    /// Opaque block header type.
    pub type Header = generic::Header<BlockNumber, BlakeTwo256>;
    /// Opaque block type.
    pub type Block = generic::Block<Header, UncheckedExtrinsic>;
    /// Opaque block identifier type.
    pub type BlockId = generic::BlockId<Block>;
}

impl_opaque_keys! {
    pub struct SessionKeys {
        pub aura: Aura,
    }
}

/// Calculate the storage deposit based on the number of storage items and the
/// combined byte size of those items.
pub const fn deposit(items: u32, bytes: u32) -> Balance {
    (items as Balance) * 56 * MILLIUNIT + (bytes as Balance) * 50 * MICROUNIT
}

parameter_types! {
    pub const Version: RuntimeVersion = VERSION;

    // This part is copied from Substrate's `bin/node/runtime/src/lib.rs`.
    //  The `RuntimeBlockLength` and `RuntimeBlockWeights` exist here because the
    // `DeletionWeightLimit` and `DeletionQueueDepth` depend on those to parameterize
    // the lazy contract deletion.
    pub RuntimeBlockLength: BlockLength =
        BlockLength::max_with_normal_ratio(5 * 1024 * 1024, NORMAL_DISPATCH_RATIO);
    pub RuntimeBlockWeights: BlockWeights = BlockWeights::builder()
        .base_block(BlockExecutionWeight::get())
        .for_class(DispatchClass::all(), |weights| {
            weights.base_extrinsic = ExtrinsicBaseWeight::get();
        })
        .for_class(DispatchClass::Normal, |weights| {
            weights.max_total = Some(NORMAL_DISPATCH_RATIO * MAXIMUM_BLOCK_WEIGHT);
        })
        .for_class(DispatchClass::Operational, |weights| {
            weights.max_total = Some(MAXIMUM_BLOCK_WEIGHT);
            // Operational transactions have some extra reserved space, so that they
            // are included even if block reached `MAXIMUM_BLOCK_WEIGHT`.
            weights.reserved = Some(
                MAXIMUM_BLOCK_WEIGHT - NORMAL_DISPATCH_RATIO * MAXIMUM_BLOCK_WEIGHT
            );
        })
        .avg_block_initialization(AVERAGE_ON_INITIALIZE_RATIO)
        .build_or_panic();
    // Allows for t3 prefix in addresses
    pub const SS58Prefix: u16 = 9935;
}

parameter_types! {
    pub const UncleGenerations: u32 = 0;
}

impl pallet_authorship::Config for Runtime {
    type EventHandler = CollatorSelection;
    type FilterUncle = ();
    type FindAuthor = pallet_session::FindAccountFromAuthorIndex<Self, Aura>;
    type UncleGenerations = UncleGenerations;
}

parameter_types! {
    pub const ReservedXcmpWeight: Weight = MAXIMUM_BLOCK_WEIGHT / 4;
    pub const ReservedDmpWeight: Weight = MAXIMUM_BLOCK_WEIGHT / 4;
}

impl cumulus_pallet_parachain_system::Config for Runtime {
    type CheckAssociatedRelayNumber = cumulus_pallet_parachain_system::RelayNumberStrictlyIncreases;
    type DmpMessageHandler = DmpQueue;
    type Event = Event;
    type OnSystemEvent = ();
    type OutboundXcmpMessageSource = XcmpQueue;
    type ReservedDmpWeight = ReservedDmpWeight;
    type ReservedXcmpWeight = ReservedXcmpWeight;
    type SelfParaId = parachain_info::Pallet<Runtime>;
    type XcmpMessageHandler = XcmpQueue;
}

impl parachain_info::Config for Runtime {}

impl cumulus_pallet_aura_ext::Config for Runtime {}

parameter_types! {
    pub const Period: u32 = 6 * HOURS;
    pub const Offset: u32 = 0;
    pub const MaxAuthorities: u32 = 100_000;
}

impl pallet_session::Config for Runtime {
    type Event = Event;
    type Keys = SessionKeys;
    type NextSessionRotation = pallet_session::PeriodicSessions<Period, Offset>;
    // Essentially just Aura, but lets be pedantic.
    type SessionHandler = <SessionKeys as sp_runtime::traits::OpaqueKeys>::KeyTypeIdProviders;
    type SessionManager = CollatorSelection;
    type ShouldEndSession = pallet_session::PeriodicSessions<Period, Offset>;
    type ValidatorId = <Self as frame_system::Config>::AccountId;
    // we don't have stash and controller, thus we don't need the convert as well.
    type ValidatorIdOf = pallet_collator_selection::IdentityCollator;
    type WeightInfo = ();
}

impl pallet_aura::Config for Runtime {
    type AuthorityId = AuraId;
    type DisabledValidators = ();
    type MaxAuthorities = MaxAuthorities;
}

parameter_types! {
    pub const PotId: PalletId = PalletId(*b"PotStake");
    pub const MaxCandidates: u32 = 1000;
    pub const MinCandidates: u32 = 2;
    pub const SessionLength: BlockNumber = 24 * HOURS;
    pub const MaxInvulnerables: u32 = 100;
}

// We allow root only to execute privileged collator selection operations.
pub type CollatorSelectionUpdateOrigin = EnsureRoot<AccountId>;

impl pallet_collator_selection::Config for Runtime {
    type Currency = Balances;
    type Event = Event;
    // should be a multiple of session or things will get inconsistent
    type KickThreshold = Period;
    type MaxCandidates = MaxCandidates;
    type MaxInvulnerables = MaxInvulnerables;
    type MinCandidates = MinCandidates;
    type PotId = PotId;
    type UpdateOrigin = CollatorSelectionUpdateOrigin;
    type ValidatorId = <Self as frame_system::Config>::AccountId;
    type ValidatorIdOf = pallet_collator_selection::IdentityCollator;
    type ValidatorRegistration = Session;
    type WeightInfo = ();
}

parameter_types! {
    pub const PreimageMaxSize: u32 = 4096 * 1024;
    pub const PreImageBaseDeposit: Balance = deposit(2, 64);
    pub const PreImageByteDeposit: Balance = deposit(0, 1); // FIXME: this is 0 no?
}

impl pallet_preimage::Config for Runtime {
    type BaseDeposit = PreImageBaseDeposit;
    type ByteDeposit = PreImageByteDeposit;
    type Currency = Balances;
    type Event = Event;
    type ManagerOrigin = EnsureRoot<AccountId>;
    type MaxSize = PreimageMaxSize;
    type WeightInfo = pallet_preimage::weights::SubstrateWeight<Runtime>;
}

parameter_types! {
    pub MaximumSchedulerWeight: Weight = 10_000_000;
    pub const MaxScheduledPerBlock: u32 = 50;
    pub const NoPreimagePostponement: Option<BlockNumber> = Some(10);
}

impl pallet_scheduler::Config for Runtime {
    type Call = Call;
    type Event = Event;
    type MaxScheduledPerBlock = MaxScheduledPerBlock;
    type MaximumWeight = MaximumSchedulerWeight;
    type NoPreimagePostponement = NoPreimagePostponement;
    type Origin = Origin;
    type OriginPrivilegeCmp = EqualPrivilegeOnly;
    type PalletsOrigin = OriginCaller;
    type PreimageProvider = Preimage;
    type ScheduleOrigin = EnsureRoot<AccountId>;
    type WeightInfo = pallet_scheduler::weights::SubstrateWeight<Runtime>;
}

parameter_types! {
    pub const TreasuryId: PalletId = PalletId(*b"pottrsry");
    pub const MaxApprovals: u32 = 100;
    pub const ProposalBond: Permill = Permill::from_percent(3);
    pub const SpendPeriod: u32 = (60 * 60 * 24) / 12;
<<<<<<< HEAD
    pub const ProposalBondMinimum: u128 = 10_u128 * 1_000_000_000_000_u128;
=======
    pub const ProposalBondMinimum: u128 = 10_u128 * (TRN as u128);
>>>>>>> eb3e36b5
}

impl pallet_treasury::Config for Runtime {
    type ApproveOrigin = EnsureRoot<AccountId>;
    type Burn = ();
    type BurnDestination = ();
    type Currency = Balances;
    type Event = Event;
    type MaxApprovals = MaxApprovals;
    type OnSlash = Treasury;
    type PalletId = TreasuryId;
    type ProposalBond = ProposalBond;
    type ProposalBondMaximum = ();
    type ProposalBondMinimum = ProposalBondMinimum;
    type RejectOrigin = EnsureRoot<AccountId>;
    type SpendFunds = ();
    type SpendOrigin = NeverEnsureOrigin<Balance>;
    type SpendPeriod = SpendPeriod;
    type WeightInfo = pallet_treasury::weights::SubstrateWeight<Runtime>;
}

struct CheckInherents;

impl cumulus_pallet_parachain_system::CheckInherents<Block> for CheckInherents {
    fn check_inherents(
        block: &Block,
        relay_state_proof: &cumulus_pallet_parachain_system::RelayChainStateProof,
    ) -> sp_inherents::CheckInherentsResult {
        let relay_chain_slot = relay_state_proof
            .read_slot()
            .expect("Could not read the relay chain slot from the proof");

        let inherent_data =
            cumulus_primitives_timestamp::InherentDataProvider::from_relay_chain_slot_and_duration(
                relay_chain_slot,
                sp_std::time::Duration::from_secs(6),
            )
            .create_inherent_data()
            .expect("Could not create the timestamp inherent data");

        inherent_data.check_extrinsics(block)
    }
}

cumulus_pallet_parachain_system::register_validate_block! {
    Runtime = Runtime,
    BlockExecutor = cumulus_pallet_aura_ext::BlockExecutor::<Runtime, Executive>,
    CheckInherents = CheckInherents,
}<|MERGE_RESOLUTION|>--- conflicted
+++ resolved
@@ -228,11 +228,7 @@
     pub const MaxApprovals: u32 = 100;
     pub const ProposalBond: Permill = Permill::from_percent(3);
     pub const SpendPeriod: u32 = (60 * 60 * 24) / 12;
-<<<<<<< HEAD
-    pub const ProposalBondMinimum: u128 = 10_u128 * 1_000_000_000_000_u128;
-=======
     pub const ProposalBondMinimum: u128 = 10_u128 * (TRN as u128);
->>>>>>> eb3e36b5
 }
 
 impl pallet_treasury::Config for Runtime {
