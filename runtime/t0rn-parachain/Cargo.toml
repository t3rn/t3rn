[package]
authors     = [ "devs @ t3rn" ]
description = "t0rn - t3rn's Test Parachain Runtime to Rococo"
edition     = "2021"
homepage    = "https://t3rn.io"
license     = "Apache-2.0"
name        = "t0rn-parachain-runtime"
repository  = 'https://github.com/t3rn/t3rn'
<<<<<<< HEAD
version     = "1.39.2-rc.0"
=======
version     = "1.39.3-rc.0"
>>>>>>> 30a155f1

[package.metadata.docs.rs]
targets = [ "x86_64-unknown-linux-gnu" ]

[build-dependencies]
substrate-wasm-builder = { git = "https://github.com/paritytech/substrate", branch = "polkadot-v0.9.27" }

[dependencies]
codec                 = { package = "parity-scale-codec", version = "3", default-features = false, features = [ "derive" ] }
finality-grandpa      = { version = "0.16", default-features = false, features = [ "derive-codec" ] }
hex-literal           = { version = "0.3.4", optional = true }
impl-trait-for-tuples = "0.2.2"
log                   = { version = "0.4.19", default-features = false }
scale-info            = { version = "2.9.0", default-features = false, features = [ "derive" ] }
serde                 = { version = "1.0", default-features = false, optional = true, features = [ "derive" ] }
smallvec              = { version = "1.11.0", default-features = false }

# Substrate
frame-benchmarking           = { git = "https://github.com/paritytech/substrate", default-features = false, optional = true, branch = "polkadot-v0.9.27" }
frame-executive              = { git = "https://github.com/paritytech/substrate", default-features = false, branch = "polkadot-v0.9.27" }
frame-support                = { git = "https://github.com/paritytech/substrate", default-features = false, branch = "polkadot-v0.9.27" }
frame-system                 = { git = "https://github.com/paritytech/substrate", default-features = false, branch = "polkadot-v0.9.27" }
frame-system-benchmarking    = { git = "https://github.com/paritytech/substrate", default-features = false, optional = true, branch = "polkadot-v0.9.27" }
frame-system-rpc-runtime-api = { git = "https://github.com/paritytech/substrate", default-features = false, branch = "polkadot-v0.9.27" }
frame-try-runtime            = { git = "https://github.com/paritytech/substrate", default-features = false, optional = true, branch = "polkadot-v0.9.27" }

pallet-asset-tx-payment                    = { git = "https://github.com/paritytech/substrate", default-features = false, branch = 'polkadot-v0.9.27' }
pallet-assets                              = { git = "https://github.com/paritytech/substrate", default-features = false, branch = "polkadot-v0.9.27" }
pallet-aura                                = { git = "https://github.com/paritytech/substrate", default-features = false, branch = "polkadot-v0.9.27" }
pallet-authorship                          = { git = "https://github.com/paritytech/substrate", default-features = false, branch = "polkadot-v0.9.27" }
pallet-balances                            = { git = "https://github.com/paritytech/substrate", default-features = false, branch = "polkadot-v0.9.27" }
pallet-identity                            = { git = "https://github.com/paritytech/substrate", default-features = false, branch = 'polkadot-v0.9.27' }
pallet-membership                          = { git = "https://github.com/paritytech/substrate", default-features = false, branch = "polkadot-v0.9.27" }
pallet-preimage                            = { git = "https://github.com/paritytech/substrate", default-features = false, branch = "polkadot-v0.9.27" }
pallet-randomness-collective-flip          = { git = "https://github.com/paritytech/substrate", default-features = false, branch = "polkadot-v0.9.27" }
pallet-scheduler                           = { git = "https://github.com/paritytech/substrate", default-features = false, branch = "polkadot-v0.9.27" }
pallet-session                             = { git = "https://github.com/paritytech/substrate", default-features = false, branch = "polkadot-v0.9.27" }
pallet-sudo                                = { git = "https://github.com/paritytech/substrate", default-features = false, branch = "polkadot-v0.9.27" }
pallet-timestamp                           = { git = "https://github.com/paritytech/substrate", default-features = false, branch = "polkadot-v0.9.27" }
pallet-transaction-payment                 = { git = "https://github.com/paritytech/substrate", default-features = false, branch = "polkadot-v0.9.27" }
pallet-transaction-payment-rpc-runtime-api = { git = "https://github.com/paritytech/substrate", default-features = false, branch = "polkadot-v0.9.27" }
pallet-treasury                            = { git = "https://github.com/paritytech/substrate", default-features = false, branch = "polkadot-v0.9.27" }
pallet-utility                             = { git = "https://github.com/paritytech/substrate", default-features = false, branch = 'polkadot-v0.9.27' }

sp-api              = { git = "https://github.com/paritytech/substrate", default-features = false, branch = "polkadot-v0.9.27" }
sp-block-builder    = { git = "https://github.com/paritytech/substrate", default-features = false, branch = "polkadot-v0.9.27" }
sp-consensus-aura   = { git = "https://github.com/paritytech/substrate", default-features = false, branch = "polkadot-v0.9.27" }
sp-core             = { git = "https://github.com/paritytech/substrate", default-features = false, branch = "polkadot-v0.9.27" }
sp-inherents        = { git = "https://github.com/paritytech/substrate", default-features = false, branch = "polkadot-v0.9.27" }
sp-io               = { git = "https://github.com/paritytech/substrate", default-features = false, branch = "polkadot-v0.9.27" }
sp-offchain         = { git = "https://github.com/paritytech/substrate", default-features = false, branch = "polkadot-v0.9.27" }
sp-runtime          = { git = "https://github.com/paritytech/substrate", default-features = false, branch = "polkadot-v0.9.27" }
sp-session          = { git = "https://github.com/paritytech/substrate", default-features = false, branch = "polkadot-v0.9.27" }
sp-std              = { git = "https://github.com/paritytech/substrate", default-features = false, branch = "polkadot-v0.9.27" }
sp-transaction-pool = { git = "https://github.com/paritytech/substrate", default-features = false, branch = "polkadot-v0.9.27" }
sp-version          = { git = "https://github.com/paritytech/substrate", default-features = false, branch = "polkadot-v0.9.27" }

# Polkadot
pallet-xcm                 = { git = "https://github.com/paritytech/polkadot.git", default-features = false, branch = "release-v0.9.27" }
polkadot-parachain         = { git = "https://github.com/paritytech/polkadot.git", default-features = false, branch = "release-v0.9.27" }
polkadot-runtime-common    = { git = "https://github.com/paritytech/polkadot.git", default-features = false, branch = "release-v0.9.27" }
polkadot-runtime-constants = { git = "https://github.com/paritytech/polkadot.git", default-features = false, branch = "release-v0.9.27" }
xcm                        = { git = "https://github.com/paritytech/polkadot.git", default-features = false, branch = "release-v0.9.27" }
xcm-builder                = { git = "https://github.com/paritytech/polkadot.git", default-features = false, branch = "release-v0.9.27" }
xcm-executor               = { git = "https://github.com/paritytech/polkadot.git", default-features = false, branch = "release-v0.9.27" }

# Cumulus
cumulus-pallet-aura-ext             = { git = 'https://github.com/paritytech/cumulus', branch = 'polkadot-v0.9.27', default-features = false }
cumulus-pallet-dmp-queue            = { git = 'https://github.com/paritytech/cumulus', branch = 'polkadot-v0.9.27', default-features = false }
cumulus-pallet-parachain-system     = { git = 'https://github.com/paritytech/cumulus', branch = 'polkadot-v0.9.27', default-features = false }
cumulus-pallet-session-benchmarking = { git = 'https://github.com/paritytech/cumulus', branch = 'polkadot-v0.9.27', default-features = false, version = "3.0.0" }
cumulus-pallet-xcm                  = { git = 'https://github.com/paritytech/cumulus', branch = 'polkadot-v0.9.27', default-features = false }
cumulus-pallet-xcmp-queue           = { git = 'https://github.com/paritytech/cumulus', branch = 'polkadot-v0.9.27', default-features = false }
cumulus-primitives-core             = { git = 'https://github.com/paritytech/cumulus', branch = 'polkadot-v0.9.27', default-features = false }
cumulus-primitives-timestamp        = { git = 'https://github.com/paritytech/cumulus', branch = 'polkadot-v0.9.27', default-features = false }
cumulus-primitives-utility          = { git = 'https://github.com/paritytech/cumulus', branch = 'polkadot-v0.9.27', default-features = false }
pallet-collator-selection           = { git = 'https://github.com/paritytech/cumulus', branch = 'polkadot-v0.9.27', default-features = false }
pallet-maintenance-mode             = { git = 'https://github.com/t3rn/moonbeam-pallets', branch = 'polkadot-v0.9.27', default-features = false }
parachain-info                      = { git = 'https://github.com/paritytech/cumulus', branch = 'polkadot-v0.9.27', default-features = false }
parachains-common                   = { git = 'https://github.com/paritytech/cumulus', branch = 'polkadot-v0.9.27', default-features = false }

# t3rn Deps
t3rn-abi        = { default-features = false, path = "../../types/abi", features = [ "runtime" ] }
t3rn-primitives = { default-features = false, path = "../../primitives" }
t3rn-types      = { default-features = false, path = "../../types", features = [ "runtime" ] }

# t3rn pallets
pallet-account-manager           = { path = "../../pallets/account-manager", default-features = false }
pallet-asset-registry            = { git = "https://github.com/t3rn/xbi", version = "0.3.0", default-features = false }
pallet-attesters                 = { path = "../../pallets/attesters", default-features = false }
pallet-circuit                   = { path = "../../pallets/circuit", package = "pallet-circuit", default-features = false }
pallet-clock                     = { path = "../../pallets/clock", default-features = false }
pallet-contracts-registry        = { path = "../../pallets/contracts-registry", default-features = false }
pallet-eth2-finality-verifier    = { git = "https://github.com/t3rn/eth2-light-client", branch = "main", default-features = false }
pallet-grandpa-finality-verifier = { path = "../../finality-verifiers/grandpa", default-features = false }
pallet-portal                    = { path = "../../pallets/portal", default-features = false }
pallet-portal-rpc-runtime-api    = { path = "../../pallets/portal/rpc/runtime-api", default-features = false }
pallet-rewards                   = { path = "../../pallets/rewards", default-features = false }
pallet-xbi-portal                = { git = "https://github.com/t3rn/xbi", version = "0.3.0", default-features = false }
pallet-xdns                      = { path = "../../pallets/xdns", default-features = false }
pallet-xdns-rpc-runtime-api      = { path = "../../pallets/xdns/rpc/runtime-api", default-features = false }

# Smart contracts VMs
evm-precompile-util                  = { default-features = false, path = "../../pallets/evm/precompile/util", package = "precompile-util" }
pallet-3vm                           = { default-features = false, path = "../../pallets/3vm" }
pallet-3vm-contracts                 = { default-features = false, path = "../../pallets/contracts", package = "pallet-contracts" }
pallet-3vm-contracts-primitives      = { default-features = false, path = "../../pallets/contracts/primitives", package = "pallet-contracts-primitives" }
pallet-3vm-contracts-rpc-runtime-api = { default-features = false, path = "../../pallets/contracts/rpc/runtime-api", package = "pallet-contracts-rpc-runtime-api" }
pallet-3vm-evm                       = { default-features = false, path = "../../pallets/evm", package = "pallet-evm" }
pallet-3vm-evm-primitives            = { default-features = false, path = "../../pallets/evm/primitives", package = "fp-evm" }
pallet-evm-rpc-runtime-api           = { default-features = false, path = "../../pallets/evm/rpc/runtime-api" }

# Commons
circuit-runtime-types = { path = "../common-types", default-features = false }

[features]
default = [ "std" ]
std = [
  "codec/std",
  "log/std",
  "scale-info/std",
  "serde/std",
  "cumulus-pallet-aura-ext/std",
  "cumulus-pallet-dmp-queue/std",
  "cumulus-pallet-parachain-system/std",
  "cumulus-pallet-xcm/std",
  "cumulus-pallet-xcmp-queue/std",
  "cumulus-primitives-core/std",
  "cumulus-primitives-timestamp/std",
  "cumulus-primitives-utility/std",
  "parachains-common/std",
  "frame-executive/std",
  "cumulus-pallet-session-benchmarking/std",
  "frame-support/std",
  "frame-system-rpc-runtime-api/std",
  "frame-system/std",
  "pallet-aura/std",
  "pallet-authorship/std",
  "pallet-assets/std",
  "pallet-asset-registry/std",
  "pallet-asset-tx-payment/std",
  "pallet-authorship/std",
  "pallet-grandpa-finality-verifier/std",
  "pallet-portal/std",
  "pallet-portal-rpc-runtime-api/std",
  "pallet-utility/std",
  "polkadot-runtime-constants/std",
  "pallet-balances/std",
  "pallet-collator-selection/std",
  "pallet-3vm/std",
  "pallet-3vm-contracts/std",
  "pallet-3vm-contracts-primitives/std",
  "pallet-3vm-contracts-rpc-runtime-api/std",
  "pallet-3vm-evm/std",
  "pallet-3vm-evm-primitives/std",
  "pallet-evm-rpc-runtime-api/std",
  "evm-precompile-util/std",
  "pallet-account-manager/std",
  "pallet-preimage/std",
  'pallet-scheduler/std',
  'pallet-membership/std',
  "pallet-session/std",
  "pallet-sudo/std",
  "pallet-clock/std",
  "pallet-identity/std",
  "pallet-xbi-portal/std",
  "pallet-timestamp/std",
  "pallet-transaction-payment-rpc-runtime-api/std",
  "pallet-transaction-payment/std",
  "pallet-xcm/std",
  "parachain-info/std",
  "polkadot-parachain/std",
  "polkadot-runtime-common/std",
  "smallvec/write",
  "sp-api/std",
  "sp-block-builder/std",
  "sp-consensus-aura/std",
  "pallet-maintenance-mode/std",
  "sp-core/std",
  "sp-inherents/std",
  "sp-io/std",
  "sp-offchain/std",
  "sp-runtime/std",
  "sp-session/std",
  "sp-std/std",
  "sp-transaction-pool/std",
  "sp-version/std",
  "xcm-builder/std",
  "xcm-executor/std",
  "xcm/std",
  "finality-grandpa/std",
  # t3rn deps
  "pallet-randomness-collective-flip/std",
  "t3rn-primitives/std",
  "t3rn-types/std",
  "t3rn-abi/std",
  # t3rn pallets
  "pallet-attesters/std",
  "pallet-rewards/std",
  "pallet-xdns/std",
  "pallet-xdns-rpc-runtime-api/std",
  "pallet-treasury/std",
  "pallet-contracts-registry/std",
  "pallet-circuit/std",
  "circuit-runtime-types/std",
  "pallet-eth2-finality-verifier/std",
]

runtime-benchmarks = [
  "hex-literal",
  "frame-benchmarking/runtime-benchmarks",
  "frame-support/runtime-benchmarks",
  "frame-system-benchmarking",
  "frame-system/runtime-benchmarks",
  "pallet-attesters/runtime-benchmarks",
  "pallet-rewards/runtime-benchmarks",
  "pallet-account-manager/runtime-benchmarks",
  "pallet-balances/runtime-benchmarks",
  "pallet-contracts-registry/runtime-benchmarks",
  "pallet-collator-selection/runtime-benchmarks",
  "pallet-timestamp/runtime-benchmarks",
  "pallet-xcm/runtime-benchmarks",
  "sp-runtime/runtime-benchmarks",
  "xcm-builder/runtime-benchmarks",
  "cumulus-pallet-session-benchmarking/runtime-benchmarks",
  "pallet-treasury/runtime-benchmarks",
  "pallet-3vm/runtime-benchmarks",
  "pallet-asset-registry/runtime-benchmarks",
  "pallet-assets/runtime-benchmarks",
  "pallet-circuit/runtime-benchmarks",
  "pallet-clock/runtime-benchmarks",
  "pallet-3vm-contracts/runtime-benchmarks",
  "pallet-3vm-evm/runtime-benchmarks",
  "pallet-identity/runtime-benchmarks",
  "pallet-membership/runtime-benchmarks",
  "pallet-preimage/runtime-benchmarks",
  "pallet-scheduler/runtime-benchmarks",
  "pallet-xbi-portal/runtime-benchmarks",
  "pallet-xdns/runtime-benchmarks",
  "polkadot-parachain/runtime-benchmarks",
  "polkadot-runtime-common/runtime-benchmarks",
  "xcm-executor/runtime-benchmarks",
  "cumulus-pallet-parachain-system/runtime-benchmarks",
  "cumulus-pallet-xcmp-queue/runtime-benchmarks",
  "pallet-grandpa-finality-verifier/runtime-benchmarks",
  "pallet-utility/runtime-benchmarks",
  "pallet-eth2-finality-verifier/runtime-benchmarks",
]
try-runtime = [
  "frame-executive/try-runtime",
  "frame-try-runtime",
  "frame-support/try-runtime",
  "frame-system/try-runtime",
  "pallet-attesters/try-runtime",
  "pallet-rewards/try-runtime",
  "pallet-3vm/try-runtime",
  "pallet-account-manager/try-runtime",
  "pallet-asset-registry/try-runtime",
  "pallet-asset-tx-payment/try-runtime",
  "pallet-assets/try-runtime",
  "pallet-aura/try-runtime",
  "pallet-authorship/try-runtime",
  "pallet-balances/try-runtime",
  "pallet-circuit/try-runtime",
  "pallet-clock/try-runtime",
  "pallet-collator-selection/try-runtime",
  "pallet-3vm-contracts/try-runtime",
  "pallet-contracts-registry/try-runtime",
  "pallet-identity/try-runtime",
  "pallet-membership/try-runtime",
  "pallet-maintenance-mode/try-runtime",
  "pallet-preimage/try-runtime",
  "pallet-randomness-collective-flip/try-runtime",
  "pallet-scheduler/try-runtime",
  "pallet-session/try-runtime",
  "pallet-sudo/try-runtime",
  "pallet-timestamp/try-runtime",
  "pallet-transaction-payment/try-runtime",
  "pallet-treasury/try-runtime",
  "pallet-utility/try-runtime",
  "pallet-xdns/try-runtime",
  "polkadot-runtime-common/try-runtime",
  "t3rn-abi/try-runtime",
  "pallet-eth2-finality-verifier/try-runtime",
]<|MERGE_RESOLUTION|>--- conflicted
+++ resolved
@@ -1,133 +1,141 @@
 [package]
-authors     = [ "devs @ t3rn" ]
+authors = ["devs @ t3rn"]
 description = "t0rn - t3rn's Test Parachain Runtime to Rococo"
-edition     = "2021"
-homepage    = "https://t3rn.io"
-license     = "Apache-2.0"
-name        = "t0rn-parachain-runtime"
-repository  = 'https://github.com/t3rn/t3rn'
-<<<<<<< HEAD
-version     = "1.39.2-rc.0"
-=======
-version     = "1.39.3-rc.0"
->>>>>>> 30a155f1
+edition = "2021"
+homepage = "https://t3rn.io"
+license = "Apache-2.0"
+name = "t0rn-parachain-runtime"
+repository = 'https://github.com/t3rn/t3rn'
+version = "1.39.3-rc.0"
 
 [package.metadata.docs.rs]
-targets = [ "x86_64-unknown-linux-gnu" ]
+targets = ["x86_64-unknown-linux-gnu"]
 
 [build-dependencies]
 substrate-wasm-builder = { git = "https://github.com/paritytech/substrate", branch = "polkadot-v0.9.27" }
 
 [dependencies]
-codec                 = { package = "parity-scale-codec", version = "3", default-features = false, features = [ "derive" ] }
-finality-grandpa      = { version = "0.16", default-features = false, features = [ "derive-codec" ] }
-hex-literal           = { version = "0.3.4", optional = true }
+codec = { package = "parity-scale-codec", version = "3", default-features = false, features = [
+  "derive",
+] }
+finality-grandpa = { version = "0.16", default-features = false, features = [
+  "derive-codec",
+] }
+hex-literal = { version = "0.3.4", optional = true }
 impl-trait-for-tuples = "0.2.2"
-log                   = { version = "0.4.19", default-features = false }
-scale-info            = { version = "2.9.0", default-features = false, features = [ "derive" ] }
-serde                 = { version = "1.0", default-features = false, optional = true, features = [ "derive" ] }
-smallvec              = { version = "1.11.0", default-features = false }
+log = { version = "0.4.19", default-features = false }
+scale-info = { version = "2.9.0", default-features = false, features = [
+  "derive",
+] }
+serde = { version = "1.0", default-features = false, optional = true, features = [
+  "derive",
+] }
+smallvec = { version = "1.11.0", default-features = false }
 
 # Substrate
-frame-benchmarking           = { git = "https://github.com/paritytech/substrate", default-features = false, optional = true, branch = "polkadot-v0.9.27" }
-frame-executive              = { git = "https://github.com/paritytech/substrate", default-features = false, branch = "polkadot-v0.9.27" }
-frame-support                = { git = "https://github.com/paritytech/substrate", default-features = false, branch = "polkadot-v0.9.27" }
-frame-system                 = { git = "https://github.com/paritytech/substrate", default-features = false, branch = "polkadot-v0.9.27" }
-frame-system-benchmarking    = { git = "https://github.com/paritytech/substrate", default-features = false, optional = true, branch = "polkadot-v0.9.27" }
+frame-benchmarking = { git = "https://github.com/paritytech/substrate", default-features = false, optional = true, branch = "polkadot-v0.9.27" }
+frame-executive = { git = "https://github.com/paritytech/substrate", default-features = false, branch = "polkadot-v0.9.27" }
+frame-support = { git = "https://github.com/paritytech/substrate", default-features = false, branch = "polkadot-v0.9.27" }
+frame-system = { git = "https://github.com/paritytech/substrate", default-features = false, branch = "polkadot-v0.9.27" }
+frame-system-benchmarking = { git = "https://github.com/paritytech/substrate", default-features = false, optional = true, branch = "polkadot-v0.9.27" }
 frame-system-rpc-runtime-api = { git = "https://github.com/paritytech/substrate", default-features = false, branch = "polkadot-v0.9.27" }
-frame-try-runtime            = { git = "https://github.com/paritytech/substrate", default-features = false, optional = true, branch = "polkadot-v0.9.27" }
-
-pallet-asset-tx-payment                    = { git = "https://github.com/paritytech/substrate", default-features = false, branch = 'polkadot-v0.9.27' }
-pallet-assets                              = { git = "https://github.com/paritytech/substrate", default-features = false, branch = "polkadot-v0.9.27" }
-pallet-aura                                = { git = "https://github.com/paritytech/substrate", default-features = false, branch = "polkadot-v0.9.27" }
-pallet-authorship                          = { git = "https://github.com/paritytech/substrate", default-features = false, branch = "polkadot-v0.9.27" }
-pallet-balances                            = { git = "https://github.com/paritytech/substrate", default-features = false, branch = "polkadot-v0.9.27" }
-pallet-identity                            = { git = "https://github.com/paritytech/substrate", default-features = false, branch = 'polkadot-v0.9.27' }
-pallet-membership                          = { git = "https://github.com/paritytech/substrate", default-features = false, branch = "polkadot-v0.9.27" }
-pallet-preimage                            = { git = "https://github.com/paritytech/substrate", default-features = false, branch = "polkadot-v0.9.27" }
-pallet-randomness-collective-flip          = { git = "https://github.com/paritytech/substrate", default-features = false, branch = "polkadot-v0.9.27" }
-pallet-scheduler                           = { git = "https://github.com/paritytech/substrate", default-features = false, branch = "polkadot-v0.9.27" }
-pallet-session                             = { git = "https://github.com/paritytech/substrate", default-features = false, branch = "polkadot-v0.9.27" }
-pallet-sudo                                = { git = "https://github.com/paritytech/substrate", default-features = false, branch = "polkadot-v0.9.27" }
-pallet-timestamp                           = { git = "https://github.com/paritytech/substrate", default-features = false, branch = "polkadot-v0.9.27" }
-pallet-transaction-payment                 = { git = "https://github.com/paritytech/substrate", default-features = false, branch = "polkadot-v0.9.27" }
+frame-try-runtime = { git = "https://github.com/paritytech/substrate", default-features = false, optional = true, branch = "polkadot-v0.9.27" }
+
+pallet-asset-tx-payment = { git = "https://github.com/paritytech/substrate", default-features = false, branch = 'polkadot-v0.9.27' }
+pallet-assets = { git = "https://github.com/paritytech/substrate", default-features = false, branch = "polkadot-v0.9.27" }
+pallet-aura = { git = "https://github.com/paritytech/substrate", default-features = false, branch = "polkadot-v0.9.27" }
+pallet-authorship = { git = "https://github.com/paritytech/substrate", default-features = false, branch = "polkadot-v0.9.27" }
+pallet-balances = { git = "https://github.com/paritytech/substrate", default-features = false, branch = "polkadot-v0.9.27" }
+pallet-identity = { git = "https://github.com/paritytech/substrate", default-features = false, branch = 'polkadot-v0.9.27' }
+pallet-membership = { git = "https://github.com/paritytech/substrate", default-features = false, branch = "polkadot-v0.9.27" }
+pallet-preimage = { git = "https://github.com/paritytech/substrate", default-features = false, branch = "polkadot-v0.9.27" }
+pallet-randomness-collective-flip = { git = "https://github.com/paritytech/substrate", default-features = false, branch = "polkadot-v0.9.27" }
+pallet-scheduler = { git = "https://github.com/paritytech/substrate", default-features = false, branch = "polkadot-v0.9.27" }
+pallet-session = { git = "https://github.com/paritytech/substrate", default-features = false, branch = "polkadot-v0.9.27" }
+pallet-sudo = { git = "https://github.com/paritytech/substrate", default-features = false, branch = "polkadot-v0.9.27" }
+pallet-timestamp = { git = "https://github.com/paritytech/substrate", default-features = false, branch = "polkadot-v0.9.27" }
+pallet-transaction-payment = { git = "https://github.com/paritytech/substrate", default-features = false, branch = "polkadot-v0.9.27" }
 pallet-transaction-payment-rpc-runtime-api = { git = "https://github.com/paritytech/substrate", default-features = false, branch = "polkadot-v0.9.27" }
-pallet-treasury                            = { git = "https://github.com/paritytech/substrate", default-features = false, branch = "polkadot-v0.9.27" }
-pallet-utility                             = { git = "https://github.com/paritytech/substrate", default-features = false, branch = 'polkadot-v0.9.27' }
-
-sp-api              = { git = "https://github.com/paritytech/substrate", default-features = false, branch = "polkadot-v0.9.27" }
-sp-block-builder    = { git = "https://github.com/paritytech/substrate", default-features = false, branch = "polkadot-v0.9.27" }
-sp-consensus-aura   = { git = "https://github.com/paritytech/substrate", default-features = false, branch = "polkadot-v0.9.27" }
-sp-core             = { git = "https://github.com/paritytech/substrate", default-features = false, branch = "polkadot-v0.9.27" }
-sp-inherents        = { git = "https://github.com/paritytech/substrate", default-features = false, branch = "polkadot-v0.9.27" }
-sp-io               = { git = "https://github.com/paritytech/substrate", default-features = false, branch = "polkadot-v0.9.27" }
-sp-offchain         = { git = "https://github.com/paritytech/substrate", default-features = false, branch = "polkadot-v0.9.27" }
-sp-runtime          = { git = "https://github.com/paritytech/substrate", default-features = false, branch = "polkadot-v0.9.27" }
-sp-session          = { git = "https://github.com/paritytech/substrate", default-features = false, branch = "polkadot-v0.9.27" }
-sp-std              = { git = "https://github.com/paritytech/substrate", default-features = false, branch = "polkadot-v0.9.27" }
+pallet-treasury = { git = "https://github.com/paritytech/substrate", default-features = false, branch = "polkadot-v0.9.27" }
+pallet-utility = { git = "https://github.com/paritytech/substrate", default-features = false, branch = 'polkadot-v0.9.27' }
+
+sp-api = { git = "https://github.com/paritytech/substrate", default-features = false, branch = "polkadot-v0.9.27" }
+sp-block-builder = { git = "https://github.com/paritytech/substrate", default-features = false, branch = "polkadot-v0.9.27" }
+sp-consensus-aura = { git = "https://github.com/paritytech/substrate", default-features = false, branch = "polkadot-v0.9.27" }
+sp-core = { git = "https://github.com/paritytech/substrate", default-features = false, branch = "polkadot-v0.9.27" }
+sp-inherents = { git = "https://github.com/paritytech/substrate", default-features = false, branch = "polkadot-v0.9.27" }
+sp-io = { git = "https://github.com/paritytech/substrate", default-features = false, branch = "polkadot-v0.9.27" }
+sp-offchain = { git = "https://github.com/paritytech/substrate", default-features = false, branch = "polkadot-v0.9.27" }
+sp-runtime = { git = "https://github.com/paritytech/substrate", default-features = false, branch = "polkadot-v0.9.27" }
+sp-session = { git = "https://github.com/paritytech/substrate", default-features = false, branch = "polkadot-v0.9.27" }
+sp-std = { git = "https://github.com/paritytech/substrate", default-features = false, branch = "polkadot-v0.9.27" }
 sp-transaction-pool = { git = "https://github.com/paritytech/substrate", default-features = false, branch = "polkadot-v0.9.27" }
-sp-version          = { git = "https://github.com/paritytech/substrate", default-features = false, branch = "polkadot-v0.9.27" }
+sp-version = { git = "https://github.com/paritytech/substrate", default-features = false, branch = "polkadot-v0.9.27" }
 
 # Polkadot
-pallet-xcm                 = { git = "https://github.com/paritytech/polkadot.git", default-features = false, branch = "release-v0.9.27" }
-polkadot-parachain         = { git = "https://github.com/paritytech/polkadot.git", default-features = false, branch = "release-v0.9.27" }
-polkadot-runtime-common    = { git = "https://github.com/paritytech/polkadot.git", default-features = false, branch = "release-v0.9.27" }
+pallet-xcm = { git = "https://github.com/paritytech/polkadot.git", default-features = false, branch = "release-v0.9.27" }
+polkadot-parachain = { git = "https://github.com/paritytech/polkadot.git", default-features = false, branch = "release-v0.9.27" }
+polkadot-runtime-common = { git = "https://github.com/paritytech/polkadot.git", default-features = false, branch = "release-v0.9.27" }
 polkadot-runtime-constants = { git = "https://github.com/paritytech/polkadot.git", default-features = false, branch = "release-v0.9.27" }
-xcm                        = { git = "https://github.com/paritytech/polkadot.git", default-features = false, branch = "release-v0.9.27" }
-xcm-builder                = { git = "https://github.com/paritytech/polkadot.git", default-features = false, branch = "release-v0.9.27" }
-xcm-executor               = { git = "https://github.com/paritytech/polkadot.git", default-features = false, branch = "release-v0.9.27" }
+xcm = { git = "https://github.com/paritytech/polkadot.git", default-features = false, branch = "release-v0.9.27" }
+xcm-builder = { git = "https://github.com/paritytech/polkadot.git", default-features = false, branch = "release-v0.9.27" }
+xcm-executor = { git = "https://github.com/paritytech/polkadot.git", default-features = false, branch = "release-v0.9.27" }
 
 # Cumulus
-cumulus-pallet-aura-ext             = { git = 'https://github.com/paritytech/cumulus', branch = 'polkadot-v0.9.27', default-features = false }
-cumulus-pallet-dmp-queue            = { git = 'https://github.com/paritytech/cumulus', branch = 'polkadot-v0.9.27', default-features = false }
-cumulus-pallet-parachain-system     = { git = 'https://github.com/paritytech/cumulus', branch = 'polkadot-v0.9.27', default-features = false }
+cumulus-pallet-aura-ext = { git = 'https://github.com/paritytech/cumulus', branch = 'polkadot-v0.9.27', default-features = false }
+cumulus-pallet-dmp-queue = { git = 'https://github.com/paritytech/cumulus', branch = 'polkadot-v0.9.27', default-features = false }
+cumulus-pallet-parachain-system = { git = 'https://github.com/paritytech/cumulus', branch = 'polkadot-v0.9.27', default-features = false }
 cumulus-pallet-session-benchmarking = { git = 'https://github.com/paritytech/cumulus', branch = 'polkadot-v0.9.27', default-features = false, version = "3.0.0" }
-cumulus-pallet-xcm                  = { git = 'https://github.com/paritytech/cumulus', branch = 'polkadot-v0.9.27', default-features = false }
-cumulus-pallet-xcmp-queue           = { git = 'https://github.com/paritytech/cumulus', branch = 'polkadot-v0.9.27', default-features = false }
-cumulus-primitives-core             = { git = 'https://github.com/paritytech/cumulus', branch = 'polkadot-v0.9.27', default-features = false }
-cumulus-primitives-timestamp        = { git = 'https://github.com/paritytech/cumulus', branch = 'polkadot-v0.9.27', default-features = false }
-cumulus-primitives-utility          = { git = 'https://github.com/paritytech/cumulus', branch = 'polkadot-v0.9.27', default-features = false }
-pallet-collator-selection           = { git = 'https://github.com/paritytech/cumulus', branch = 'polkadot-v0.9.27', default-features = false }
-pallet-maintenance-mode             = { git = 'https://github.com/t3rn/moonbeam-pallets', branch = 'polkadot-v0.9.27', default-features = false }
-parachain-info                      = { git = 'https://github.com/paritytech/cumulus', branch = 'polkadot-v0.9.27', default-features = false }
-parachains-common                   = { git = 'https://github.com/paritytech/cumulus', branch = 'polkadot-v0.9.27', default-features = false }
+cumulus-pallet-xcm = { git = 'https://github.com/paritytech/cumulus', branch = 'polkadot-v0.9.27', default-features = false }
+cumulus-pallet-xcmp-queue = { git = 'https://github.com/paritytech/cumulus', branch = 'polkadot-v0.9.27', default-features = false }
+cumulus-primitives-core = { git = 'https://github.com/paritytech/cumulus', branch = 'polkadot-v0.9.27', default-features = false }
+cumulus-primitives-timestamp = { git = 'https://github.com/paritytech/cumulus', branch = 'polkadot-v0.9.27', default-features = false }
+cumulus-primitives-utility = { git = 'https://github.com/paritytech/cumulus', branch = 'polkadot-v0.9.27', default-features = false }
+pallet-collator-selection = { git = 'https://github.com/paritytech/cumulus', branch = 'polkadot-v0.9.27', default-features = false }
+pallet-maintenance-mode = { git = 'https://github.com/t3rn/moonbeam-pallets', branch = 'polkadot-v0.9.27', default-features = false }
+parachain-info = { git = 'https://github.com/paritytech/cumulus', branch = 'polkadot-v0.9.27', default-features = false }
+parachains-common = { git = 'https://github.com/paritytech/cumulus', branch = 'polkadot-v0.9.27', default-features = false }
 
 # t3rn Deps
-t3rn-abi        = { default-features = false, path = "../../types/abi", features = [ "runtime" ] }
+t3rn-abi = { default-features = false, path = "../../types/abi", features = [
+  "runtime",
+] }
 t3rn-primitives = { default-features = false, path = "../../primitives" }
-t3rn-types      = { default-features = false, path = "../../types", features = [ "runtime" ] }
+t3rn-types = { default-features = false, path = "../../types", features = [
+  "runtime",
+] }
 
 # t3rn pallets
-pallet-account-manager           = { path = "../../pallets/account-manager", default-features = false }
-pallet-asset-registry            = { git = "https://github.com/t3rn/xbi", version = "0.3.0", default-features = false }
-pallet-attesters                 = { path = "../../pallets/attesters", default-features = false }
-pallet-circuit                   = { path = "../../pallets/circuit", package = "pallet-circuit", default-features = false }
-pallet-clock                     = { path = "../../pallets/clock", default-features = false }
-pallet-contracts-registry        = { path = "../../pallets/contracts-registry", default-features = false }
-pallet-eth2-finality-verifier    = { git = "https://github.com/t3rn/eth2-light-client", branch = "main", default-features = false }
+pallet-account-manager = { path = "../../pallets/account-manager", default-features = false }
+pallet-asset-registry = { git = "https://github.com/t3rn/xbi", version = "0.3.0", default-features = false }
+pallet-attesters = { path = "../../pallets/attesters", default-features = false }
+pallet-circuit = { path = "../../pallets/circuit", package = "pallet-circuit", default-features = false }
+pallet-clock = { path = "../../pallets/clock", default-features = false }
+pallet-contracts-registry = { path = "../../pallets/contracts-registry", default-features = false }
+pallet-eth2-finality-verifier = { git = "https://github.com/t3rn/eth2-light-client", branch = "main", default-features = false }
 pallet-grandpa-finality-verifier = { path = "../../finality-verifiers/grandpa", default-features = false }
-pallet-portal                    = { path = "../../pallets/portal", default-features = false }
-pallet-portal-rpc-runtime-api    = { path = "../../pallets/portal/rpc/runtime-api", default-features = false }
-pallet-rewards                   = { path = "../../pallets/rewards", default-features = false }
-pallet-xbi-portal                = { git = "https://github.com/t3rn/xbi", version = "0.3.0", default-features = false }
-pallet-xdns                      = { path = "../../pallets/xdns", default-features = false }
-pallet-xdns-rpc-runtime-api      = { path = "../../pallets/xdns/rpc/runtime-api", default-features = false }
+pallet-portal = { path = "../../pallets/portal", default-features = false }
+pallet-portal-rpc-runtime-api = { path = "../../pallets/portal/rpc/runtime-api", default-features = false }
+pallet-rewards = { path = "../../pallets/rewards", default-features = false }
+pallet-xbi-portal = { git = "https://github.com/t3rn/xbi", version = "0.3.0", default-features = false }
+pallet-xdns = { path = "../../pallets/xdns", default-features = false }
+pallet-xdns-rpc-runtime-api = { path = "../../pallets/xdns/rpc/runtime-api", default-features = false }
 
 # Smart contracts VMs
-evm-precompile-util                  = { default-features = false, path = "../../pallets/evm/precompile/util", package = "precompile-util" }
-pallet-3vm                           = { default-features = false, path = "../../pallets/3vm" }
-pallet-3vm-contracts                 = { default-features = false, path = "../../pallets/contracts", package = "pallet-contracts" }
-pallet-3vm-contracts-primitives      = { default-features = false, path = "../../pallets/contracts/primitives", package = "pallet-contracts-primitives" }
+evm-precompile-util = { default-features = false, path = "../../pallets/evm/precompile/util", package = "precompile-util" }
+pallet-3vm = { default-features = false, path = "../../pallets/3vm" }
+pallet-3vm-contracts = { default-features = false, path = "../../pallets/contracts", package = "pallet-contracts" }
+pallet-3vm-contracts-primitives = { default-features = false, path = "../../pallets/contracts/primitives", package = "pallet-contracts-primitives" }
 pallet-3vm-contracts-rpc-runtime-api = { default-features = false, path = "../../pallets/contracts/rpc/runtime-api", package = "pallet-contracts-rpc-runtime-api" }
-pallet-3vm-evm                       = { default-features = false, path = "../../pallets/evm", package = "pallet-evm" }
-pallet-3vm-evm-primitives            = { default-features = false, path = "../../pallets/evm/primitives", package = "fp-evm" }
-pallet-evm-rpc-runtime-api           = { default-features = false, path = "../../pallets/evm/rpc/runtime-api" }
+pallet-3vm-evm = { default-features = false, path = "../../pallets/evm", package = "pallet-evm" }
+pallet-3vm-evm-primitives = { default-features = false, path = "../../pallets/evm/primitives", package = "fp-evm" }
+pallet-evm-rpc-runtime-api = { default-features = false, path = "../../pallets/evm/rpc/runtime-api" }
 
 # Commons
 circuit-runtime-types = { path = "../common-types", default-features = false }
 
 [features]
-default = [ "std" ]
+default = ["std"]
 std = [
   "codec/std",
   "log/std",
