#![cfg_attr(not(feature = "std"), no_std)]
#![feature(more_qualified_paths)]
// `construct_runtime!` does a lot of recursion and requires us to increase the limit to 256.
#![recursion_limit = "256"]
// Make the WASM binary available.
#[cfg(feature = "std")]
include!(concat!(env!("OUT_DIR"), "/wasm_binary.rs"));

pub mod accounts_config;
pub mod circuit_config;
pub mod contracts_config;
pub mod parachain_config;
pub mod signed_extrinsics_config;
pub mod system_config;
pub mod treasuries_config;
pub mod xbi_config;

pub use crate::{parachain_config::*, signed_extrinsics_config::*};
pub use circuit_runtime_types::*;

use frame_system::EnsureRoot;
use pallet_3vm_evm::AddressMapping;
use pallet_xdns_rpc_runtime_api::{ChainId, GatewayABIConfig};
use sp_api::impl_runtime_apis;
use sp_core::{crypto::KeyTypeId, OpaqueMetadata, H160, H256, U256};
use sp_runtime::{
    create_runtime_str, generic,
    traits::{AccountIdLookup, Block as BlockT},
    transaction_validity::{TransactionSource, TransactionValidity},
    ApplyExtrinsicResult,
};
use sp_std::{convert::TryInto, prelude::*};
use t3rn_primitives::{
    xdns::{FullGatewayRecord, GatewayRecord},
    TreasuryAccountProvider,
};

#[cfg(feature = "std")]
use sp_version::NativeVersion;
use sp_version::RuntimeVersion;

pub use frame_support::traits::EqualPrivilegeOnly;
use frame_support::{
    construct_runtime, parameter_types,
    traits::{Imbalance, OnUnbalanced},
    weights::{
        constants::{BlockExecutionWeight, ExtrinsicBaseWeight},
        ConstantMultiplier, DispatchClass, Weight, WeightToFeeCoefficient, WeightToFeeCoefficients,
        WeightToFeePolynomial,
    },
};
use frame_system::limits::{BlockLength, BlockWeights};
pub use sp_consensus_aura::sr25519::AuthorityId as AuraId;
pub use sp_runtime::{MultiAddress, Perbill, Permill};

#[cfg(any(feature = "std", test))]
pub use sp_runtime::BuildStorage;
use t3rn_primitives::{light_client::HeightResult, monetary::MILLIT3RN};

// Polkadot Imports
use polkadot_runtime_common::BlockHashCount;
use polkadot_runtime_constants::weights::RocksDbWeight;

/// Executive: handles dispatch to the various modules.
pub type Executive = frame_executive::Executive<
    Runtime,
    Block,
    frame_system::ChainContext<Runtime>,
    Runtime,
    AllPalletsWithSystem,
>;

#[sp_version::runtime_version]
pub const VERSION: RuntimeVersion = RuntimeVersion {
    // https://docs.rs/sp-version/latest/sp_version/struct.RuntimeVersion.html
    spec_name: create_runtime_str!("t0rn"),
    impl_name: create_runtime_str!("Circuit Collator"),
<<<<<<< HEAD
    authoring_version: 101,
    spec_version: 102,
    impl_version: 100,
    apis: RUNTIME_API_VERSIONS,
    transaction_version: 101,
=======
    authoring_version: 102,
    spec_version: 103,
    impl_version: 101,
    apis: RUNTIME_API_VERSIONS,
    transaction_version: 102,
>>>>>>> 30a155f1
    // https://github.com/paritytech/cumulus/issues/998
    // https://github.com/paritytech/substrate/pull/9732
    // https://github.com/paritytech/substrate/pull/10073
    state_version: 1, // 0 = old, 1 = new; see above 4 details
};

/// The version information used to identify this runtime when compiled natively.
#[cfg(feature = "std")]
pub fn native_version() -> NativeVersion {
    NativeVersion {
        runtime_version: VERSION,
        can_author_with: Default::default(),
    }
}

/// Calculate the storage deposit based on the number of storage items and the
/// combined byte size of those items.
pub const fn deposit(items: u32, bytes: u32) -> Balance {
    (items as Balance) * 56 * MILLIUNIT + (bytes as Balance) * 50 * MICROUNIT
}

pub type CurrencyAdapter = accounts_config::AccountManagerCurrencyAdapter<Balances, ()>;

const MT3RN: Balance = MILLIT3RN as Balance;

parameter_types! {
    pub const BasicDeposit: Balance = 5 * MT3RN;
    pub const FieldDeposit: Balance = MT3RN;
    pub const SubAccountDeposit: Balance = 2 * MT3RN;
    pub const MaxSubAccounts: u32 = 100;
    pub const MaxAdditionalFields: u32 = 100;
    pub const MaxRegistrars: u32 = 20;
}

impl pallet_identity::Config for Runtime {
    type BasicDeposit = BasicDeposit;
    type Currency = Balances;
    type Event = Event;
    type FieldDeposit = FieldDeposit;
    type ForceOrigin = EnsureRoot<AccountId>;
    type MaxAdditionalFields = MaxAdditionalFields;
    type MaxRegistrars = MaxRegistrars;
    type MaxSubAccounts = MaxSubAccounts;
    type RegistrarOrigin = EnsureRoot<AccountId>;
    type Slashed = ();
    type SubAccountDeposit = SubAccountDeposit;
    type WeightInfo = pallet_identity::weights::SubstrateWeight<Runtime>;
}

// Create the runtime by composing the FRAME pallets that were previously configured.
construct_runtime!(
    pub enum Runtime where
        Block = Block,
        NodeBlock = opaque::Block,
        UncheckedExtrinsic = UncheckedExtrinsic,
    {
        // System support stuff.
        System: frame_system::{Pallet, Call, Config, Storage, Event<T>} = 0,
        ParachainSystem: cumulus_pallet_parachain_system::{
            Pallet, Call, Config, Storage, Inherent, Event<T>, ValidateUnsigned,
        } = 1,
        Timestamp: pallet_timestamp::{Pallet, Call, Storage, Inherent} = 2,
        ParachainInfo: parachain_info::{Pallet, Storage, Config} = 3,
        Preimage: pallet_preimage = 4,
        Scheduler: pallet_scheduler = 5,
        Utility: pallet_utility = 6,
        Identity: pallet_identity::{Pallet, Call, Storage, Event<T>} = 122,
        RandomnessCollectiveFlip: pallet_randomness_collective_flip::{Pallet, Storage} = 200,

        // Monetary stuff.
        Balances: pallet_balances::{Pallet, Call, Storage, Config<T>, Event<T>} = 10,
        TransactionPayment: pallet_transaction_payment::{Pallet, Storage, Event<T>} = 11,
        Assets: pallet_assets::{Pallet, Call, Storage, Config<T>, Event<T>} = 12,
        AccountManager: pallet_account_manager = 14,
        AssetTxPayment: pallet_asset_tx_payment = 15,

        // Treasuries
        Treasury: pallet_treasury = 13, // Keep old treasury index for backwards compatibility
        EscrowTreasury: pallet_treasury::<Instance1> = 16,
        FeeTreasury: pallet_treasury::<Instance2> = 17,
        ParachainTreasury: pallet_treasury::<Instance3> = 18,
        SlashTreasury: pallet_treasury::<Instance4> = 19,

        // Collator support. The order of these 4 are important and shall not change.
        Authorship: pallet_authorship::{Pallet, Call, Storage} = 20,
        CollatorSelection: pallet_collator_selection::{Pallet, Call, Storage, Event<T>, Config<T>} = 21,
        Session: pallet_session::{Pallet, Call, Storage, Event, Config<T>} = 22,
        Aura: pallet_aura::{Pallet, Storage, Config<T>} = 23,
        AuraExt: cumulus_pallet_aura_ext::{Pallet, Storage, Config} = 24,

        // XCM helpers.
        XcmpQueue: cumulus_pallet_xcmp_queue::{Pallet, Call, Storage, Event<T>} = 30,
        PolkadotXcm: pallet_xcm::{Pallet, Call, Event<T>, Origin, Config} = 31,
        CumulusXcm: cumulus_pallet_xcm::{Pallet, Event<T>, Origin} = 32,
        DmpQueue: cumulus_pallet_dmp_queue::{Pallet, Call, Storage, Event<T>} = 33,
        XBIPortal: pallet_xbi_portal = 34,
        AssetRegistry: pallet_asset_registry = 35,

        // t3rn pallets
        XDNS: pallet_xdns::{Pallet, Call, Config<T>, Storage, Event<T>} = 100,
        Attesters: pallet_attesters::{Pallet, Call, Config<T>, Storage, Event<T>} = 101,
        Rewards: pallet_rewards::{Pallet, Call, Config<T>, Storage, Event<T>} = 102,
        ContractsRegistry: pallet_contracts_registry::{Pallet, Call, Config<T>, Storage, Event<T>} = 106,
        Circuit: pallet_circuit::{Pallet, Call, Storage, Event<T>} = 108,
        Clock: pallet_clock::{Pallet, Config<T>, Storage, Event<T>} = 110,

        // 3VM
        ThreeVm: pallet_3vm = 119,
        Contracts: pallet_3vm_contracts = 120,
        Evm: pallet_3vm_evm = 121,

         // Portal
        Portal: pallet_portal::{Pallet, Call, Storage, Event<T>} = 128,
        RococoBridge: pallet_grandpa_finality_verifier = 129,
        PolkadotBridge: pallet_grandpa_finality_verifier::<Instance1> = 130,
        KusamaBridge: pallet_grandpa_finality_verifier::<Instance2> = 131,
        EthereumBridge: pallet_eth2_finality_verifier = 132,

        // Handy utilities
        MaintenanceMode: pallet_maintenance_mode = 140,

        // admin
        Sudo: pallet_sudo::{Pallet, Call, Config<T>, Storage, Event<T>} = 255,

    }
);

#[cfg(feature = "runtime-benchmarks")]
#[macro_use]
extern crate frame_benchmarking;

#[cfg(feature = "runtime-benchmarks")]
mod benches {
    define_benchmarks!(
        [frame_system, SystemBench::<Runtime>]
        [pallet_balances, Balances]
        [pallet_session, SessionBench::<Runtime>]
        [pallet_timestamp, Timestamp]
        [pallet_collator_selection, CollatorSelection]
        [pallet_account_manager, AccountManager]
    );
}

impl_runtime_apis! {
    impl sp_consensus_aura::AuraApi<Block, AuraId> for Runtime {
        fn slot_duration() -> sp_consensus_aura::SlotDuration {
            sp_consensus_aura::SlotDuration::from_millis(Aura::slot_duration())
        }

        fn authorities() -> Vec<AuraId> {
            Aura::authorities().into_inner()
        }
    }

    impl sp_api::Core<Block> for Runtime {
        fn version() -> RuntimeVersion {
            VERSION
        }

        fn execute_block(block: Block) {
            Executive::execute_block(block)
        }

        fn initialize_block(header: &<Block as BlockT>::Header) {
            Executive::initialize_block(header)
        }
    }

    impl sp_api::Metadata<Block> for Runtime {
        fn metadata() -> OpaqueMetadata {
            OpaqueMetadata::new(Runtime::metadata().into())
        }
    }

    impl sp_block_builder::BlockBuilder<Block> for Runtime {
        fn apply_extrinsic(extrinsic: <Block as BlockT>::Extrinsic) -> ApplyExtrinsicResult {
            Executive::apply_extrinsic(extrinsic)
        }

        fn finalize_block() -> <Block as BlockT>::Header {
            Executive::finalize_block()
        }

        fn inherent_extrinsics(data: sp_inherents::InherentData) -> Vec<<Block as BlockT>::Extrinsic> {
            data.create_extrinsics()
        }

        fn check_inherents(
            block: Block,
            data: sp_inherents::InherentData,
        ) -> sp_inherents::CheckInherentsResult {
            data.check_extrinsics(&block)
        }
    }

    impl sp_transaction_pool::runtime_api::TaggedTransactionQueue<Block> for Runtime {
        fn validate_transaction(
            source: TransactionSource,
            tx: <Block as BlockT>::Extrinsic,
            block_hash: <Block as BlockT>::Hash,
        ) -> TransactionValidity {
            Executive::validate_transaction(source, tx, block_hash)
        }
    }

    impl sp_offchain::OffchainWorkerApi<Block> for Runtime {
        fn offchain_worker(header: &<Block as BlockT>::Header) {
            Executive::offchain_worker(header)
        }
    }

    impl sp_session::SessionKeys<Block> for Runtime {
        fn generate_session_keys(seed: Option<Vec<u8>>) -> Vec<u8> {
            SessionKeys::generate(seed)
        }

        fn decode_session_keys(
            encoded: Vec<u8>,
        ) -> Option<Vec<(Vec<u8>, KeyTypeId)>> {
            SessionKeys::decode_into_raw_public_keys(&encoded)
        }
    }

    impl frame_system_rpc_runtime_api::AccountNonceApi<Block, AccountId, Index> for Runtime {
        fn account_nonce(account: AccountId) -> Index {
            System::account_nonce(account)
        }
    }

    impl pallet_transaction_payment_rpc_runtime_api::TransactionPaymentApi<Block, Balance> for Runtime {
        fn query_info(
            uxt: <Block as BlockT>::Extrinsic,
            len: u32,
        ) -> pallet_transaction_payment_rpc_runtime_api::RuntimeDispatchInfo<Balance> {
            TransactionPayment::query_info(uxt, len)
        }
        fn query_fee_details(
            uxt: <Block as BlockT>::Extrinsic,
            len: u32,
        ) -> pallet_transaction_payment::FeeDetails<Balance> {
            TransactionPayment::query_fee_details(uxt, len)
        }
    }

    impl pallet_3vm_contracts_rpc_runtime_api::ContractsApi<Block, AccountId, Balance, BlockNumber, Hash>
        for Runtime
    {
        fn call(
            origin: AccountId,
            dest: AccountId,
            value: Balance,
            gas_limit: u64,
            storage_deposit_limit: Option<Balance>,
            input_data: Vec<u8>,
        ) -> pallet_3vm_contracts_primitives::ContractExecResult<Balance> {
            Contracts::bare_call(origin, dest, value, gas_limit, storage_deposit_limit, input_data, CONTRACTS_DEBUG_OUTPUT)
        }

        fn instantiate(
            origin: AccountId,
            value: Balance,
            gas_limit: u64,
            storage_deposit_limit: Option<Balance>,
            code: pallet_3vm_contracts_primitives::Code<Hash>,
            data: Vec<u8>,
            salt: Vec<u8>,
        ) -> pallet_3vm_contracts_primitives::ContractInstantiateResult<AccountId, Balance>
        {
            Contracts::bare_instantiate(origin, value, gas_limit, storage_deposit_limit, code, data, salt, CONTRACTS_DEBUG_OUTPUT)
        }

        fn upload_code(
            origin: AccountId,
            code: Vec<u8>,
            storage_deposit_limit: Option<Balance>,
        ) -> pallet_3vm_contracts_primitives::CodeUploadResult<Hash, Balance>
        {
            Contracts::bare_upload_code(origin, code, storage_deposit_limit)
        }

        fn get_storage(
            address: AccountId,
            key: Vec<u8>,
        ) -> pallet_3vm_contracts_primitives::GetStorageResult {
            Contracts::get_storage(address, key)
        }
    }

    impl pallet_evm_rpc_runtime_api::EvmRuntimeRPCApi<Block, AccountId, Balance> for Runtime {
        fn get_evm_address(
            account_id: AccountId,
        ) -> Option<H160> {
            <Runtime as pallet_3vm_evm::Config>::AddressMapping::get_evm_address(&account_id)
        }
        fn get_or_into_account_id(
            address: H160,
        ) -> AccountId {
            <Runtime as pallet_3vm_evm::Config>::AddressMapping::get_or_into_account_id(&address)
        }

        fn get_threevm_info(
            address: H160,
        ) -> Option<(AccountId, Balance, u8)> {
            Evm::get_threevm_info(&address)
        }

        fn account_info(address: H160) -> (U256, U256, Vec<u8>) {
            let account = Evm::account_basic(&address);
            let code = Evm::get_account_code(&address);

            (account.balance, account.nonce, code)
        }

        fn storage_at(address: H160, index: U256) -> H256 {
            let mut tmp = [0u8; 32];
            index.to_big_endian(&mut tmp);
            Evm::account_storages(address, H256::from_slice(&tmp[..]))
        }
    }

    impl pallet_xdns_rpc_runtime_api::XdnsRuntimeApi<Block, AccountId> for Runtime {
        fn fetch_records() -> Vec<GatewayRecord<AccountId>> {
             <XDNS as t3rn_primitives::xdns::Xdns<Runtime, Balance>>::fetch_gateways()
        }

        fn fetch_full_gateway_records() -> Vec<FullGatewayRecord<AccountId>> {
             <XDNS as t3rn_primitives::xdns::Xdns<Runtime, Balance>>::fetch_full_gateway_records()
        }

        fn fetch_abi(_chain_id: ChainId) -> Option<GatewayABIConfig> {
            // deprecated
            None
        }

        fn retreive_treasury_address(treasury_account: t3rn_primitives::TreasuryAccount) -> AccountId {
            Runtime::get_treasury_account(treasury_account)
        }
    }

     impl pallet_portal_rpc_runtime_api::PortalRuntimeApi<Block, AccountId> for Runtime {
        fn fetch_head_height(chain_id: ChainId) -> Option<u128> {
            let res = <Portal as t3rn_primitives::portal::Portal<Runtime>>::get_fast_height(chain_id);

            match res {
                Ok(HeightResult::Height(height)) => Some(height.into()),
                _ => None,
            }
        }
    }

    impl cumulus_primitives_core::CollectCollationInfo<Block> for Runtime {
        fn collect_collation_info(header: &<Block as BlockT>::Header) -> cumulus_primitives_core::CollationInfo {
            let collation_info = ParachainSystem::collect_collation_info(header);
            if let Some(ref new_validation_code) = collation_info.new_validation_code {
                log::info!("RuntimeUpgrade::submitting new validation code via HRMP to relay chain {:?}", new_validation_code.hash());
            }
            collation_info
        }
    }

    #[cfg(feature = "try-runtime")]
    impl frame_try_runtime::TryRuntime<Block> for Runtime {
        fn on_runtime_upgrade() -> (Weight, Weight) {
            log::info!("try-runtime::on_runtime_upgrade parachain-template.");
            let weight = Executive::try_runtime_upgrade().unwrap();
            (weight, RuntimeBlockWeights::get().max_block)
        }

        fn execute_block_no_check(block: Block) -> Weight {
            Executive::execute_block_no_check(block)
        }
    }

    #[cfg(feature = "runtime-benchmarks")]
    impl frame_benchmarking::Benchmark<Block> for Runtime {
        fn benchmark_metadata(extra: bool) -> (
            Vec<frame_benchmarking::BenchmarkList>,
            Vec<frame_support::traits::StorageInfo>,
        ) {
            use frame_benchmarking::{Benchmarking, BenchmarkList};
            use frame_support::traits::StorageInfoTrait;
            use frame_system_benchmarking::Pallet as SystemBench;
            use cumulus_pallet_session_benchmarking::Pallet as SessionBench;

            let mut list = Vec::<BenchmarkList>::new();
            list_benchmarks!(list, extra);

            let storage_info = AllPalletsWithSystem::storage_info();
            return (list, storage_info)
        }

        fn dispatch_benchmark(
            config: frame_benchmarking::BenchmarkConfig
        ) -> Result<Vec<frame_benchmarking::BenchmarkBatch>, sp_runtime::RuntimeString> {
            use frame_benchmarking::{Benchmarking, BenchmarkBatch, TrackedStorageKey};

            use frame_system_benchmarking::Pallet as SystemBench;
            impl frame_system_benchmarking::Config for Runtime {}

            use cumulus_pallet_session_benchmarking::Pallet as SessionBench;
            impl cumulus_pallet_session_benchmarking::Config for Runtime {}

            let whitelist: Vec<TrackedStorageKey> = vec![
                // Block Number
                hex_literal::hex!("26aa394eea5630e07c48ae0c9558cef702a5c1b19ab7a04f536c519aca4983ac").to_vec().into(),
                // Total Issuance
                hex_literal::hex!("c2261276cc9d1f8598ea4b6a74b15c2f57c875e4cff74148e4628f264b974c80").to_vec().into(),
                // Execution Phase
                hex_literal::hex!("26aa394eea5630e07c48ae0c9558cef7ff553b5a9862a516939d82b3d3d8661a").to_vec().into(),
                // Event Count
                hex_literal::hex!("26aa394eea5630e07c48ae0c9558cef70a98fdbe9ce6c55837576c60c7af3850").to_vec().into(),
                // System Events
                hex_literal::hex!("26aa394eea5630e07c48ae0c9558cef780d41e5e16056765bc8461851072c9d7").to_vec().into(),
            ];

            let mut batches = Vec::<BenchmarkBatch>::new();
            let params = (&config, &whitelist);
            add_benchmarks!(params, batches);

            if batches.is_empty() { return Err("Benchmark not found for this pallet.".into()) }
            Ok(batches)
        }
    }
}<|MERGE_RESOLUTION|>--- conflicted
+++ resolved
@@ -75,19 +75,11 @@
     // https://docs.rs/sp-version/latest/sp_version/struct.RuntimeVersion.html
     spec_name: create_runtime_str!("t0rn"),
     impl_name: create_runtime_str!("Circuit Collator"),
-<<<<<<< HEAD
-    authoring_version: 101,
-    spec_version: 102,
-    impl_version: 100,
-    apis: RUNTIME_API_VERSIONS,
-    transaction_version: 101,
-=======
     authoring_version: 102,
     spec_version: 103,
     impl_version: 101,
     apis: RUNTIME_API_VERSIONS,
     transaction_version: 102,
->>>>>>> 30a155f1
     // https://github.com/paritytech/cumulus/issues/998
     // https://github.com/paritytech/substrate/pull/9732
     // https://github.com/paritytech/substrate/pull/10073
