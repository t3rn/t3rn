#![cfg_attr(not(feature = "std"), no_std)]
#![feature(more_qualified_paths)]
// `construct_runtime!` does a lot of recursion and requires us to increase the limit to 256.
#![recursion_limit = "256"]
// Make the WASM binary available.
#[cfg(feature = "std")]
include!(concat!(env!("OUT_DIR"), "/wasm_binary.rs"));

pub mod accounts_config;
pub mod circuit_config;
pub mod contracts_config;
pub mod hooks;
pub mod parachain_config;
pub mod signed_extrinsics_config;
pub mod system_config;
pub mod treasuries_config;
pub mod xbi_config;

pub use crate::{parachain_config::*, signed_extrinsics_config::*};
pub use circuit_runtime_types::*;

use frame_system::EnsureRoot;
use pallet_xdns_rpc_runtime_api::{ChainId, GatewayABIConfig};
use sp_api::impl_runtime_apis;
use sp_core::{crypto::KeyTypeId, OpaqueMetadata};
use sp_runtime::{
    create_runtime_str, generic,
    traits::{AccountIdLookup, Block as BlockT},
    transaction_validity::{TransactionSource, TransactionValidity},
    ApplyExtrinsicResult,
};
use sp_std::{convert::TryInto, prelude::*};
use t3rn_primitives::{
    xdns::{FullGatewayRecord, GatewayRecord},
    TreasuryAccountProvider,
};

use t3rn_types::sfx::SideEffect;

#[cfg(feature = "std")]
use sp_version::NativeVersion;
use sp_version::RuntimeVersion;

pub use frame_support::traits::EqualPrivilegeOnly;
use frame_support::{
    construct_runtime, parameter_types,
    traits::{Imbalance, OnUnbalanced},
    weights::{
        constants::ExtrinsicBaseWeight, ConstantMultiplier, Weight, WeightToFeeCoefficient,
        WeightToFeeCoefficients, WeightToFeePolynomial,
    },
};

pub use sp_consensus_aura::sr25519::AuthorityId as AuraId;
pub use sp_runtime::{MultiAddress, Perbill, Permill};

#[cfg(any(feature = "std", test))]
pub use sp_runtime::BuildStorage;
use t3rn_primitives::{light_client::HeightResult, monetary::MILLIT3RN};

pub const TRN: Balance = UNIT;

// Polkadot Imports
use polkadot_runtime_common::BlockHashCount;
use polkadot_runtime_constants::weights::RocksDbWeight;

/// Executive: handles dispatch to the various modules.
pub type Executive = frame_executive::Executive<
    Runtime,
    Block,
    frame_system::ChainContext<Runtime>,
    Runtime,
    AllPalletsWithSystem,
>;

#[sp_version::runtime_version]
pub const VERSION: RuntimeVersion = RuntimeVersion {
    // https://docs.rs/sp-version/latest/sp_version/struct.RuntimeVersion.html
    spec_name: create_runtime_str!("t0rn"),
    impl_name: create_runtime_str!("Circuit Collator"),
<<<<<<< HEAD
    authoring_version: 171,
    spec_version: 172,
    impl_version: 170,
    apis: RUNTIME_API_VERSIONS,
    transaction_version: 171,
=======
    authoring_version: 168,
    spec_version: 169,
    impl_version: 167,
    apis: RUNTIME_API_VERSIONS,
    transaction_version: 168,
>>>>>>> 1c33f66e
    // https://github.com/paritytech/cumulus/issues/998
    // https://github.com/paritytech/substrate/pull/9732
    // https://github.com/paritytech/substrate/pull/10073
    state_version: 1, // 0 = old, 1 = new; see above 4 details
};

/// The version information used to identify this runtime when compiled natively.
#[cfg(feature = "std")]
pub fn native_version() -> NativeVersion {
    NativeVersion {
        runtime_version: VERSION,
        can_author_with: Default::default(),
    }
}

/// Calculate the storage deposit based on the number of storage items and the
/// combined byte size of those items.
pub const fn deposit(items: u32, bytes: u32) -> Balance {
    (items as Balance) * 56 * MILLIUNIT + (bytes as Balance) * 50 * MICROUNIT
}

pub type CurrencyAdapter = accounts_config::AccountManagerCurrencyAdapter<Balances, ()>;

const MT3RN: Balance = MILLIT3RN as Balance;

parameter_types! {
    pub const BasicDeposit: Balance = 5 * MT3RN;
    pub const FieldDeposit: Balance = MT3RN;
    pub const SubAccountDeposit: Balance = 2 * MT3RN;
    pub const MaxSubAccounts: u32 = 100;
    pub const MaxAdditionalFields: u32 = 100;
    pub const MaxRegistrars: u32 = 20;
}

impl pallet_identity::Config for Runtime {
    type BasicDeposit = BasicDeposit;
    type Currency = Balances;
    type FieldDeposit = FieldDeposit;
    type ForceOrigin = EnsureRoot<AccountId>;
    type MaxAdditionalFields = MaxAdditionalFields;
    type MaxRegistrars = MaxRegistrars;
    type MaxSubAccounts = MaxSubAccounts;
    type RegistrarOrigin = EnsureRoot<AccountId>;
    type RuntimeEvent = RuntimeEvent;
    type Slashed = ();
    type SubAccountDeposit = SubAccountDeposit;
    type WeightInfo = pallet_identity::weights::SubstrateWeight<Runtime>;
}

impl pallet_asset_tx_payment::Config for Runtime {
    type Fungibles = Assets;
    type OnChargeAssetTransaction = pallet_asset_tx_payment::FungiblesAdapter<
        pallet_assets::BalanceToAssetBalance<Balances, Runtime, ConvertInto>,
        CreditToBlockAuthor,
    >;
    type RuntimeEvent = RuntimeEvent;
}

parameter_types! {
    pub const AssetDeposit: Balance = 0; // 1 UNIT deposit to create asset
    pub const ApprovalDeposit: Balance = 0;
    pub const AssetsStringLimit: u32 = 50;
    /// Key = 32 bytes, Value = 36 bytes (32+1+1+1+1)
    // https://github.com/paritytech/substrate/blob/069917b/frame/assets/src/lib.rs#L257L271
    pub const MetadataDepositBase: Balance = 0;
    pub const MetadataDepositPerByte: Balance = 0;
    pub const AssetAccountDeposit: Balance = 0;
}
use crate::system_config::CreditToBlockAuthor;
use frame_support::traits::AsEnsureOriginWithArg;
use sp_runtime::traits::{ConstU32, ConvertInto};

impl pallet_assets::Config for Runtime {
    type ApprovalDeposit = ApprovalDeposit;
    type AssetAccountDeposit = AssetAccountDeposit;
    type AssetDeposit = AssetDeposit;
    type AssetId = circuit_runtime_types::AssetId;
    type AssetIdParameter = circuit_runtime_types::AssetId;
    type Balance = Balance;
    type CallbackHandle = ();
    type CreateOrigin = AsEnsureOriginWithArg<frame_system::EnsureSigned<AccountId>>;
    type Currency = Balances;
    type Extra = ();
    type ForceOrigin = EnsureRoot<AccountId>;
    type Freezer = ();
    type MetadataDepositBase = MetadataDepositBase;
    type MetadataDepositPerByte = MetadataDepositPerByte;
    type RemoveItemsLimit = ConstU32<1>;
    type RuntimeEvent = RuntimeEvent;
    type StringLimit = AssetsStringLimit;
    type WeightInfo = ();
}

impl pallet_withdraw_teleport::Config for Runtime {
    type RuntimeEvent = RuntimeEvent;
    type WeightInfo = pallet_withdraw_teleport::weights::SubstrateWeight<Runtime>;
}

// Create the runtime by composing the FRAME pallets that were previously configured.
construct_runtime!(
    pub enum Runtime where
        Block = Block,
        NodeBlock = opaque::Block,
        UncheckedExtrinsic = UncheckedExtrinsic,
    {
        // System support stuff.
        System: frame_system = 0,
        ParachainSystem: cumulus_pallet_parachain_system = 1,
        Timestamp: pallet_timestamp = 2,
        ParachainInfo: parachain_info = 3,
        Preimage: pallet_preimage = 4,
        Scheduler: pallet_scheduler = 5,
        Utility: pallet_utility = 6,
        Identity: pallet_identity = 122,
        RandomnessCollectiveFlip: pallet_randomness_collective_flip = 200,

        // Monetary stuff.
        Balances: pallet_balances = 10,
        TransactionPayment: pallet_transaction_payment = 11,
        Assets: pallet_assets = 12,
        AccountManager: pallet_account_manager = 14,
        AssetTxPayment: pallet_asset_tx_payment = 15,

        // Treasuries
        Treasury: pallet_treasury = 13, // Keep old treasury index for backwards compatibility
        EscrowTreasury: pallet_treasury::<Instance1> = 16,
        FeeTreasury: pallet_treasury::<Instance2> = 17,
        ParachainTreasury: pallet_treasury::<Instance3> = 18,
        SlashTreasury: pallet_treasury::<Instance4> = 19,

        // Collator support. The order of these 4 are important and shall not change.
        Authorship: pallet_authorship = 20,
        CollatorSelection: pallet_collator_selection = 21,
        Session: pallet_session = 22,
        Aura: pallet_aura = 23,
        AuraExt: cumulus_pallet_aura_ext = 24,

        // XCM helpers.
        XcmpQueue: cumulus_pallet_xcmp_queue = 30,
        PolkadotXcm: pallet_xcm = 31,
        CumulusXcm: cumulus_pallet_xcm = 32,
        DmpQueue: cumulus_pallet_dmp_queue = 33,
        // XBIPortal: pallet_xbi_portal = 34,
        AssetRegistry: pallet_asset_registry = 35,
        WithdrawTeleport: pallet_withdraw_teleport = 36,

        // t3rn pallets
        XDNS: pallet_xdns = 100,
        Attesters: pallet_attesters = 101,
        Rewards: pallet_rewards = 102,
        ContractsRegistry: pallet_contracts_registry = 106,
        Circuit: pallet_circuit = 108,
        Clock: pallet_clock = 110,
        Vacuum: pallet_vacuum = 111,

        // 3VM
        ThreeVm: pallet_3vm = 119,
        Contracts: pallet_3vm_contracts = 120,
        Evm: pallet_3vm_evm = 121,

         // Portal
        Portal: pallet_portal = 128,
        RococoBridge: pallet_grandpa_finality_verifier = 129,
        PolkadotBridge: pallet_grandpa_finality_verifier::<Instance1> = 130,
        KusamaBridge: pallet_grandpa_finality_verifier::<Instance2> = 131,
        EthereumBridge: pallet_eth2_finality_verifier = 132,
        SepoliaBridge: pallet_sepolia_finality_verifier = 133,

        // Handy utilities
        Maintenance: pallet_maintenance_mode = 140,

        // admin
        Sudo: pallet_sudo = 255,

    }
);

#[cfg(feature = "runtime-benchmarks")]
#[macro_use]
extern crate frame_benchmarking;

#[cfg(feature = "runtime-benchmarks")]
mod benches {
    define_benchmarks!(
        [frame_system, SystemBench::<Runtime>]
        [pallet_balances, Balances]
        [pallet_session, SessionBench::<Runtime>]
        [pallet_timestamp, Timestamp]
        [pallet_collator_selection, CollatorSelection]
        [pallet_account_manager, AccountManager]
    );
}

use frame_system::EventRecord;
use sp_core::H256;
use t3rn_primitives::circuit::ReadSFX;
impl_runtime_apis! {
    impl sp_consensus_aura::AuraApi<Block, AuraId> for Runtime {
        fn slot_duration() -> sp_consensus_aura::SlotDuration {
            sp_consensus_aura::SlotDuration::from_millis(Aura::slot_duration())
        }

        fn authorities() -> Vec<AuraId> {
            Aura::authorities().into_inner()
        }
    }

    impl sp_api::Core<Block> for Runtime {
        fn version() -> RuntimeVersion {
            VERSION
        }

        fn execute_block(block: Block) {
            Executive::execute_block(block)
        }

        fn initialize_block(header: &<Block as BlockT>::Header) {
            Executive::initialize_block(header)
        }
    }

    impl sp_api::Metadata<Block> for Runtime {
        fn metadata() -> OpaqueMetadata {
            OpaqueMetadata::new(Runtime::metadata().into())
        }

        fn metadata_at_version(version: u32) -> Option<OpaqueMetadata> {
            Runtime::metadata_at_version(version)
        }

        fn metadata_versions() -> sp_std::vec::Vec<u32> {
            Runtime::metadata_versions()
        }
    }

    impl sp_block_builder::BlockBuilder<Block> for Runtime {
        fn apply_extrinsic(extrinsic: <Block as BlockT>::Extrinsic) -> ApplyExtrinsicResult {
            Executive::apply_extrinsic(extrinsic)
        }

        fn finalize_block() -> <Block as BlockT>::Header {
            Executive::finalize_block()
        }

        fn inherent_extrinsics(data: sp_inherents::InherentData) -> Vec<<Block as BlockT>::Extrinsic> {
            data.create_extrinsics()
        }

        fn check_inherents(
            block: Block,
            data: sp_inherents::InherentData,
        ) -> sp_inherents::CheckInherentsResult {
            data.check_extrinsics(&block)
        }
    }

    impl sp_transaction_pool::runtime_api::TaggedTransactionQueue<Block> for Runtime {
        fn validate_transaction(
            source: TransactionSource,
            tx: <Block as BlockT>::Extrinsic,
            block_hash: <Block as BlockT>::Hash,
        ) -> TransactionValidity {
            Executive::validate_transaction(source, tx, block_hash)
        }
    }

    impl sp_offchain::OffchainWorkerApi<Block> for Runtime {
        fn offchain_worker(header: &<Block as BlockT>::Header) {
            Executive::offchain_worker(header)
        }
    }

    impl sp_session::SessionKeys<Block> for Runtime {
        fn generate_session_keys(seed: Option<Vec<u8>>) -> Vec<u8> {
            SessionKeys::generate(seed)
        }

        fn decode_session_keys(
            encoded: Vec<u8>,
        ) -> Option<Vec<(Vec<u8>, KeyTypeId)>> {
            SessionKeys::decode_into_raw_public_keys(&encoded)
        }
    }

    impl frame_system_rpc_runtime_api::AccountNonceApi<Block, AccountId, Index> for Runtime {
        fn account_nonce(account: AccountId) -> Index {
            System::account_nonce(account)
        }
    }

    impl pallet_transaction_payment_rpc_runtime_api::TransactionPaymentApi<Block, Balance> for Runtime {
        fn query_info(
            uxt: <Block as BlockT>::Extrinsic,
            len: u32,
        ) -> pallet_transaction_payment_rpc_runtime_api::RuntimeDispatchInfo<Balance> {
            TransactionPayment::query_info(uxt, len)
        }
        fn query_fee_details(
            uxt: <Block as BlockT>::Extrinsic,
            len: u32,
        ) -> pallet_transaction_payment::FeeDetails<Balance> {
            TransactionPayment::query_fee_details(uxt, len)
        }
        fn query_weight_to_fee(weight: Weight) -> Balance {
            TransactionPayment::weight_to_fee(weight)
        }
        fn query_length_to_fee(length: u32) -> Balance {
            TransactionPayment::length_to_fee(length)
        }
    }

    impl pallet_transaction_payment_rpc_runtime_api::TransactionPaymentCallApi<Block, Balance, RuntimeCall>
        for Runtime
    {
        fn query_call_info(
            call: RuntimeCall,
            len: u32,
        ) -> pallet_transaction_payment::RuntimeDispatchInfo<Balance> {
            TransactionPayment::query_call_info(call, len)
        }
        fn query_call_fee_details(
            call: RuntimeCall,
            len: u32,
        ) -> pallet_transaction_payment::FeeDetails<Balance> {
            TransactionPayment::query_call_fee_details(call, len)
        }
        fn query_weight_to_fee(weight: Weight) -> Balance {
            TransactionPayment::weight_to_fee(weight)
        }
        fn query_length_to_fee(length: u32) -> Balance {
            TransactionPayment::length_to_fee(length)
        }
    }

     impl pallet_3vm_contracts::ContractsApi<Block, AccountId, Balance, BlockNumber, Hash, EventRecord<RuntimeEvent, H256>>
        for Runtime
    {
        fn call(
            origin: AccountId,
            dest: AccountId,
            value: Balance,
            gas_limit: Option<Weight>,
            storage_deposit_limit: Option<Balance>,
            input_data: Vec<u8>,
        ) -> pallet_3vm_contracts_primitives::ContractExecResult<Balance, EventRecord<RuntimeEvent, H256>> {
          let gas_limit = gas_limit.unwrap_or(RuntimeBlockWeights::get().max_block);
            Contracts::bare_call(
                origin,
                dest,
                value,
                gas_limit,
                storage_deposit_limit,
                input_data,
                pallet_3vm_contracts::DebugInfo::UnsafeDebug,
                pallet_3vm_contracts::CollectEvents::UnsafeCollect,
                pallet_3vm_contracts::Determinism::Enforced,
            )
        }

        fn instantiate(
            origin: AccountId,
            value: Balance,
            gas_limit: Option<Weight>,
            storage_deposit_limit: Option<Balance>,
            code: pallet_3vm_contracts_primitives::Code<Hash>,
            data: Vec<u8>,
            salt: Vec<u8>,
        ) -> pallet_3vm_contracts_primitives::ContractInstantiateResult<AccountId, Balance, EventRecord<RuntimeEvent, H256>>
        {
            Contracts::bare_instantiate(origin, value, gas_limit.unwrap_or_default(), storage_deposit_limit, code, data, salt, pallet_3vm_contracts::DebugInfo::UnsafeDebug, pallet_3vm_contracts::CollectEvents::UnsafeCollect,)
        }

        fn upload_code(
            origin: AccountId,
            code: Vec<u8>,
            storage_deposit_limit: Option<Balance>,
            determinism: pallet_3vm_contracts::Determinism,
        ) -> pallet_3vm_contracts_primitives::CodeUploadResult<Hash, Balance>
        {
            Contracts::bare_upload_code(origin, code, storage_deposit_limit, determinism)
        }

        fn get_storage(
            address: AccountId,
            key: Vec<u8>,
        ) -> pallet_3vm_contracts_primitives::GetStorageResult {
            Contracts::get_storage(address, key)
        }
    }

    impl pallet_xdns_rpc_runtime_api::XdnsRuntimeApi<Block, AccountId> for Runtime {
        fn fetch_records() -> Vec<GatewayRecord<AccountId>> {
             <XDNS as t3rn_primitives::xdns::Xdns<Runtime, Balance>>::fetch_gateways()
        }

        fn fetch_full_gateway_records() -> Vec<FullGatewayRecord<AccountId>> {
             <XDNS as t3rn_primitives::xdns::Xdns<Runtime, Balance>>::fetch_full_gateway_records()
        }

        fn fetch_abi(_chain_id: ChainId) -> Option<GatewayABIConfig> {
            // deprecated
            None
        }

        fn retreive_treasury_address(treasury_account: t3rn_primitives::TreasuryAccount) -> AccountId {
            Runtime::get_treasury_account(treasury_account)
        }
    }

     impl pallet_portal_rpc_runtime_api::PortalRuntimeApi<Block, AccountId, Balance, Hash> for Runtime {
        fn fetch_head_height(chain_id: ChainId) -> Option<u128> {
            let res = <Portal as t3rn_primitives::portal::Portal<Runtime>>::get_fast_height(chain_id);

            match res {
                Ok(HeightResult::Height(height)) => Some(height.into()),
                _ => None,
            }
        }

        fn fetch_all_active_xtx(for_executor: AccountId) -> Vec<(
            Hash,                              // xtx_id
            Vec<SideEffect<AccountId, Balance>>, // side_effects
            Vec<Hash>,                         // sfx_ids
        )> {
            Circuit::get_pending_xtx_for(for_executor)
        }
    }

    impl cumulus_primitives_core::CollectCollationInfo<Block> for Runtime {
        fn collect_collation_info(header: &<Block as BlockT>::Header) -> cumulus_primitives_core::CollationInfo {
            let collation_info = ParachainSystem::collect_collation_info(header);
            if let Some(ref new_validation_code) = collation_info.new_validation_code {
                log::info!("RuntimeUpgrade::submitting new validation code via HRMP to relay chain {:?}", new_validation_code.hash());
            }
            collation_info
        }
    }

    #[cfg(feature = "try-runtime")]
    impl frame_try_runtime::TryRuntime<Block> for Runtime {
        fn on_runtime_upgrade() -> (Weight, Weight) {
            log::info!("try-runtime::on_runtime_upgrade parachain-template.");
            let weight = Executive::try_runtime_upgrade().unwrap();
            (weight, RuntimeBlockWeights::get().max_block)
        }

        fn execute_block_no_check(block: Block) -> Weight {
            Executive::execute_block_no_check(block)
        }
    }

    #[cfg(feature = "runtime-benchmarks")]
    impl frame_benchmarking::Benchmark<Block> for Runtime {
        fn benchmark_metadata(extra: bool) -> (
            Vec<frame_benchmarking::BenchmarkList>,
            Vec<frame_support::traits::StorageInfo>,
        ) {
            use frame_benchmarking::{Benchmarking, BenchmarkList};
            use frame_support::traits::StorageInfoTrait;
            use frame_system_benchmarking::Pallet as SystemBench;
            use cumulus_pallet_session_benchmarking::Pallet as SessionBench;

            let mut list = Vec::<BenchmarkList>::new();
            list_benchmarks!(list, extra);

            let storage_info = AllPalletsWithSystem::storage_info();
            return (list, storage_info)
        }

        fn dispatch_benchmark(
            config: frame_benchmarking::BenchmarkConfig
        ) -> Result<Vec<frame_benchmarking::BenchmarkBatch>, sp_runtime::RuntimeString> {
            use frame_benchmarking::{Benchmarking, BenchmarkBatch, TrackedStorageKey};

            use frame_system_benchmarking::Pallet as SystemBench;
            impl frame_system_benchmarking::Config for Runtime {}

            use cumulus_pallet_session_benchmarking::Pallet as SessionBench;
            impl cumulus_pallet_session_benchmarking::Config for Runtime {}

            let whitelist: Vec<TrackedStorageKey> = vec![
                // Block Number
                hex_literal::hex!("26aa394eea5630e07c48ae0c9558cef702a5c1b19ab7a04f536c519aca4983ac").to_vec().into(),
                // Total Issuance
                hex_literal::hex!("c2261276cc9d1f8598ea4b6a74b15c2f57c875e4cff74148e4628f264b974c80").to_vec().into(),
                // Execution Phase
                hex_literal::hex!("26aa394eea5630e07c48ae0c9558cef7ff553b5a9862a516939d82b3d3d8661a").to_vec().into(),
                // Event Count
                hex_literal::hex!("26aa394eea5630e07c48ae0c9558cef70a98fdbe9ce6c55837576c60c7af3850").to_vec().into(),
                // System Events
                hex_literal::hex!("26aa394eea5630e07c48ae0c9558cef780d41e5e16056765bc8461851072c9d7").to_vec().into(),
            ];

            let mut batches = Vec::<BenchmarkBatch>::new();
            let params = (&config, &whitelist);
            add_benchmarks!(params, batches);

            if batches.is_empty() { return Err("Benchmark not found for this pallet.".into()) }
            Ok(batches)
        }
    }
}<|MERGE_RESOLUTION|>--- conflicted
+++ resolved
@@ -78,19 +78,11 @@
     // https://docs.rs/sp-version/latest/sp_version/struct.RuntimeVersion.html
     spec_name: create_runtime_str!("t0rn"),
     impl_name: create_runtime_str!("Circuit Collator"),
-<<<<<<< HEAD
-    authoring_version: 171,
-    spec_version: 172,
-    impl_version: 170,
-    apis: RUNTIME_API_VERSIONS,
-    transaction_version: 171,
-=======
     authoring_version: 168,
     spec_version: 169,
     impl_version: 167,
     apis: RUNTIME_API_VERSIONS,
     transaction_version: 168,
->>>>>>> 1c33f66e
     // https://github.com/paritytech/cumulus/issues/998
     // https://github.com/paritytech/substrate/pull/9732
     // https://github.com/paritytech/substrate/pull/10073
