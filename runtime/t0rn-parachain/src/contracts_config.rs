use crate::{
    accounts_config::EscrowAccount, AccountId, AccountManager, Aura, Balance, Balances, Circuit,
    ContractsRegistry, Portal, RandomnessCollectiveFlip, RuntimeCall, RuntimeEvent, ThreeVm,
    Timestamp, Weight, AVERAGE_ON_INITIALIZE_RATIO, *,
};
use frame_support::{
    pallet_prelude::ConstU32,
    parameter_types,
    traits::{ConstBool, Currency, FindAuthor, OnUnbalanced},
    PalletId,
};

// use evm_precompile_util::KnownPrecompile;
use circuit_runtime_types::{
    AssetId, EvmAddress, BLOCK_GAS_LIMIT, GAS_LIMIT_POV_SIZE_RATIO, GAS_PRICE as BASE_GAS_PRICE,
    GAS_WEIGHT, MILLIUNIT, UNIT, WEIGHT_PER_GAS,
};
pub use pallet_3vm_account_mapping::EvmAddressMapping;
use pallet_3vm_contracts::NoopMigration;
use pallet_3vm_ethereum::PostLogContent;
use pallet_3vm_evm::{EnsureAddressTruncated, HashedAddressMapping, SubstrateBlockHashMapping};
use pallet_3vm_evm_primitives::FeeCalculator;
#[cfg(feature = "std")]
pub use pallet_3vm_evm_primitives::GenesisAccount as EvmGenesisAccount;
use sp_core::{H160, U256};
use sp_runtime::{
    traits::{AccountIdConversion, DispatchInfoOf, Dispatchable, Keccak256},
    transaction_validity::TransactionValidityError,
    ConsensusEngineId, RuntimeAppPublic,
};
use t3rn_primitives::threevm::{
    get_tokens_precompile_address, Erc20Mapping, H160_POSITION_ASSET_ID_TYPE,
};

// Unit = the base number of indivisible units for balances
const _EXISTENTIAL_DEPOSIT: Balance = MILLIUNIT;

const fn deposit(items: u32, bytes: u32) -> Balance {
    (items as Balance * UNIT + (bytes as Balance) * (5 * MILLIUNIT / 100)) / 10
}

parameter_types! {
    pub const CreateSideEffectsPrecompileDest: AccountId = AccountId::new([51u8; 32]); // 0x333...3
    pub const CircuitTargetId: t3rn_primitives::ChainId = [3, 3, 3, 3];

    pub const MaxValueSize: u32 = 16_384;
    // The lazy deletion runs inside on_initialize.
    pub DeletionWeightLimit: Weight = AVERAGE_ON_INITIALIZE_RATIO *
        RuntimeBlockWeights::get().max_block;
    pub Schedule: pallet_3vm_contracts::Schedule<Runtime> = Default::default();
    pub const MaxCodeSize: u32 = 2 * 1024;
    pub const DepositPerItem: Balance = deposit(1, 0);
    pub const DepositPerByte: Balance = deposit(0, 1);
    pub const DefaultDepositLimit: Balance = 10_000_000;
}

impl pallet_3vm::Config for Runtime {
    type AccountManager = AccountManager;
    type AssetId = AssetId;
    type CircuitTargetId = CircuitTargetId;
    type ContractsRegistry = ContractsRegistry;
    type Currency = Balances;
    type EscrowAccount = EscrowAccount;
    type OnLocalTrigger = Circuit;
    type Portal = Portal;
    type RuntimeEvent = RuntimeEvent;
    type SignalBounceThreshold = ConstU32<2>;
}

impl pallet_3vm_contracts::Config for Runtime {
    type AddressGenerator = pallet_3vm_contracts::DefaultAddressGenerator;
    /// The safest default is to allow no calls at all.
    ///
    /// Runtimes should whitelist dispatchables that are allowed to be called from contracts
    /// and make sure they are stable. Dispatchables exposed to contracts are not allowed to
    /// change because that would break already deployed contracts. The `Call` structure itself
    /// is not allowed to change the indices of existing pallets, too.
    type CallFilter = frame_support::traits::Nothing;
    type CallStack = [pallet_3vm_contracts::Frame<Self>; 5];
    type ChainExtension = ();
    type Currency = Balances;
    type DefaultDepositLimit = DefaultDepositLimit;
    type DepositPerByte = DepositPerByte;
    type DepositPerItem = DepositPerItem;
    type MaxCodeLen = ConstU32<{ 123 * 1024 }>;
    type MaxDebugBufferLen = ConstU32<{ 2 * 1024 * 1024 }>;
    type MaxStorageKeyLen = ConstU32<128>;
    type Migrations = (NoopMigration<1>, NoopMigration<2>);
    type Randomness = RandomnessCollectiveFlip;
    type RuntimeCall = RuntimeCall;
    type RuntimeEvent = RuntimeEvent;
    type Schedule = Schedule;
    type ThreeVm = ThreeVm;
    type Time = Timestamp;
    type UnsafeUnstableInterface = ConstBool<true>;
    type WeightInfo = pallet_3vm_contracts::weights::SubstrateWeight<Self>;
    type WeightPrice = pallet_transaction_payment::Pallet<Self>;
}

pub struct FindAuthorTruncated<F>(sp_std::marker::PhantomData<F>);
impl<F: FindAuthor<u32>> FindAuthor<H160> for FindAuthorTruncated<F> {
    fn find_author<'a, I>(digests: I) -> Option<H160>
    where
        I: 'a + IntoIterator<Item = (ConsensusEngineId, &'a [u8])>,
    {
        if let Some(author_index) = F::find_author(digests) {
            let authority_id = Aura::authorities()[author_index as usize].clone();
            return Some(H160::from_slice(&authority_id.to_raw_vec()[4..24]))
        }
        None
    }
}

pub struct FixedGasPrice;
impl FeeCalculator for FixedGasPrice {
    fn min_gas_price() -> (U256, Weight) {
        // Return some meaningful gas price and weight
        // Original fee was  1_000_000_000 but since need to convert Balance decimals
        // from 18 (EVM) to 12 (t3rn) the number was divided by 10^6
        // If using another fee calculator the min gas price needs to be converted using
        // t3rn_primitives::threevm::convert_decimals_from_evm<T>
<<<<<<< HEAD
        (1_000u128.into(), Weight::from_parts(7u64, 0))
=======
        (GAS_PRICE.into(), GAS_WEIGHT)
>>>>>>> a875b750
    }
}

type NegativeImbalance = <Balances as Currency<AccountId>>::NegativeImbalance;

pub struct ToStakingPot;
impl OnUnbalanced<NegativeImbalance> for ToStakingPot {
    fn on_nonzero_unbalanced(amount: NegativeImbalance) {
        let staking_pot = PotId::get().into_account_truncating();
        Balances::resolve_creating(&staking_pot, amount);
    }
}

parameter_types! {
    pub BlockGasLimit: U256 = U256::from(BLOCK_GAS_LIMIT);
    pub const GasLimitPovSizeRatio: u64 = GAS_LIMIT_POV_SIZE_RATIO;
    pub const ChainId: u64 = 3310;
    pub PrecompilesValue: evm_precompile_util::T3rnPrecompiles<Runtime> = evm_precompile_util::T3rnPrecompiles::<_>::new();
    pub WeightPerGas: Weight = WEIGHT_PER_GAS;
}

// TODO[https://github.com/t3rn/3vm/issues/102]: configure this appropriately
impl pallet_3vm_evm::Config for Runtime {
    type AddressMapping = EvmAddressMapping<Runtime>;
    type BlockGasLimit = BlockGasLimit;
    type BlockHashMapping = SubstrateBlockHashMapping<Self>;
    type CallOrigin = EnsureAddressTruncated;
    type ChainId = ChainId;
    type Currency = Balances;
    // BaseFee pallet may be better from frontier TODO
    type FeeCalculator = FixedGasPrice;
    type FindAuthor = FindAuthorTruncated<Aura>;
    type GasLimitPovSizeRatio = GasLimitPovSizeRatio;
    type GasWeightMapping = pallet_3vm_evm::FixedGasWeightMapping<Runtime>;
    type OnChargeTransaction = pallet_3vm_evm::EVMCurrencyAdapter<Balances, ToStakingPot>;
    type OnCreate = ();
    type PrecompilesType = evm_precompile_util::T3rnPrecompiles<Self>;
    type PrecompilesValue = PrecompilesValue;
    type Runner = pallet_3vm_evm::runner::stack::Runner<Self>;
    type RuntimeEvent = RuntimeEvent;
    type ThreeVm = ThreeVm;
    type Timestamp = Timestamp;
    type WeightInfo = ();
    type WeightPerGas = WeightPerGas;
    type WithdrawOrigin = EnsureAddressTruncated;
}

parameter_types! {
    pub const PostBlockAndTxnHashes: PostLogContent = PostLogContent::BlockAndTxnHashes;
}

impl pallet_3vm_ethereum::Config for Runtime {
    type ExtraDataLength = ConstU32<30>;
    type PostLogContent = PostBlockAndTxnHashes;
    type RuntimeEvent = RuntimeEvent;
    type StateRoot = pallet_3vm_ethereum::IntermediateStateRoot<Self>;
}

parameter_types! {
    pub const T3rnPalletId: PalletId = PalletId(*b"trn/trsy");
    pub TreasuryModuleAccount: AccountId = T3rnPalletId::get().into_account_truncating();
    pub const StorageDepositFee: Balance = MILLIUNIT / 100;
}

impl pallet_3vm_account_mapping::Config for Runtime {
    type AddressMapping = EvmAddressMapping<Runtime>;
    type ChainId = ChainId;
    type Currency = Balances;
    type NetworkTreasuryAccount = TreasuryModuleAccount;
    type RuntimeEvent = RuntimeEvent;
    type StorageDepositFee = StorageDepositFee;
}

/*
// AssetId to EvmAddress mapping
impl Erc20Mapping for Runtime {
    fn encode_evm_address(v: AssetId) -> Option<EvmAddress> {
        let mut address = [9u8; 20];
        let mut asset_id_bytes: Vec<u8> = v.to_be_bytes().to_vec();

        for byte_index in 0..asset_id_bytes.len() {
            address[byte_index + H160_POSITION_ASSET_ID_TYPE] =
                asset_id_bytes.as_slice()[byte_index];
        }

        Some(EvmAddress::from_slice(&asset_id_bytes.as_slice()))
    }

    fn decode_evm_address(v: EvmAddress) -> Option<AssetId> {
        let address = v.as_bytes();
        let mut asset_id_bytes = [0u8; 4];
        for byte_index in H160_POSITION_ASSET_ID_TYPE..20 {
            asset_id_bytes[byte_index - H160_POSITION_ASSET_ID_TYPE] = address[byte_index];
        }
        let asset_id = u32::from_be_bytes(asset_id_bytes);
        Some(asset_id)
    }
}
*/
/// Unchecked extrinsic type as expected by this runtime.
pub type UncheckedExtrinsic =
    fp_self_contained::UncheckedExtrinsic<Address, RuntimeCall, Signature, SignedExtra>;

impl fp_self_contained::SelfContainedCall for RuntimeCall {
    type SignedInfo = H160;

    fn is_self_contained(&self) -> bool {
        match self {
            RuntimeCall::Ethereum(call) => call.is_self_contained(),
            _ => false,
        }
    }

    fn check_self_contained(&self) -> Option<Result<Self::SignedInfo, TransactionValidityError>> {
        match self {
            RuntimeCall::Ethereum(call) => call.check_self_contained(),
            _ => None,
        }
    }

    fn validate_self_contained(
        &self,
        info: &Self::SignedInfo,
        dispatch_info: &DispatchInfoOf<RuntimeCall>,
        len: usize,
    ) -> Option<TransactionValidity> {
        match self {
            RuntimeCall::Ethereum(call) => call.validate_self_contained(info, dispatch_info, len),
            _ => None,
        }
    }

    fn pre_dispatch_self_contained(
        &self,
        info: &Self::SignedInfo,
        dispatch_info: &DispatchInfoOf<RuntimeCall>,
        len: usize,
    ) -> Option<Result<(), TransactionValidityError>> {
        match self {
            RuntimeCall::Ethereum(call) =>
                call.pre_dispatch_self_contained(info, dispatch_info, len),
            _ => None,
        }
    }

    fn apply_self_contained(
        self,
        info: Self::SignedInfo,
    ) -> Option<sp_runtime::DispatchResultWithInfo<sp_runtime::traits::PostDispatchInfoOf<Self>>>
    {
        match self {
            call @ RuntimeCall::Ethereum(pallet_3vm_ethereum::Call::transact { .. }) =>
                Some(call.dispatch(RuntimeOrigin::from(
                    pallet_3vm_ethereum::RawOrigin::EthereumTransaction(info),
                ))),
            _ => None,
        }
    }
}<|MERGE_RESOLUTION|>--- conflicted
+++ resolved
@@ -12,7 +12,7 @@
 
 // use evm_precompile_util::KnownPrecompile;
 use circuit_runtime_types::{
-    AssetId, EvmAddress, BLOCK_GAS_LIMIT, GAS_LIMIT_POV_SIZE_RATIO, GAS_PRICE as BASE_GAS_PRICE,
+    AssetId, EvmAddress, BLOCK_GAS_LIMIT, GAS_LIMIT_POV_SIZE_RATIO, GAS_PRICE,
     GAS_WEIGHT, MILLIUNIT, UNIT, WEIGHT_PER_GAS,
 };
 pub use pallet_3vm_account_mapping::EvmAddressMapping;
@@ -119,11 +119,7 @@
         // from 18 (EVM) to 12 (t3rn) the number was divided by 10^6
         // If using another fee calculator the min gas price needs to be converted using
         // t3rn_primitives::threevm::convert_decimals_from_evm<T>
-<<<<<<< HEAD
-        (1_000u128.into(), Weight::from_parts(7u64, 0))
-=======
         (GAS_PRICE.into(), GAS_WEIGHT)
->>>>>>> a875b750
     }
 }
 
