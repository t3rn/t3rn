use crate::{
    accounts_config::EscrowAccount, AccountId, AccountManager, Aura, Balance, Balances, Circuit,
    ContractsRegistry, Portal, RandomnessCollectiveFlip, RuntimeCall, RuntimeEvent, ThreeVm,
    Timestamp, Weight, AVERAGE_ON_INITIALIZE_RATIO, *,
};
use frame_support::{
    pallet_prelude::ConstU32,
    parameter_types,
    traits::{ConstBool, Currency, FindAuthor, OnUnbalanced},
    PalletId,
};

// use evm_precompile_util::KnownPrecompile;
use circuit_runtime_types::{AssetId, EvmAddress};
pub use pallet_3vm_account_mapping::EvmAddressMapping;
use pallet_3vm_contracts::NoopMigration;
use pallet_3vm_ethereum::PostLogContent;
use pallet_3vm_evm::{EnsureAddressTruncated, HashedAddressMapping, SubstrateBlockHashMapping};
use pallet_3vm_evm_primitives::FeeCalculator;
#[cfg(feature = "std")]
pub use pallet_3vm_evm_primitives::GenesisAccount as EvmGenesisAccount;
use sp_core::{H160, U256};
use sp_runtime::{
    traits::{AccountIdConversion, DispatchInfoOf, Dispatchable, Keccak256},
    transaction_validity::TransactionValidityError,
    ConsensusEngineId, RuntimeAppPublic,
};
use t3rn_primitives::{
    monetary::{MILLIUNIT, UNIT},
    threevm::{get_tokens_precompile_address, Erc20Mapping, H160_POSITION_ASSET_ID_TYPE},
};

// Unit = the base number of indivisible units for balances
const _EXISTENTIAL_DEPOSIT: Balance = MILLIUNIT;

const fn deposit(items: u32, bytes: u32) -> Balance {
    (items as Balance * UNIT + (bytes as Balance) * (5 * MILLIUNIT / 100)) / 10
}

parameter_types! {
    pub const CreateSideEffectsPrecompileDest: AccountId = AccountId::new([51u8; 32]); // 0x333...3
    pub const CircuitTargetId: t3rn_primitives::ChainId = [3, 3, 3, 3];

    pub const MaxValueSize: u32 = 16_384;
    // The lazy deletion runs inside on_initialize.
    pub DeletionWeightLimit: Weight = AVERAGE_ON_INITIALIZE_RATIO *
        RuntimeBlockWeights::get().max_block;
    pub Schedule: pallet_3vm_contracts::Schedule<Runtime> = Default::default();
    pub const MaxCodeSize: u32 = 2 * 1024;
    pub const DepositPerItem: Balance = deposit(1, 0);
    pub const DepositPerByte: Balance = deposit(0, 1);
    pub const DefaultDepositLimit: Balance = 10_000_000;
}

impl pallet_3vm::Config for Runtime {
    type AccountManager = AccountManager;
    type AssetId = AssetId;
    type CircuitTargetId = CircuitTargetId;
    type ContractsRegistry = ContractsRegistry;
    type Currency = Balances;
    type EscrowAccount = EscrowAccount;
    type OnLocalTrigger = Circuit;
    type Portal = Portal;
    type RuntimeEvent = RuntimeEvent;
    type SignalBounceThreshold = ConstU32<2>;
}

impl pallet_3vm_contracts::Config for Runtime {
    type AddressGenerator = pallet_3vm_contracts::DefaultAddressGenerator;
    /// The safest default is to allow no calls at all.
    ///
    /// Runtimes should whitelist dispatchables that are allowed to be called from contracts
    /// and make sure they are stable. Dispatchables exposed to contracts are not allowed to
    /// change because that would break already deployed contracts. The `Call` structure itself
    /// is not allowed to change the indices of existing pallets, too.
    type CallFilter = frame_support::traits::Nothing;
    type CallStack = [pallet_3vm_contracts::Frame<Self>; 5];
    type ChainExtension = ();
    type Currency = Balances;
    type DefaultDepositLimit = DefaultDepositLimit;
    type DepositPerByte = DepositPerByte;
    type DepositPerItem = DepositPerItem;
    type MaxCodeLen = ConstU32<{ 123 * 1024 }>;
    type MaxDebugBufferLen = ConstU32<{ 2 * 1024 * 1024 }>;
    type MaxStorageKeyLen = ConstU32<128>;
    type Migrations = (NoopMigration<1>, NoopMigration<2>);
    type Randomness = RandomnessCollectiveFlip;
    type RuntimeCall = RuntimeCall;
    type RuntimeEvent = RuntimeEvent;
    type Schedule = Schedule;
    type ThreeVm = ThreeVm;
    type Time = Timestamp;
    type UnsafeUnstableInterface = ConstBool<true>;
    type WeightInfo = pallet_3vm_contracts::weights::SubstrateWeight<Self>;
    type WeightPrice = pallet_transaction_payment::Pallet<Self>;
}

pub struct FindAuthorTruncated<F>(sp_std::marker::PhantomData<F>);
impl<F: FindAuthor<u32>> FindAuthor<H160> for FindAuthorTruncated<F> {
    fn find_author<'a, I>(digests: I) -> Option<H160>
    where
        I: 'a + IntoIterator<Item = (ConsensusEngineId, &'a [u8])>,
    {
        if let Some(author_index) = F::find_author(digests) {
            let authority_id = Aura::authorities()[author_index as usize].clone();
            return Some(H160::from_slice(&authority_id.to_raw_vec()[4..24]))
        }
        None
    }
}

pub struct FixedGasPrice;
impl FeeCalculator for FixedGasPrice {
    fn min_gas_price() -> (U256, Weight) {
        // Return some meaningful gas price and weight
        // Original fee was  1_000_000_000 but since need to convert Balance decimals
        // from 18 (EVM) to 12 (t3rn) the number was divided by 10^6
        // If using another fee calculator the min gas price needs to be converted using
        // t3rn_primitives::threevm::convert_decimals_from_evm<T>
        (1_000_000_000u128.into(), Weight::from_parts(7u64, 0))
    }
}

const BLOCK_GAS_LIMIT: u64 = 150_000_000;
const MAX_POV_SIZE: u64 = 5 * 1024 * 1024;

type NegativeImbalance = <Balances as Currency<AccountId>>::NegativeImbalance;

pub struct ToStakingPot;
impl OnUnbalanced<NegativeImbalance> for ToStakingPot {
    fn on_nonzero_unbalanced(amount: NegativeImbalance) {
        let staking_pot = PotId::get().into_account_truncating();
        Balances::resolve_creating(&staking_pot, amount);
    }
}

parameter_types! {
    pub BlockGasLimit: U256 = U256::from(BLOCK_GAS_LIMIT);
    pub const GasLimitPovSizeRatio: u64 = BLOCK_GAS_LIMIT.saturating_div(MAX_POV_SIZE);
<<<<<<< HEAD
    pub const ChainId: u64 = 3300;
    pub PrecompilesValue: evm_precompile_util::Precompiles<Runtime> = evm_precompile_util::Precompiles::<Runtime>::new(
        precompiles::generate_precompile_set().into_iter().collect()
    );
=======
    pub const ChainId: u64 = 3310;
    pub PrecompilesValue: evm_precompile_util::T3rnPrecompiles<Runtime> = evm_precompile_util::T3rnPrecompiles::<_>::new();
>>>>>>> dfe285cd
    pub WeightPerGas: Weight = Weight::from_parts(20_000, 0);
}

// TODO[https://github.com/t3rn/3vm/issues/102]: configure this appropriately
impl pallet_3vm_evm::Config for Runtime {
    type AddressMapping = EvmAddressMapping<Runtime>;
    type BlockGasLimit = BlockGasLimit;
    type BlockHashMapping = SubstrateBlockHashMapping<Self>;
    type CallOrigin = EnsureAddressTruncated;
    type ChainId = ChainId;
    type Currency = Balances;
    // BaseFee pallet may be better from frontier TODO
    type FeeCalculator = FixedGasPrice;
    type FindAuthor = FindAuthorTruncated<Aura>;
    type GasLimitPovSizeRatio = GasLimitPovSizeRatio;
    type GasWeightMapping = pallet_3vm_evm::FixedGasWeightMapping<Runtime>;
    type OnChargeTransaction = pallet_3vm_evm::EVMCurrencyAdapter<Balances, ToStakingPot>;
    type OnCreate = ();
    type PrecompilesType = evm_precompile_util::T3rnPrecompiles<Self>;
    type PrecompilesValue = PrecompilesValue;
    type Runner = pallet_3vm_evm::runner::stack::Runner<Self>;
    type RuntimeEvent = RuntimeEvent;
    type ThreeVm = ThreeVm;
    type Timestamp = Timestamp;
    type WeightInfo = ();
    type WeightPerGas = WeightPerGas;
    type WithdrawOrigin = EnsureAddressTruncated;
}

parameter_types! {
    pub const PostBlockAndTxnHashes: PostLogContent = PostLogContent::BlockAndTxnHashes;
}

impl pallet_3vm_ethereum::Config for Runtime {
    type ExtraDataLength = ConstU32<30>;
    type PostLogContent = PostBlockAndTxnHashes;
    type RuntimeEvent = RuntimeEvent;
    type StateRoot = pallet_3vm_ethereum::IntermediateStateRoot<Self>;
}

parameter_types! {
    pub const T3rnPalletId: PalletId = PalletId(*b"trn/trsy");
    pub TreasuryModuleAccount: AccountId = T3rnPalletId::get().into_account_truncating();
    pub const StorageDepositFee: Balance = MILLIUNIT / 100;
}

impl pallet_3vm_account_mapping::Config for Runtime {
    type AddressMapping = EvmAddressMapping<Runtime>;
    type ChainId = ChainId;
    type Currency = Balances;
    type NetworkTreasuryAccount = TreasuryModuleAccount;
    type RuntimeEvent = RuntimeEvent;
    type StorageDepositFee = StorageDepositFee;
}

/*
// AssetId to EvmAddress mapping
impl Erc20Mapping for Runtime {
    fn encode_evm_address(v: AssetId) -> Option<EvmAddress> {
        let mut address = [9u8; 20];
        let mut asset_id_bytes: Vec<u8> = v.to_be_bytes().to_vec();

        for byte_index in 0..asset_id_bytes.len() {
            address[byte_index + H160_POSITION_ASSET_ID_TYPE] =
                asset_id_bytes.as_slice()[byte_index];
        }

        Some(EvmAddress::from_slice(&asset_id_bytes.as_slice()))
    }

    fn decode_evm_address(v: EvmAddress) -> Option<AssetId> {
        let address = v.as_bytes();
        let mut asset_id_bytes = [0u8; 4];
        for byte_index in H160_POSITION_ASSET_ID_TYPE..20 {
            asset_id_bytes[byte_index - H160_POSITION_ASSET_ID_TYPE] = address[byte_index];
        }
        let asset_id = u32::from_be_bytes(asset_id_bytes);
        Some(asset_id)
    }
}
*/
/// Unchecked extrinsic type as expected by this runtime.
pub type UncheckedExtrinsic =
    fp_self_contained::UncheckedExtrinsic<Address, RuntimeCall, Signature, SignedExtra>;

impl fp_self_contained::SelfContainedCall for RuntimeCall {
    type SignedInfo = H160;

    fn is_self_contained(&self) -> bool {
        match self {
            RuntimeCall::Ethereum(call) => call.is_self_contained(),
            _ => false,
        }
    }

    fn check_self_contained(&self) -> Option<Result<Self::SignedInfo, TransactionValidityError>> {
        match self {
            RuntimeCall::Ethereum(call) => call.check_self_contained(),
            _ => None,
        }
    }

    fn validate_self_contained(
        &self,
        info: &Self::SignedInfo,
        dispatch_info: &DispatchInfoOf<RuntimeCall>,
        len: usize,
    ) -> Option<TransactionValidity> {
        match self {
            RuntimeCall::Ethereum(call) => call.validate_self_contained(info, dispatch_info, len),
            _ => None,
        }
    }

    fn pre_dispatch_self_contained(
        &self,
        info: &Self::SignedInfo,
        dispatch_info: &DispatchInfoOf<RuntimeCall>,
        len: usize,
    ) -> Option<Result<(), TransactionValidityError>> {
        match self {
            RuntimeCall::Ethereum(call) =>
                call.pre_dispatch_self_contained(info, dispatch_info, len),
            _ => None,
        }
    }

    fn apply_self_contained(
        self,
        info: Self::SignedInfo,
    ) -> Option<sp_runtime::DispatchResultWithInfo<sp_runtime::traits::PostDispatchInfoOf<Self>>>
    {
        match self {
            call @ RuntimeCall::Ethereum(pallet_3vm_ethereum::Call::transact { .. }) =>
                Some(call.dispatch(RuntimeOrigin::from(
                    pallet_3vm_ethereum::RawOrigin::EthereumTransaction(info),
                ))),
            _ => None,
        }
    }
}<|MERGE_RESOLUTION|>--- conflicted
+++ resolved
@@ -137,15 +137,8 @@
 parameter_types! {
     pub BlockGasLimit: U256 = U256::from(BLOCK_GAS_LIMIT);
     pub const GasLimitPovSizeRatio: u64 = BLOCK_GAS_LIMIT.saturating_div(MAX_POV_SIZE);
-<<<<<<< HEAD
-    pub const ChainId: u64 = 3300;
-    pub PrecompilesValue: evm_precompile_util::Precompiles<Runtime> = evm_precompile_util::Precompiles::<Runtime>::new(
-        precompiles::generate_precompile_set().into_iter().collect()
-    );
-=======
     pub const ChainId: u64 = 3310;
     pub PrecompilesValue: evm_precompile_util::T3rnPrecompiles<Runtime> = evm_precompile_util::T3rnPrecompiles::<_>::new();
->>>>>>> dfe285cd
     pub WeightPerGas: Weight = Weight::from_parts(20_000, 0);
 }
 
