--- conflicted
+++ resolved
@@ -1,6 +1,6 @@
 [package]
 authors     = { workspace = true }
-description = "Circuit parachain runtime"
+description = "Circuit mocked parachain runtime"
 edition     = { workspace = true }
 homepage    = { workspace = true }
 license     = { workspace = true }
@@ -15,11 +15,7 @@
 codec       = { workspace = true, default-features = true, package = "parity-scale-codec"  }
 hex-literal = { version = "0.3" }
 log         = { version = "0.4" }
-<<<<<<< HEAD
-scale-info  = { version = "2.9.0", default-features = false, features = [ "derive" ] }
-=======
 scale-info  = { workspace = true }
->>>>>>> 37cfa0e8
 serde       = { version = "1.0", optional = true, features = [ "derive" ] }
 
 t3rn-abi        = { path = "../../types/abi" }
