[package]
authors     = { workspace = true }
description = "Circuit mocked parachain runtime"
edition     = { workspace = true }
homepage    = { workspace = true }
license     = { workspace = true }
name        = "circuit-mock-runtime"
repository  = { workspace = true }
version     = { workspace = true }

[build-dependencies]
substrate-wasm-builder = { git = "https://github.com/paritytech/substrate", branch = "polkadot-v1.0.0" }

[dependencies]
codec          = { workspace = true, default-features = true, package = "parity-scale-codec" }
hex-literal    = { version = "0.3" }
libsecp256k1   = { workspace = true }
log            = { version = "0.4" }
num-traits     = { workspace = true }
parachain-info = { workspace = true }
<<<<<<< HEAD
smallvec = { workspace = true }
serde       = { version = "1.0", optional = true, features = [ "derive" ] }
num-traits = { workspace = true }
libsecp256k1 = { workspace = true }
rlp = { workspace = true }
ethereum = { workspace = true, features = ["with-codec"] }
=======
scale-info     = { workspace = true }
serde          = { version = "1.0", optional = true, features = [ "derive" ] }
smallvec       = { workspace = true }
>>>>>>> ca3fc47a

t3rn-abi        = { path = "../../types/abi" }
t3rn-primitives = { path = "../../primitives" }
t3rn-types      = { path = "../../types" }

circuit-runtime-pallets = { path = "../common-pallets" }
circuit-runtime-types   = { path = "../common-types" }

# Substrate Dependencies
frame-executive              = { git = "https://github.com/paritytech/substrate", branch = 'polkadot-v1.0.0' }
frame-support                = { git = "https://github.com/paritytech/substrate", branch = 'polkadot-v1.0.0' }
frame-system                 = { git = "https://github.com/paritytech/substrate", branch = 'polkadot-v1.0.0' }
frame-system-rpc-runtime-api = { git = "https://github.com/paritytech/substrate", branch = 'polkadot-v1.0.0' }
node-primitives              = { git = "https://github.com/paritytech/substrate", branch = 'polkadot-v1.0.0' }

sp-api               = { git = "https://github.com/paritytech/substrate", branch = 'polkadot-v1.0.0' }
sp-block-builder     = { git = "https://github.com/paritytech/substrate", branch = 'polkadot-v1.0.0' }
sp-consensus-aura    = { git = "https://github.com/paritytech/substrate", branch = 'polkadot-v1.0.0' }
sp-consensus-grandpa = { git = "https://github.com/paritytech/substrate", branch = 'polkadot-v1.0.0' }
sp-core              = { git = "https://github.com/paritytech/substrate", branch = 'polkadot-v1.0.0' }
sp-inherents         = { git = "https://github.com/paritytech/substrate", branch = 'polkadot-v1.0.0' }
sp-offchain          = { git = "https://github.com/paritytech/substrate", branch = 'polkadot-v1.0.0' }
sp-runtime           = { git = "https://github.com/paritytech/substrate", branch = 'polkadot-v1.0.0' }
sp-session           = { git = "https://github.com/paritytech/substrate", branch = 'polkadot-v1.0.0' }
sp-std               = { git = "https://github.com/paritytech/substrate", branch = 'polkadot-v1.0.0' }
sp-transaction-pool  = { git = "https://github.com/paritytech/substrate", branch = 'polkadot-v1.0.0' }
sp-trie              = { git = "https://github.com/paritytech/substrate", branch = 'polkadot-v1.0.0' }
sp-version           = { git = "https://github.com/paritytech/substrate", branch = 'polkadot-v1.0.0' }

pallet-treasury = { git = "https://github.com/paritytech/substrate", branch = "polkadot-v1.0.0" }
#pallet-ethereum = { git = "https://github.com/paritytech/frontier", branch = "polkadot-v1.0.0", default-features = false, optional = true }
fp-self-contained = { workspace = true, features = ["default"] }

# Mock only
sp-io = { git = "https://github.com/paritytech/substrate", branch = 'polkadot-v1.0.0' }
#signature = { version = "1.6.4" }<|MERGE_RESOLUTION|>--- conflicted
+++ resolved
@@ -18,18 +18,14 @@
 log            = { version = "0.4" }
 num-traits     = { workspace = true }
 parachain-info = { workspace = true }
-<<<<<<< HEAD
 smallvec = { workspace = true }
 serde       = { version = "1.0", optional = true, features = [ "derive" ] }
 num-traits = { workspace = true }
 libsecp256k1 = { workspace = true }
 rlp = { workspace = true }
 ethereum = { workspace = true, features = ["with-codec"] }
-=======
 scale-info     = { workspace = true }
-serde          = { version = "1.0", optional = true, features = [ "derive" ] }
-smallvec       = { workspace = true }
->>>>>>> ca3fc47a
+
 
 t3rn-abi        = { path = "../../types/abi" }
 t3rn-primitives = { path = "../../primitives" }
