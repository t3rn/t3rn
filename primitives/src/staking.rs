--- conflicted
+++ resolved
@@ -80,17 +80,6 @@
 
 /// Generic type describing either an executor's self-bond or a staker's bond.
 // #[derive(Clone, Encode, Decode, RuntimeDebug, TypeInfo)]
-<<<<<<< HEAD
-#[derive(Clone, Encode, Decode, RuntimeDebug, TypeInfo, PartialEq)]
-pub struct XtxReward<AccountId, Balance> {
-    pub executor: AccountId,
-    pub reward_safe: Balance,
-}
-
-/// Generic type describing either an executor's self-bond or a staker's bond.
-// #[derive(Clone, Encode, Decode, RuntimeDebug, TypeInfo)]
-=======
->>>>>>> 68b2ca9e
 #[derive(Clone, Encode, Decode, RuntimeDebug, TypeInfo, PartialEq)]
 pub struct Bond<AccountId, Balance> {
     pub owner: AccountId,
