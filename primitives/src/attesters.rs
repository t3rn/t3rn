--- conflicted
+++ resolved
@@ -9,11 +9,7 @@
 use sp_std::prelude::*;
 use t3rn_types::sfx::TargetId;
 
-<<<<<<< HEAD
 pub use t3rn_abi::{evm_ingress_logs::*, recode::recode_bytes_with_descriptor, Codec};
-
-=======
->>>>>>> c8fa49b7
 // Key types for attester crypto
 pub const ECDSA_ATTESTER_KEY_TYPE_ID: KeyTypeId = KeyTypeId(*b"ecat");
 pub const ED25519_ATTESTER_KEY_TYPE_ID: KeyTypeId = KeyTypeId(*b"edat");
@@ -260,11 +256,7 @@
                     }
                 }
                 verify_secp256k1_ecdsa_signature(message, &signature, &self.key_ec)
-<<<<<<< HEAD
                     .map_err(|_| "InvalidSecp256k1Signature".into())
-=======
-                    .map_err(|e| "InvalidSecp256k1Signature".into())
->>>>>>> c8fa49b7
             },
             ED25519_ATTESTER_KEY_TYPE_ID => {
                 let ed25519_sig = ed25519::Signature::from_slice(signature)
@@ -293,13 +285,10 @@
     signature: &[u8],
     compressed_ecdsa_pk: &[u8; 33],
 ) -> Result<bool, libsecp256k1::Error> {
-<<<<<<< HEAD
-=======
     // Check signature length is 65 bytes
     if signature.len() != 65 {
         return Err(libsecp256k1::Error::InvalidSignature)
     }
->>>>>>> c8fa49b7
     // The Ethereum community decided on a convention where this recovery ID (v) is either 27 or 28.
     // But, internally, libraries like libsecp256k1 expect this ID to be 0 or 1.
     // Therefore, when interfacing with Ethereum tools adjust this value by subtracting 27.
@@ -312,13 +301,6 @@
         Some(id) => id,
         None => return Err(libsecp256k1::Error::InvalidSignature),
     };
-<<<<<<< HEAD
-    // Check signature length is 65 bytes
-    if signature.len() != 65 {
-        return Err(libsecp256k1::Error::InvalidSignature)
-    }
-=======
->>>>>>> c8fa49b7
     let signature = Signature::from_slice(&signature[..64])
         .map_err(|e| libsecp256k1::Error::InvalidSignature)?;
     let recovered_pk: PublicKey =
