--- conflicted
+++ resolved
@@ -165,6 +165,7 @@
         commission: Percent::from_percent(0),
         index: 0,
     };
+
     // Expected value from contracts tests: AttestationSignature::Should recover the correct signer from the signature ethers sign message
     let signature: [u8; 65] = hex!("3c20151678cbbf6c3547c5f911c613e630b0e1be11b24b6b815582db0e47801175421540c660de2a93b46e48f9ff503e5858279ba157fa9b13fbee0a8cf6806e1c");
 
@@ -257,7 +258,7 @@
                     }
                 }
                 verify_secp256k1_ecdsa_signature(message, &signature, &self.key_ec)
-                    .map_err(|e| "InvalidSecp256k1Signature".into())
+                    .map_err(|_| "InvalidSecp256k1Signature".into())
             },
             ED25519_ATTESTER_KEY_TYPE_ID => {
                 let ed25519_sig = ed25519::Signature::from_slice(signature)
@@ -276,14 +277,11 @@
     }
 }
 
-<<<<<<< HEAD
-=======
 use k256::{
     ecdsa::{RecoveryId, Signature, VerifyingKey},
     elliptic_curve::sec1::ToEncodedPoint,
     PublicKey,
 };
->>>>>>> 165f7d2a
 pub fn verify_secp256k1_ecdsa_signature(
     message: &Vec<u8>,
     signature: &[u8],
