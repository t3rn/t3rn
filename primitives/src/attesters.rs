use crate::GatewayVendor;

use frame_support::pallet_prelude::*;
#[cfg(feature = "std")]
use serde::{Deserialize, Serialize};
use sp_application_crypto::{ecdsa, ed25519, sr25519, KeyTypeId, RuntimePublic};
use sp_core::{ecdsa::Public, H160, H256, H512};
use sp_runtime::{traits::Zero, Percent};
use sp_std::prelude::*;
use t3rn_types::sfx::TargetId;

<<<<<<< HEAD
=======
pub use t3rn_abi::{evm_ingress_logs::*, recode::recode_bytes_with_descriptor, Codec};

>>>>>>> 1c33f66e
// Key types for attester crypto
pub const ECDSA_ATTESTER_KEY_TYPE_ID: KeyTypeId = KeyTypeId(*b"ecat");
pub const ED25519_ATTESTER_KEY_TYPE_ID: KeyTypeId = KeyTypeId(*b"edat");
pub const SR25519_ATTESTER_KEY_TYPE_ID: KeyTypeId = KeyTypeId(*b"srat");

// "\x19Ethereum Signed Message:\n32" encoded in hex!("19457468657265756d205369676e6564204d6573736167653a0a3332") -> [ 25,69,116,104,101,114,101,117,109,32,83,105,103,110,101,100,32,77,101,115,115,97,103,101,58,10,51,50 ]
pub const ETH_SIGNED_MESSAGE_PREFIX: [u8; 28] = [
    25, 69, 116, 104, 101, 114, 101, 117, 109, 32, 83, 105, 103, 110, 101, 100, 32, 77, 101, 115,
    115, 97, 103, 101, 58, 10, 51, 50,
];

#[derive(Clone, Encode, Decode, Eq, PartialEq, Debug, TypeInfo)]
pub struct AttesterInfo {
    pub key_ed: [u8; 32],
    pub key_ec: [u8; 33],
    pub key_sr: [u8; 32],
    pub commission: Percent,
    pub index: u32,
}

use tiny_keccak::{Hasher, Keccak};

pub fn ecdsa_pubkey_to_eth_address(pubkey: &[u8; 33]) -> Result<[u8; 20], DispatchError> {
    let pubkey = libsecp256k1::PublicKey::parse_slice(
        pubkey.as_slice(),
        Some(libsecp256k1::PublicKeyFormat::Compressed),
    )
    .map_err(|_| {
        DispatchError::Other(
            "Failed to parse ECDSA public key - Compressed 33b secp256k1 PK expected",
        )
    })?;

    let serialized = pubkey.serialize();

    // Remove the first byte (0x04) from the 65-byte serialized public key.
    // Ethereum addresses represent the Keccak-256 hash of the public key (sans the 0x04 byte),
    // rightmost 20 bytes
    let without_prefix = &serialized[1..];

    // Hash with Keccak-256
    let mut hasher = Keccak::v256();
    hasher.update(without_prefix);
    let mut output = [0u8; 32];
    hasher.finalize(&mut output);

    // Take the last 20 bytes
    let mut address = [0u8; 20];
    address.copy_from_slice(&output[12..]);
    Ok(address)
}

#[test]
fn test_ecdsa_pubkey_to_eth_address() {
    let compressed_ecdsa_pub_key: [u8; 33] = [
        3, 213, 51, 13, 232, 85, 194, 30, 34, 218, 22, 60, 149, 40, 220, 34, 77, 173, 31, 61, 164,
        213, 17, 67, 159, 112, 25, 151, 30, 247, 76, 130, 145,
    ];

    let address_res = ecdsa_pubkey_to_eth_address(&compressed_ecdsa_pub_key);

    frame_support::assert_ok!(address_res);
    let address = address_res.unwrap();

    assert_eq!(
        hex::encode(address),
        "1e8f2abdffa8bf75802d24b5329d2351b6ab3486"
    );
}

#[test]
fn test_remote_instant_commit_order_verifies_ecdsa_signature_correctly() {
    use frame_support::assert_ok;
    use hex_literal::hex;
    let message = hex!("0909090909090909090909090909090909090909090909090909090909090909");
    let message = [&ETH_SIGNED_MESSAGE_PREFIX[..], &message[..]].concat();
    // Hash message with keccak with default Ethereum prefix (0x19)
    let mut hasher = Keccak::v256();
    hasher.update(&message);
    let mut output = [0u8; 32];
    hasher.finalize(&mut output);
    let message = output;

    let address = hex!("F85A57d965aEcD289c625Cae6161d0Ab5141bC66");

    let compressed_ecdsa_pub_key: [u8; 33] =
        hex!("02d3d7fb07d45d22fe31db2c95220c77b578cf07b3dfeb630d8d074fc9631bf841");

    let attester_info = AttesterInfo {
        key_ed: [0u8; 32],
        key_ec: compressed_ecdsa_pub_key,
        key_sr: [0u8; 32],
        commission: Percent::from_percent(0),
        index: 0,
    };

    // Expected value from contracts tests: AttestationSignature::Should recover the correct signer from the signature escsign
    // 0xd56e34aca5ad513434d73c9f5af25c72e3eb2dcd009696a49d9b3419c452250707ff4b564062c1982eb07fb540f1ed42279a7a467a591ded8e75a59969663e4f1c
    let signature: [u8; 65] = hex!("d56e34aca5ad513434d73c9f5af25c72e3eb2dcd009696a49d9b3419c452250707ff4b564062c1982eb07fb540f1ed42279a7a467a591ded8e75a59969663e4f1c");

    let verify_result = attester_info.verify_attestation_signature(
        ECDSA_ATTESTER_KEY_TYPE_ID,
        &message.to_vec(),
        signature.as_ref(),
        address.to_vec(),
        &GatewayVendor::Ethereum,
    );

    assert_ok!(verify_result);
    assert_eq!(verify_result, Ok(true));
}

#[test]
fn test_ecdsa_verify_attestation_signature_derives_expected_eth_address_for_ethers_sign_message() {
    use hex_literal::hex;

    // test for example eth keys setting:
    //     "ethereum": {
    //       "privateKey": "0x115db6b0c74bef87e28879199e3ab3dda09ed0e7f0c3e1ff6cb92e228b221384",
    //       "publicKey": "0x026c443c26ef9634344358a4848297ea45d09b59922aa4216c6e6ac97a7de37473",
    //       "publicKeyUncompressed": "0x046c443c26ef9634344358a4848297ea45d09b59922aa4216c6e6ac97a7de3747361fedf02da3d46d5a859ab9b306561fcaefa9d486ae3eef1de7344e3252ad0be",
    //       "address": "0x3a68c6b6f010017c9b330a7c86d4b19c46ab677a"
    //     },

    let compressed_ecdsa_pub_key: [u8; 33] =
        hex!("026c443c26ef9634344358a4848297ea45d09b59922aa4216c6e6ac97a7de37473");

    let message: [u8; 32] =
        hex!("58cd0ea9f78f115b381b29bc7edaab46f214968c05ff24b6b14474e4e47cfcdd");
    let message = [&ETH_SIGNED_MESSAGE_PREFIX[..], &message[..]].concat();
    // Hash message with keccak with default Ethereum prefix (0x19)
    let mut hasher = Keccak::v256();
    hasher.update(&message);
    let mut output = [0u8; 32];
    hasher.finalize(&mut output);
    let message = output;

    let address_res = ecdsa_pubkey_to_eth_address(&compressed_ecdsa_pub_key);

    frame_support::assert_ok!(address_res);
    let address = address_res.unwrap();

    assert_eq!(
        hex::encode(address),
        "3a68c6b6f010017c9b330a7c86d4b19c46ab677a"
    );

    let attester_info = AttesterInfo {
        key_ed: [0u8; 32],
        key_ec: compressed_ecdsa_pub_key,
        key_sr: [0u8; 32],
        commission: Percent::from_percent(0),
        index: 0,
    };
    // Expected value from contracts tests: AttestationSignature::Should recover the correct signer from the signature ethers sign message
    let signature: [u8; 65] = hex!("3c20151678cbbf6c3547c5f911c613e630b0e1be11b24b6b815582db0e47801175421540c660de2a93b46e48f9ff503e5858279ba157fa9b13fbee0a8cf6806e1c");

    let verify_result = attester_info.verify_attestation_signature(
        ECDSA_ATTESTER_KEY_TYPE_ID,
        &message.to_vec(),
        signature.as_ref(),
        address.to_vec(),
        &GatewayVendor::Ethereum,
    );

    frame_support::assert_ok!(verify_result);
    assert_eq!(verify_result, Ok(true));

    // Double check - verify directly with verify_secp256k1_ecdsa_signature
    let verify_result =
        verify_secp256k1_ecdsa_signature(&message.to_vec(), &signature, &compressed_ecdsa_pub_key);

    frame_support::assert_ok!(verify_result);
    assert_eq!(verify_result, Ok(true));
}

#[test]
fn test_ecdsa_verify_attestation_signature_derives_expected_eth_address_for_eth_utils_ecsign() {
    use hex_literal::hex;

    // test for example eth keys setting:
    //     "ethereum": {
    //       "privateKey": "0x115db6b0c74bef87e28879199e3ab3dda09ed0e7f0c3e1ff6cb92e228b221384",
    //       "publicKey": "0x026c443c26ef9634344358a4848297ea45d09b59922aa4216c6e6ac97a7de37473",
    //       "publicKeyUncompressed": "0x046c443c26ef9634344358a4848297ea45d09b59922aa4216c6e6ac97a7de3747361fedf02da3d46d5a859ab9b306561fcaefa9d486ae3eef1de7344e3252ad0be",
    //       "address": "0x3a68c6b6f010017c9b330a7c86d4b19c46ab677a"
    //     },

    let compressed_ecdsa_pub_key: [u8; 33] =
        hex!("026c443c26ef9634344358a4848297ea45d09b59922aa4216c6e6ac97a7de37473");

    let message: [u8; 32] =
        hex!("58cd0ea9f78f115b381b29bc7edaab46f214968c05ff24b6b14474e4e47cfcdd");

    let address_res = ecdsa_pubkey_to_eth_address(&compressed_ecdsa_pub_key);

    frame_support::assert_ok!(address_res);
    let address = address_res.unwrap();

    assert_eq!(
        hex::encode(address),
        "3a68c6b6f010017c9b330a7c86d4b19c46ab677a"
    );

    let attester_info = AttesterInfo {
        key_ed: [0u8; 32],
        key_ec: compressed_ecdsa_pub_key,
        key_sr: [0u8; 32],
        commission: Percent::from_percent(0),
        index: 0,
    };

    // Expected value from contracts tests: AttestationSignature::Should recover the correct signer from the signature escsign
    let signature: [u8; 65] = hex!("97748ab697916ad7992e8d000360b1a44c8faf6d98b70632a1ce826ff50e995e4335f3234bd6964a722ca7ef95b731568d53499e62b078346fcb5790c94833171b");

    let verify_result = attester_info.verify_attestation_signature(
        ECDSA_ATTESTER_KEY_TYPE_ID,
        &message.to_vec(),
        signature.as_ref(),
        address.to_vec(),
        &GatewayVendor::Ethereum,
    );

    frame_support::assert_ok!(verify_result);
    assert_eq!(verify_result, Ok(true));
}

impl AttesterInfo {
    pub fn verify_attestation_signature(
        &self,
        key_type: KeyTypeId,
        message: &Vec<u8>,
        signature: &[u8],
        attested_recoverable: Vec<u8>,
        target_finality: &GatewayVendor,
    ) -> Result<bool, DispatchError> {
        match key_type {
            ECDSA_ATTESTER_KEY_TYPE_ID => {
                if target_finality == &GatewayVendor::Ethereum {
                    let recovered_address = ecdsa_pubkey_to_eth_address(&self.key_ec)?;
                    // Return error here already if addresses won't match
                    if recovered_address.to_vec() != attested_recoverable {
                        return Err("RecoveredAddressMismatch".into())
                    }
                }
                verify_secp256k1_ecdsa_signature(message, &signature, &self.key_ec)
<<<<<<< HEAD
                    .map_err(|e| "InvalidSecp256k1Signature".into())
=======
                    .map_err(|_| "InvalidSecp256k1Signature".into())
>>>>>>> 1c33f66e
            },
            ED25519_ATTESTER_KEY_TYPE_ID => {
                let ed25519_sig = ed25519::Signature::from_slice(signature)
                    .ok_or::<DispatchError>("InvalidSignature".into())?;
                let ed25519_public = ed25519::Public::from_raw(self.key_ed);
                Ok(ed25519_public.verify(message, &ed25519_sig))
            },
            SR25519_ATTESTER_KEY_TYPE_ID => {
                let sr25519_sig = sr25519::Signature::from_slice(signature)
                    .ok_or::<DispatchError>("InvalidSignature".into())?;
                let sr25519_public = sr25519::Public::from_raw(self.key_sr);
                Ok(sr25519_public.verify(message, &sr25519_sig))
            },
            _ => Err("InvalidKeyTypeId".into()),
        }
    }
}

<<<<<<< HEAD
use k256::{
    ecdsa::{RecoveryId, Signature, VerifyingKey},
    elliptic_curve::sec1::ToEncodedPoint,
    PublicKey,
};
=======
>>>>>>> 1c33f66e
pub fn verify_secp256k1_ecdsa_signature(
    message: &Vec<u8>,
    signature: &[u8],
    compressed_ecdsa_pk: &[u8; 33],
) -> Result<bool, libsecp256k1::Error> {
    // Check signature length is 65 bytes
    if signature.len() != 65 {
        return Err(libsecp256k1::Error::InvalidSignature)
    }
<<<<<<< HEAD
    // The Ethereum community decided on a convention where this recovery ID (v) is either 27 or 28.
    // But, internally, libraries like libsecp256k1 expect this ID to be 0 or 1.
    // Therefore, when interfacing with Ethereum tools adjust this value by subtracting 27.
    let recovery_id = if signature[64] > 26 {
        signature[64] - 27
    } else {
        signature[64]
    };
    let recovery_id = match RecoveryId::from_byte(recovery_id) {
        Some(id) => id,
        None => return Err(libsecp256k1::Error::InvalidSignature),
    };
    let signature = Signature::from_slice(&signature[..64])
        .map_err(|e| libsecp256k1::Error::InvalidSignature)?;
    let recovered_pk: PublicKey =
        match VerifyingKey::recover_from_prehash(&message[..], &signature, recovery_id) {
            Ok(verification_key) => verification_key.into(),
            Err(_) => return Err(libsecp256k1::Error::InvalidSignature),
        };
    let encoded_pk = recovered_pk.to_encoded_point(/* compress = */ true);
    let recovery_pubkey_compare_result = &encoded_pk.as_bytes()[..] == compressed_ecdsa_pk;

    Ok(recovery_pubkey_compare_result)
=======
    let rid = libsecp256k1::RecoveryId::parse(if signature[64] > 26 {
        signature[64] - 27
    } else {
        signature[64]
    } as u8)?;

    // Convert message from Bytes vector to 32 bytes array
    let message32b: [u8; 32] = message[..32]
        .try_into()
        .map_err(|_| libsecp256k1::Error::InvalidMessage)?;

    let sig = libsecp256k1::Signature::parse_overflowing_slice(&signature[..64])?;

    let msg = libsecp256k1::Message::parse(&message32b);

    match libsecp256k1::recover(&msg, &sig, &rid) {
        Ok(actual) => Ok(compressed_ecdsa_pk == &actual.serialize_compressed()[..]),
        _ => Ok(false),
    }
>>>>>>> 1c33f66e
}

pub type Signature65b = [u8; 65];
pub type PublicKeyEcdsa33b = [u8; 33];
pub const COMMITTEE_SIZE: usize = 32;

#[derive(Clone, Encode, Decode, Eq, PartialEq, Debug, TypeInfo, Default)]
#[cfg_attr(feature = "std", derive(Serialize, Deserialize))]
pub enum LatencyStatus {
    #[default]
    OnTime,
    /// Late: (n amount of missed latency windows, total amount of successful repatriations)
    Late(u32, u32),
}

pub type CommitteeTransitionIndices = [u32; COMMITTEE_SIZE];
#[derive(Clone, Encode, Decode, Eq, PartialEq, Debug, TypeInfo, Default)]
pub struct GenericCommitteeTransition([(u32, Vec<u8>); COMMITTEE_SIZE]);

pub enum GMPMessage {
    /// GMP message to be sent to the attester
    GMP(Vec<u8>),
    /// GMP message to be sent to the executor
    GMPCommitOrderBeneficiary(Vec<u8>),
}
pub type GMPPayload = Vec<u8>;

pub type EvmCommitteeTransition = [(u32, H160); COMMITTEE_SIZE];
pub type CommitteeTransition = Vec<(u32, Vec<u8>)>;
pub type CommitteeRecoverable = Vec<Vec<u8>>;
pub type CommitteeTransitionEncoded = Vec<u8>;

pub type AttestersChange = Vec<([u8; 33], u32)>;
pub type BatchConfirmedSfxWithGMPPayload = Vec<H512>;
pub type BatchRevertedSfxId = Vec<H256>;

pub trait AttestersWriteApi<Account, Error> {
    fn request_sfx_attestation_commit(
        target: TargetId,
        sfx_id: H256,
        maybe_gmp_payload: Option<H256>,
    ) -> Result<(), Error>;
    fn request_sfx_attestation_revert(target: TargetId, sfx_id: H256) -> Result<(), Error>;
    fn request_ban_attesters_attestation(ban_attesters: &Account) -> Result<(), Error>;
    fn request_next_committee_attestation() -> Vec<(TargetId, u32)>;
}

#[derive(Clone, Encode, Decode, Eq, PartialEq, Debug, TypeInfo, Default)]
pub struct BatchingFactor {
    pub latest_confirmed: u16,
    pub latest_signed: u16,
    pub current_next: u16,
    pub up_to_last_10_confirmed: Vec<u16>,
}

pub trait AttestersReadApi<Account, Balance, BlockNumber> {
    fn previous_committee() -> Vec<Account>;
    fn current_committee() -> Vec<Account>;
    fn active_set() -> Vec<Account>;
    fn honest_active_set() -> Vec<Account>;
    fn read_attester_info(attester: &Account) -> Option<AttesterInfo>;
    fn read_nominations(for_attester: &Account) -> Vec<(Account, Balance)>;
    fn get_activated_targets() -> Vec<TargetId>;
    fn read_attestation_latency(target: &TargetId) -> Option<LatencyStatus>;
    // Estimate finality fee for user including set overcharge factor (32%)
    fn estimate_finality_fee(target: &TargetId) -> Balance;
    // Estimate finality reward for executor based on the current estimated batching factor
    fn estimate_finality_reward(target: &TargetId, blocks_delay: BlockNumber) -> Balance;
    fn estimate_batching_factor(target: &TargetId) -> Option<BatchingFactor>;
    // fn estimate_future_user_base(batching_factor: &BatchingFactor, n_epochs_ahead: u16) -> u16;
}

pub struct AttestersReadApiEmptyMock<Account, Balance, Error> {
    _phantom: PhantomData<(Account, Balance, Error)>,
}

impl<Account, Balance: Zero, Error, BlockNumber> AttestersReadApi<Account, Balance, BlockNumber>
    for AttestersReadApiEmptyMock<Account, Balance, Error>
{
    fn previous_committee() -> Vec<Account> {
        vec![]
    }

    fn current_committee() -> Vec<Account> {
        vec![]
    }

    fn active_set() -> Vec<Account> {
        vec![]
    }

    fn honest_active_set() -> Vec<Account> {
        vec![]
    }

    fn read_attester_info(_attester: &Account) -> Option<AttesterInfo> {
        None
    }

    fn read_nominations(_for_attester: &Account) -> Vec<(Account, Balance)> {
        vec![]
    }

    fn get_activated_targets() -> Vec<TargetId> {
        vec![]
    }

    fn read_attestation_latency(_target: &TargetId) -> Option<LatencyStatus> {
        None
    }

    fn estimate_finality_fee(_target: &TargetId) -> Balance {
        // Balance::from(0)
        Zero::zero()
    }

    fn estimate_finality_reward(_target: &TargetId, _blocks_delay: BlockNumber) -> Balance {
        // Balance::from(0)
        Zero::zero()
    }

    fn estimate_batching_factor(_target: &TargetId) -> Option<BatchingFactor> {
        Some(BatchingFactor {
            latest_confirmed: 0,
            latest_signed: 0,
            current_next: 0,
            up_to_last_10_confirmed: vec![],
        })
    }

    // fn estimate_future_user_base(batching_factor: &BatchingFactor, n_epochs_ahead: u16) -> u16 {
    //     // 0
    //     Zero::zero()
    // }
}

impl<Account, Balance, Error> AttestersWriteApi<Account, Error>
    for AttestersReadApiEmptyMock<Account, Balance, Error>
{
    fn request_sfx_attestation_commit(
        _target: TargetId,
        _sfx_id: H256,
        _maybe_gmp_payload: Option<H256>,
    ) -> Result<(), Error> {
        Ok(())
    }

    fn request_sfx_attestation_revert(_target: TargetId, _sfx_id: H256) -> Result<(), Error> {
        Ok(())
    }

    fn request_ban_attesters_attestation(_ban_attesters: &Account) -> Result<(), Error> {
        Ok(())
    }

    fn request_next_committee_attestation() -> Vec<(TargetId, u32)> {
        vec![]
    }
}

#[cfg(test)]
pub mod test {
    use super::{AttestersReadApi, AttestersReadApiEmptyMock, AttestersWriteApi};
    use frame_support::assert_ok;
    use sp_core::crypto::AccountId32;
    use sp_runtime::DispatchError;
    use t3rn_types::fsx::TargetId;

    #[test]
    fn attesters_mocks_return_empty_data() {
        let _attester_rw_mock: AttestersReadApiEmptyMock<AccountId32, u128, DispatchError> =
            AttestersReadApiEmptyMock {
                _phantom: Default::default(),
            };

        assert_ok!(
            <AttestersReadApiEmptyMock<AccountId32, u128, DispatchError> as AttestersWriteApi<
                AccountId32,
                DispatchError,
            >>::request_sfx_attestation_commit([0u8; 4], sp_core::H256([0u8; 32]), None)
        );

        assert_ok!(
            <AttestersReadApiEmptyMock<AccountId32, u128, DispatchError> as AttestersWriteApi<
                AccountId32,
                DispatchError,
            >>::request_sfx_attestation_revert([0u8; 4], sp_core::H256([0u8; 32]))
        );

        assert_ok!(
            <AttestersReadApiEmptyMock<AccountId32, u128, DispatchError> as AttestersWriteApi<
                AccountId32,
                DispatchError,
            >>::request_ban_attesters_attestation(&AccountId32::new([0; 32]))
        );

        assert_eq!(
            <AttestersReadApiEmptyMock<AccountId32, u128, DispatchError> as AttestersWriteApi<
                AccountId32,
                DispatchError,
            >>::request_next_committee_attestation(),
            vec![]
        );

        assert_eq!(
            <AttestersReadApiEmptyMock<AccountId32, u128, DispatchError> as AttestersReadApi<
                AccountId32,
                u128,
                u32,
            >>::previous_committee(),
            vec![]
        );

        assert_eq!(
            <AttestersReadApiEmptyMock<AccountId32, u128, DispatchError> as AttestersReadApi<
                AccountId32,
                u128,
                u32,
            >>::current_committee(),
            vec![]
        );

        assert_eq!(
            <AttestersReadApiEmptyMock<AccountId32, u128, DispatchError> as AttestersReadApi<
                AccountId32,
                u128,
                u32,
            >>::active_set(),
            vec![]
        );

        assert_eq!(
            <AttestersReadApiEmptyMock<AccountId32, u128, DispatchError> as AttestersReadApi<
                AccountId32,
                u128,
                u32,
            >>::honest_active_set(),
            vec![]
        );

        assert_eq!(
            <AttestersReadApiEmptyMock<AccountId32, u128, DispatchError> as AttestersReadApi<
                AccountId32,
                u128,
                u32,
            >>::read_attester_info(&AccountId32::new([0; 32])),
            None
        );

        assert_eq!(
            <AttestersReadApiEmptyMock<AccountId32, u128, DispatchError> as AttestersReadApi<
                AccountId32,
                u128,
                u32,
            >>::read_nominations(&AccountId32::new([0; 32])),
            vec![]
        );

        assert_eq!(
            <AttestersReadApiEmptyMock<AccountId32, u128, DispatchError> as AttestersReadApi<
                AccountId32,
                u128,
                u32,
            >>::get_activated_targets(),
            Vec::<TargetId>::new()
        );

        assert_eq!(
            <AttestersReadApiEmptyMock<AccountId32, u128, DispatchError> as AttestersReadApi<
                AccountId32,
                u128,
                u32,
            >>::read_attestation_latency(&[0u8; 4]),
            None
        );
    }
}<|MERGE_RESOLUTION|>--- conflicted
+++ resolved
@@ -9,11 +9,8 @@
 use sp_std::prelude::*;
 use t3rn_types::sfx::TargetId;
 
-<<<<<<< HEAD
-=======
 pub use t3rn_abi::{evm_ingress_logs::*, recode::recode_bytes_with_descriptor, Codec};
 
->>>>>>> 1c33f66e
 // Key types for attester crypto
 pub const ECDSA_ATTESTER_KEY_TYPE_ID: KeyTypeId = KeyTypeId(*b"ecat");
 pub const ED25519_ATTESTER_KEY_TYPE_ID: KeyTypeId = KeyTypeId(*b"edat");
@@ -168,6 +165,7 @@
         commission: Percent::from_percent(0),
         index: 0,
     };
+
     // Expected value from contracts tests: AttestationSignature::Should recover the correct signer from the signature ethers sign message
     let signature: [u8; 65] = hex!("3c20151678cbbf6c3547c5f911c613e630b0e1be11b24b6b815582db0e47801175421540c660de2a93b46e48f9ff503e5858279ba157fa9b13fbee0a8cf6806e1c");
 
@@ -260,11 +258,7 @@
                     }
                 }
                 verify_secp256k1_ecdsa_signature(message, &signature, &self.key_ec)
-<<<<<<< HEAD
-                    .map_err(|e| "InvalidSecp256k1Signature".into())
-=======
                     .map_err(|_| "InvalidSecp256k1Signature".into())
->>>>>>> 1c33f66e
             },
             ED25519_ATTESTER_KEY_TYPE_ID => {
                 let ed25519_sig = ed25519::Signature::from_slice(signature)
@@ -283,14 +277,6 @@
     }
 }
 
-<<<<<<< HEAD
-use k256::{
-    ecdsa::{RecoveryId, Signature, VerifyingKey},
-    elliptic_curve::sec1::ToEncodedPoint,
-    PublicKey,
-};
-=======
->>>>>>> 1c33f66e
 pub fn verify_secp256k1_ecdsa_signature(
     message: &Vec<u8>,
     signature: &[u8],
@@ -300,31 +286,6 @@
     if signature.len() != 65 {
         return Err(libsecp256k1::Error::InvalidSignature)
     }
-<<<<<<< HEAD
-    // The Ethereum community decided on a convention where this recovery ID (v) is either 27 or 28.
-    // But, internally, libraries like libsecp256k1 expect this ID to be 0 or 1.
-    // Therefore, when interfacing with Ethereum tools adjust this value by subtracting 27.
-    let recovery_id = if signature[64] > 26 {
-        signature[64] - 27
-    } else {
-        signature[64]
-    };
-    let recovery_id = match RecoveryId::from_byte(recovery_id) {
-        Some(id) => id,
-        None => return Err(libsecp256k1::Error::InvalidSignature),
-    };
-    let signature = Signature::from_slice(&signature[..64])
-        .map_err(|e| libsecp256k1::Error::InvalidSignature)?;
-    let recovered_pk: PublicKey =
-        match VerifyingKey::recover_from_prehash(&message[..], &signature, recovery_id) {
-            Ok(verification_key) => verification_key.into(),
-            Err(_) => return Err(libsecp256k1::Error::InvalidSignature),
-        };
-    let encoded_pk = recovered_pk.to_encoded_point(/* compress = */ true);
-    let recovery_pubkey_compare_result = &encoded_pk.as_bytes()[..] == compressed_ecdsa_pk;
-
-    Ok(recovery_pubkey_compare_result)
-=======
     let rid = libsecp256k1::RecoveryId::parse(if signature[64] > 26 {
         signature[64] - 27
     } else {
@@ -344,7 +305,6 @@
         Ok(actual) => Ok(compressed_ecdsa_pk == &actual.serialize_compressed()[..]),
         _ => Ok(false),
     }
->>>>>>> 1c33f66e
 }
 
 pub type Signature65b = [u8; 65];
