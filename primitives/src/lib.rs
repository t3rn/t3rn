// Copyright 2020 Parity Technologies (UK) Ltd.
// This file is part of Substrate.

// Substrate is free software: you can redistribute it and/or modify
// it under the terms of the GNU General Public License as published by
// the Free Software Foundation, either version 3 of the License, or
// (at your option) any later version.

// Substrate is distributed in the hope that it will be useful,
// but WITHOUT ANY WARRANTY; without even the implied warranty of
// MERCHANTABILITY or FITNESS FOR A PARTICULAR PURPOSE.  See the
// GNU General Public License for more details.

// You should have received a copy of the GNU General Public License
// along with Substrate. If not, see <http://www.gnu.org/licenses/>.

//! A crate that hosts a common definitions that are relevant for the pallet-contracts.

#![cfg_attr(not(feature = "std"), no_std)]

use crate::bridges::runtime::{
    BASILISK_CHAIN_ID, CATALYST_CHAIN_ID, DALI_CHAIN_ID, DOLPHIN_CHAIN_ID, GENSHIRO_CHAIN_ID,
    KUSAMA_CHAIN_ID, PANGOLIN_CHAIN_ID, POLKADOT_CHAIN_ID, ROCFINITY_CHAIN_ID, ROCOCO_CHAIN_ID,
    ROCOCO_ENCOINTER_CHAIN_ID, SNOWBLINK_CHAIN_ID, SOONSOCIAL_CHAIN_ID,
};
use codec::{Decode, Encode};
use frame_support::traits::{ReservableCurrency, Time};
use scale_info::TypeInfo;

pub use t3rn_types::{abi, Bytes};

#[cfg(feature = "std")]
use serde::{Deserialize, Serialize};
#[cfg(feature = "no_std")]
use sp_runtime::RuntimeDebug as Debug;
use sp_runtime::{
    traits::{BlakeTwo256, IdentifyAccount, Verify},
    MultiSignature,
};

pub use gateway_inbound_protocol::GatewayInboundProtocol;
pub use orml_traits;

use sp_std::{convert::TryFrom, prelude::*, vec};
#[cfg(feature = "std")]
use std::fmt::Debug;

pub mod account_manager;
pub mod bridges;
pub mod circuit;
pub mod circuit_portal;
pub mod common;
pub mod contract_metadata;
pub mod contracts_registry;
<<<<<<< HEAD
pub mod executors;
pub mod freevm;
=======
>>>>>>> 741af2fb
pub mod gateway_inbound_protocol;
pub mod match_format;
pub mod monetary;
pub mod protocol;
pub mod side_effect;
pub mod signature_caster;
pub mod storage;
pub mod threevm;
pub mod transfers;
pub mod treasury;
pub mod volatile;
pub mod xdns;
pub mod xtx;

pub type ChainId = [u8; 4];

#[derive(Clone, Eq, PartialEq, PartialOrd, Ord, Encode, Decode, Debug, TypeInfo)]
#[cfg_attr(feature = "std", derive(Serialize, Deserialize))]
pub enum GatewayType {
    ProgrammableInternal(u32),
    ProgrammableExternal(u32),
    TxOnly(u32),
    OnCircuit(u32),
}

impl Default for GatewayType {
    fn default() -> GatewayType {
        GatewayType::ProgrammableExternal(0)
    }
}

impl GatewayType {
    pub fn fetch_nonce(self) -> u32 {
        match self {
            Self::ProgrammableInternal(nonce) => nonce,
            Self::ProgrammableExternal(nonce) => nonce,
            Self::OnCircuit(nonce) => nonce,
            Self::TxOnly(nonce) => nonce,
        }
    }
}

#[derive(Clone, Eq, PartialEq, Encode, Decode, Debug, TypeInfo)]
#[cfg_attr(feature = "std", derive(Serialize, Deserialize))]
pub enum GatewayVendor {
    InternalXBI,
    PolkadotLike,
    EvmBased,
}

impl Default for GatewayVendor {
    fn default() -> Self {
        GatewayVendor::PolkadotLike
    }
}

#[derive(Clone, Eq, PartialEq, Encode, Decode, Debug)]
#[cfg_attr(feature = "std", derive(Serialize, Deserialize))]
/// Structure used at gateway registration as a starting point for multi-finality-verifier
pub struct GenericPrimitivesHeader {
    pub parent_hash: Option<sp_core::hash::H256>,
    pub number: u64,
    pub state_root: Option<sp_core::hash::H256>,
    pub extrinsics_root: Option<sp_core::hash::H256>,
    pub digest: Option<sp_runtime::generic::Digest>,
}

#[derive(Clone, Eq, PartialEq, Encode, Decode, Debug, TypeInfo)]
#[cfg_attr(feature = "std", derive(Serialize, Deserialize))]
pub struct GatewayPointer {
    pub id: ChainId,
    pub vendor: GatewayVendor,
    pub gateway_type: GatewayType,
}

#[derive(Clone, Eq, PartialEq, Encode, Decode, Debug, TypeInfo, Default)]
#[cfg_attr(feature = "std", derive(Serialize, Deserialize))]
pub struct GatewayGenesisConfig {
    /// SCALE-encoded modules following the format of selected frame_metadata::RuntimeMetadataVXX
    pub modules_encoded: Option<Vec<u8>>,
    /// Extrinsics version
    pub extrinsics_version: u8,
    /// Genesis hash - block id of the genesis block use to distinct the network and sign messages
    /// Length depending on parameter passed in abi::GatewayABIConfig
    pub genesis_hash: Vec<u8>,
}

/// Represents assorted gateway system properties.
#[derive(Clone, Eq, PartialEq, Encode, Decode, Debug, TypeInfo)]
#[cfg_attr(feature = "std", derive(Serialize, Deserialize))]
pub struct GatewaySysProps {
    pub ss58_format: u16,
    pub token_symbol: Vec<u8>,
    pub token_decimals: u8,
}

impl TryFrom<&ChainId> for GatewaySysProps {
    type Error = &'static str;

    /// Maps a chain id to its system properties.
    ///
    /// Source of truth for Substrate parachains system properties is the
    /// corresponding chain's metadata tab in the polkadot apps browser ui:
    /// https://polkadot.js.org/apps/?rpc=${PROVIDER}#/settings/metadata.
    fn try_from(chain_id: &ChainId) -> Result<Self, Self::Error> {
        match chain_id {
            b"circ" => Ok(GatewaySysProps {
                ss58_format: 1333,
                token_symbol: Encode::encode("T3RN"),
                token_decimals: 12,
            }),
            b"gate" => Ok(GatewaySysProps {
                ss58_format: 1333,
                token_symbol: Encode::encode("T3RN"),
                token_decimals: 12,
            }),
            &POLKADOT_CHAIN_ID => Ok(GatewaySysProps {
                ss58_format: 0,
                token_symbol: Encode::encode("DOT"),
                token_decimals: 10,
            }),
            &KUSAMA_CHAIN_ID => Ok(GatewaySysProps {
                ss58_format: 2,
                token_symbol: Encode::encode("KSM"),
                token_decimals: 12,
            }),
            &ROCOCO_CHAIN_ID => Ok(GatewaySysProps {
                ss58_format: 42,
                token_symbol: Encode::encode("ROC"),
                token_decimals: 12,
            }),
            &ROCOCO_ENCOINTER_CHAIN_ID => Ok(GatewaySysProps {
                ss58_format: 2,
                token_symbol: Encode::encode("ROC"), // notatypo
                token_decimals: 12,
            }),
            &BASILISK_CHAIN_ID => Ok(GatewaySysProps {
                ss58_format: 10041,
                token_symbol: Encode::encode("BSX"),
                token_decimals: 12,
            }),
            &CATALYST_CHAIN_ID => Ok(GatewaySysProps {
                ss58_format: 36,
                token_symbol: Encode::encode("NCFG"),
                token_decimals: 18,
            }),
            &DALI_CHAIN_ID => Ok(GatewaySysProps {
                ss58_format: 49,
                token_symbol: Encode::encode("DALI"),
                token_decimals: 12,
            }),
            &DOLPHIN_CHAIN_ID => Ok(GatewaySysProps {
                ss58_format: 78,
                token_symbol: Encode::encode("DOL"),
                token_decimals: 18,
            }),
            &ROCFINITY_CHAIN_ID => Ok(GatewaySysProps {
                ss58_format: 195,
                token_symbol: Encode::encode("RFI"),
                token_decimals: 18,
            }),
            &GENSHIRO_CHAIN_ID => Ok(GatewaySysProps {
                ss58_format: 67,
                token_symbol: Encode::encode("Token"),
                token_decimals: 9,
            }),
            &PANGOLIN_CHAIN_ID => Ok(GatewaySysProps {
                ss58_format: 42,
                token_symbol: Encode::encode("PRING"),
                token_decimals: 18,
            }),
            &SNOWBLINK_CHAIN_ID => Ok(GatewaySysProps {
                ss58_format: 42,
                token_symbol: Encode::encode("SNO"),
                token_decimals: 12,
            }),
            &SOONSOCIAL_CHAIN_ID => Ok(GatewaySysProps {
                ss58_format: 28,
                token_symbol: Encode::encode("SUB"),
                token_decimals: 10,
            }),
            _ => Err("unknown chain id"),
        }
    }
}

impl Default for GatewaySysProps {
    fn default() -> Self {
        Self {
            token_symbol: Encode::encode("TKN"),
            token_decimals: 9,
            ss58_format: 42,
        }
    }
}

/// A struct that encodes RPC parameters required for a call to a smart-contract.
#[derive(Eq, PartialEq, Encode, Decode, Debug, Clone, Default, TypeInfo)]
#[cfg_attr(feature = "std", derive(Serialize, Deserialize))]
pub struct Compose<Account, Balance> {
    pub name: Vec<u8>,
    pub code_txt: Vec<u8>,
    pub exec_type: Vec<u8>,
    pub dest: Account,
    pub value: Balance,
    pub bytes: Vec<u8>,
    pub input_data: Vec<u8>,
}

/// A result type of a get storage call.
pub type FetchContractsResult = Result<Vec<u8>, ContractAccessError>;

/// Read latest height of gateway known to a light client
#[derive(Eq, PartialEq, Encode, Decode, Debug, Clone)]
#[cfg_attr(feature = "std", derive(Serialize, Deserialize))]
pub enum ReadLatestGatewayHeight {
    Success { encoded_height: Vec<u8> },
    Error,
}

/// The possible errors that can happen querying the storage of a contract.
#[derive(Eq, PartialEq, Encode, Decode, Debug, Clone)]
#[cfg_attr(feature = "std", derive(Serialize, Deserialize))]
pub enum ContractAccessError {
    /// The given address doesn't point to a contract.
    DoesntExist,
    /// The specified contract is a tombstone and thus cannot have any storage.
    IsTombstone,
}

pub type GenericAddress = sp_runtime::MultiAddress<sp_runtime::AccountId32, ()>;

pub trait EscrowTrait<T: frame_system::Config> {
    type Currency: ReservableCurrency<T::AccountId>;
    type Time: Time;
}

/// Outbound Step that specifies expected transmission medium for relayers connecting with that gateway.
/// Request message format that derivative of could be compatible with JSON-RPC API
/// with either signed or unsigned payload or custom transmission medium like XCMP protocol
#[derive(Encode, Decode, Clone, Debug, PartialEq, Eq, TypeInfo)]
#[cfg_attr(feature = "std", derive(Serialize, Deserialize))]
pub struct CircuitOutboundMessage {
    /// Message name/identifier
    pub name: Bytes,
    /// Module/pallet name
    pub module_name: Bytes,
    /// Method name
    pub method_name: Bytes,
    /// Encoded sender's public key
    pub sender: Option<Bytes>,
    /// Encoded target's public key
    pub target: Option<Bytes>,
    /// Array of next arguments: encoded bytes of arguments that that JSON-RPC API expects
    pub arguments: Vec<Bytes>,
    /// Expected results
    pub expected_output: Vec<GatewayExpectedOutput>,
    /// Extra payload in case the message is signed or uses custom delivery protocols like XCMP
    pub extra_payload: Option<ExtraMessagePayload>,
    /// type of gateway chain this message is intended for
    pub gateway_vendor: GatewayVendor,
}

#[derive(Clone, Debug, PartialEq, Eq)]
#[cfg_attr(feature = "std", derive(Serialize, Deserialize))]
pub struct RpcPayloadUnsigned<'a> {
    pub method_name: &'a str,
    pub params: Vec<Bytes>,
}

#[derive(Clone, Debug, PartialEq, Eq)]
#[cfg_attr(feature = "std", derive(Serialize, Deserialize))]
pub struct RpcPayloadSigned<'a> {
    pub method_name: &'a str,
    pub signed_extrinsic: Bytes,
}

impl CircuitOutboundMessage {
    pub fn to_jsonrpc_unsigned(&self) -> Result<RpcPayloadUnsigned, &'static str> {
        let method_name: &str = sp_std::str::from_utf8(&self.name[..])
            .map_err(|_| "`Can't decode method name to &str")?;

        Ok(RpcPayloadUnsigned {
            method_name,
            params: self.arguments.clone(),
        })
    }

    pub fn to_jsonrpc_signed(&self) -> Result<RpcPayloadSigned, &'static str> {
        let method_name: &str = sp_std::str::from_utf8(&self.name[..])
            .map_err(|_| "`Can't decode method name to &str")?;

        let signed_ext = self
            .extra_payload
            .as_ref()
            .map(|payload| payload.tx_signed.clone())
            .ok_or("no signed extrinsic provided")?;

        Ok(RpcPayloadSigned {
            method_name,
            signed_extrinsic: signed_ext,
        })
    }
}

/// Inclusion proofs of different tries
#[derive(Encode, Decode, Clone, Debug, PartialEq, Eq, TypeInfo)]
#[cfg_attr(feature = "std", derive(Serialize, Deserialize))]
pub enum ProofTriePointer {
    /// Proof is a merkle path in the state trie
    State,
    /// Proof is a merkle path in the transaction trie (extrisics in Substrate)
    Transaction,
    /// Proof is a merkle path in the receipts trie (in Substrate logs are entries in state trie, this doesn't apply)
    Receipts,
}

/// Inbound Steps that specifie expected data deposited by relayers back to the Circuit after each step
#[derive(Encode, Decode, Clone, Debug, PartialEq, Eq, TypeInfo)]
#[cfg_attr(feature = "std", derive(Serialize, Deserialize))]
pub struct CircuitInboundResult {
    pub result_format: Bytes,
    pub proof_type: ProofTriePointer,
}

/// Inbound Steps that specifie expected data deposited by relayers back to the Circuit after each step
#[derive(Encode, Decode, Clone, Debug, PartialEq, Eq, TypeInfo)]
#[cfg_attr(feature = "std", derive(Serialize, Deserialize))]
pub enum GatewayExpectedOutput {
    /// Effect would be the modified storage key
    Storage {
        key: Vec<Vec<u8>>,
        // key: Vec<sp_core::storage::StorageKey>,
        // value: Vec<Option<sp_core::storage::StorageData>>,
        value: Vec<Option<Bytes>>,
    },

    /// Expect events as a result of that call - will be described with signature
    /// and check against the corresponding types upon receiving
    Events { signatures: Vec<Bytes> },

    /// Yet another event or Storage output
    Extrinsic {
        /// Optionally expect dispatch of extrinsic only at the certain block height
        block_height: Option<u64>,
    },

    /// Yet another event or Storage output. If expecting output u can define its type format.
    Output { output: Bytes },
}

/// Outbound Step that specifies expected transmission medium for relayers connecting with that gateway.
/// Extra payload in case the message is signed ro has other custom parameters required by linking protocol.
#[derive(Encode, Decode, Clone, Debug, PartialEq, Eq, TypeInfo)]
#[cfg_attr(feature = "std", derive(Serialize, Deserialize))]
pub struct ExtraMessagePayload {
    pub signer: Bytes,
    /// Encoded utf-8 string of module name that implements requested entrypoint
    pub module_name: Bytes,
    /// Encoded utf-8 string of method name that implements requested entrypoint
    pub method_name: Bytes,
    /// Encoded call bytes
    pub call_bytes: Bytes,
    /// Encoded tx signature
    pub signature: Bytes,
    /// Encoded extras to that transctions, like versions and gas price /tips for miners. Check GenericExtra for more info.
    pub extra: Bytes,
    /// Encoded and signed transaction ready to send
    pub tx_signed: Bytes,
    /// Custom message bytes, that would have to be decoded by the receiving end.
    /// Could be utilized by custom transmission medium (like Substrate's XCMP)
    pub custom_payload: Option<Bytes>,
}

/// Retrieves all available gateways for a given ChainId.
/// Currently returns a vector with a single hardcoded result.
/// Eventually this will search all known gateways on pallet-xdns.
pub fn retrieve_gateway_pointers(gateway_id: ChainId) -> Result<Vec<GatewayPointer>, &'static str> {
    Ok(vec![GatewayPointer {
        id: gateway_id,
        gateway_type: GatewayType::ProgrammableExternal(0),
        vendor: GatewayVendor::PolkadotLike,
    }])
}

pub type AccountId = <<MultiSignature as Verify>::Signer as IdentifyAccount>::AccountId;

/// Alias to the public key used for this chain, actually a `MultiSigner`. Like
/// the signature, this also isn't a fixed size when encoded, as different
/// cryptos have different size public keys.
pub type AccountPublic = <MultiSignature as Verify>::Signer;

/// Common types across all runtimes
pub type BlockNumber = u32;

pub use sp_runtime::OpaqueExtrinsic as UncheckedExtrinsic;

pub type Header = sp_runtime::generic::Header<BlockNumber, BlakeTwo256>;

pub type Block = sp_runtime::generic::Block<Header, UncheckedExtrinsic>;

/// Index of a transaction in the chain. 32-bit should be plenty.
pub type Nonce = u32;

/// Balance of an account.
pub type Balance = u128;

/// A hash of some data used by the chain.
pub type Hash = sp_core::H256;<|MERGE_RESOLUTION|>--- conflicted
+++ resolved
@@ -52,11 +52,7 @@
 pub mod common;
 pub mod contract_metadata;
 pub mod contracts_registry;
-<<<<<<< HEAD
 pub mod executors;
-pub mod freevm;
-=======
->>>>>>> 741af2fb
 pub mod gateway_inbound_protocol;
 pub mod match_format;
 pub mod monetary;
