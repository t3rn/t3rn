--- conflicted
+++ resolved
@@ -48,10 +48,6 @@
 pub mod account_manager;
 pub mod bridges;
 pub mod circuit;
-<<<<<<< HEAD
-=======
-pub mod circuit_portal;
->>>>>>> a84c54c2
 pub mod claimable;
 pub mod clock;
 pub mod common;
