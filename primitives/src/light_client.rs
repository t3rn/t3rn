use crate::SpeedMode;
use codec::{Decode, Encode};

use scale_info::TypeInfo;
use sp_runtime::DispatchError;
use t3rn_abi::types::Bytes;
#[derive(Clone, Eq, Decode, Encode, PartialEq, Debug, TypeInfo)]
pub enum HeightResult<BlockNumber> {
    Height(BlockNumber),
    NotActive,
}

#[derive(Clone, Eq, Decode, Encode, PartialEq, Debug, TypeInfo)]
pub enum HeaderResult {
    Header(Bytes),
    NotActive,
}

#[derive(Clone, Eq, Decode, Encode, PartialEq, Debug, TypeInfo)]
pub struct InclusionReceipt<BlockNumber> {
    pub height: BlockNumber,
    pub including_header: Bytes,
    pub message: Bytes,
}

#[derive(Clone, Eq, Decode, Encode, PartialEq, Debug, TypeInfo)]
pub struct LightClientHeartbeat<T: frame_system::Config> {
    pub last_heartbeat: T::BlockNumber,
    pub last_finalized_height: T::BlockNumber,
    pub last_rational_height: T::BlockNumber,
    pub last_fast_height: T::BlockNumber,
    pub is_halted: bool,
    pub ever_initialized: bool,
}

pub trait LightClient<T: frame_system::Config> {
    fn get_latest_finalized_header(&self) -> HeaderResult;
    fn get_fast_height(&self) -> HeightResult<T::BlockNumber>;

    fn get_rational_height(&self) -> HeightResult<T::BlockNumber>;

    fn get_finalized_height(&self) -> HeightResult<T::BlockNumber>;

<<<<<<< HEAD
    fn get_latest_finalized_header_precompile(&self) -> Bytes;
    fn get_fast_height_precompile(&self) -> T::BlockNumber;
    fn get_rational_height_precompile(&self) -> T::BlockNumber;
    fn get_finalized_height_precompile(&self) -> T::BlockNumber;

=======
>>>>>>> be154103
    fn get_latest_heartbeat(&self) -> Result<LightClientHeartbeat<T>, DispatchError>;

    fn initialize(
        &self,
        origin: T::Origin,
        gateway_id: [u8; 4],
        encoded_registration_data: Bytes,
    ) -> Result<(), DispatchError>;

    fn turn_on(&self, origin: T::Origin) -> Result<bool, DispatchError>;

    fn turn_off(&self, origin: T::Origin) -> Result<bool, DispatchError>;

    fn submit_encoded_headers(&self, encoded_headers_data: Bytes) -> Result<bool, DispatchError>;

    fn verify_event_inclusion(
        &self,
        gateway_id: [u8; 4],
        message: Bytes,
        speed_mode: SpeedMode,
        submission_target_height: Option<T::BlockNumber>,
    ) -> Result<InclusionReceipt<T::BlockNumber>, DispatchError>;

    fn verify_state_inclusion(
        &self,
        gateway_id: [u8; 4],
        message: Bytes,
        speed_mode: SpeedMode,
        submission_target_height: Option<T::BlockNumber>,
    ) -> Result<InclusionReceipt<T::BlockNumber>, DispatchError>;

    fn verify_tx_inclusion(
        &self,
        gateway_id: [u8; 4],
        message: Bytes,
        speed_mode: SpeedMode,
        submission_target_height: Option<T::BlockNumber>,
    ) -> Result<InclusionReceipt<T::BlockNumber>, DispatchError>;

    fn verify_event_inclusion_precompile(
        &self,
        gateway_id: [u8; 4],
        message: Bytes,
        speed_mode: SpeedMode,
        submission_target_height: Option<T::BlockNumber>,
    ) -> Result<Bytes, DispatchError>;

    fn verify_state_inclusion_precompile(
        &self,
        gateway_id: [u8; 4],
        message: Bytes,
        speed_mode: SpeedMode,
        submission_target_height: Option<T::BlockNumber>,
    ) -> Result<Bytes, DispatchError>;

    fn verify_tx_inclusion_precompile(
        &self,
        gateway_id: [u8; 4],
        message: Bytes,
        speed_mode: SpeedMode,
        submission_target_height: Option<T::BlockNumber>,
    ) -> Result<Bytes, DispatchError>;
}<|MERGE_RESOLUTION|>--- conflicted
+++ resolved
@@ -35,20 +35,21 @@
 
 pub trait LightClient<T: frame_system::Config> {
     fn get_latest_finalized_header(&self) -> HeaderResult;
+
     fn get_fast_height(&self) -> HeightResult<T::BlockNumber>;
 
     fn get_rational_height(&self) -> HeightResult<T::BlockNumber>;
 
     fn get_finalized_height(&self) -> HeightResult<T::BlockNumber>;
 
-<<<<<<< HEAD
     fn get_latest_finalized_header_precompile(&self) -> Bytes;
+
     fn get_fast_height_precompile(&self) -> T::BlockNumber;
+
     fn get_rational_height_precompile(&self) -> T::BlockNumber;
+
     fn get_finalized_height_precompile(&self) -> T::BlockNumber;
 
-=======
->>>>>>> be154103
     fn get_latest_heartbeat(&self) -> Result<LightClientHeartbeat<T>, DispatchError>;
 
     fn initialize(
