--- conflicted
+++ resolved
@@ -78,14 +78,11 @@
         side_effects: Vec<SideEffect<T::AccountId, Balance>>,
         speed_mode: SpeedMode,
     ) -> DispatchResultWithPostInfo;
-<<<<<<< HEAD
-=======
 }
 
 pub trait CircuitDLQ<T: ConfigSystem> {
     fn process_dlq(n: T::BlockNumber) -> Weight;
     fn process_adaptive_xtx_timeout_queue(n: T::BlockNumber, verifier: &GatewayVendor) -> Weight;
->>>>>>> cfb0a927
 }
 
 pub trait OnLocalTrigger<T: ConfigSystem, Balance> {
