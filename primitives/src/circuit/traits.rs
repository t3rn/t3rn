use crate::{circuit::CircuitStatus, xtx::LocalState, GatewayVendor, SpeedMode, TargetId};
use codec::{Decode, Encode};
<<<<<<< HEAD
use frame_support::{
    dispatch::{DispatchError, DispatchResult, DispatchResultWithPostInfo},
    weights::Weight,
};
=======
use frame_support::dispatch::{DispatchError, DispatchResult, DispatchResultWithPostInfo};
>>>>>>> d42ec1fa
use frame_system::{pallet_prelude::OriginFor, Config as ConfigSystem};
use sp_std::{fmt::Debug, vec::Vec};

use crate::circuit::AdaptiveTimeout;
use t3rn_sdk_primitives::signal::ExecutionSignal;
use t3rn_types::{
    fsx::FullSideEffect,
    sfx::{HardenedSideEffect, SideEffect},
};

#[derive(Debug, Clone, Eq, PartialEq, Encode, Decode)]
pub struct LocalTrigger<T: ConfigSystem> {
    /// Id of the contract which generated the side effects
    pub contract: T::AccountId,
    /// Side effects generated from the contract call
    pub submitted_side_effects: Vec<Vec<u8>>,
    pub speed_mode: SpeedMode,
    pub maybe_xtx_id: Option<T::Hash>,
}

impl<T: ConfigSystem> LocalTrigger<T> {
    pub fn new(
        contract: T::AccountId,
        submitted_side_effects: Vec<Vec<u8>>,
        speed_mode: SpeedMode,
        maybe_xtx_id: Option<T::Hash>,
    ) -> Self {
        LocalTrigger {
            contract,
            submitted_side_effects,
            speed_mode,
            maybe_xtx_id,
        }
    }
}

#[derive(Debug, Clone, Eq, PartialEq, Encode, Decode)]
pub struct LocalStateExecutionView<T: ConfigSystem, BalanceOf> {
    pub local_state: LocalState,
    pub hardened_side_effects:
        Vec<Vec<HardenedSideEffect<T::AccountId, T::BlockNumber, BalanceOf>>>,
    pub steps_cnt: (u32, u32),
    pub xtx_id: <T as ConfigSystem>::Hash,
}

impl<T: ConfigSystem, Balance> LocalStateExecutionView<T, Balance> {
    pub fn new(
        xtx_id: <T as ConfigSystem>::Hash,
        local_state: LocalState,
        hardened_side_effects: Vec<Vec<HardenedSideEffect<T::AccountId, T::BlockNumber, Balance>>>,
        steps_cnt: (u32, u32),
    ) -> Self {
        LocalStateExecutionView {
            xtx_id,
            local_state,
            hardened_side_effects,
            steps_cnt,
        }
    }
}

pub trait CircuitSubmitAPI<T: ConfigSystem, Balance> {
    fn on_extrinsic_trigger(
        origin: OriginFor<T>,
        side_effects: Vec<SideEffect<T::AccountId, Balance>>,
        speed_mode: SpeedMode,
    ) -> DispatchResultWithPostInfo;
}

<<<<<<< HEAD
pub trait CircuitDLQ<T: ConfigSystem> {
    fn process_dlq(n: T::BlockNumber) -> Weight;
    fn process_adaptive_xtx_timeout_queue(n: T::BlockNumber, verifier: &GatewayVendor) -> Weight;
}

=======
>>>>>>> d42ec1fa
pub trait OnLocalTrigger<T: ConfigSystem, Balance> {
    fn on_local_trigger(
        origin: &OriginFor<T>,
        trigger: LocalTrigger<T>,
    ) -> Result<LocalStateExecutionView<T, Balance>, sp_runtime::DispatchError>;

    fn load_local_state(
        origin: &OriginFor<T>,
        maybe_xtx_id: Option<T::Hash>,
    ) -> Result<LocalStateExecutionView<T, Balance>, sp_runtime::DispatchError>;

    fn on_signal(origin: &OriginFor<T>, signal: ExecutionSignal<T::Hash>) -> DispatchResult;
}

pub type XExecSignalId<T> = <T as ConfigSystem>::Hash;
pub type XExecStepSideEffectId<T> = <T as ConfigSystem>::Hash;

pub trait ReadSFX<Hash, Account, Balance, BlockNumber> {
    fn get_fsx_of_xtx(xtx_id: Hash) -> Result<Vec<Hash>, DispatchError>;

    fn get_fsx_status(fsx_id: Hash) -> Result<CircuitStatus, DispatchError>;

    fn get_fsx(
        fsx_id: Hash,
    ) -> Result<FullSideEffect<Account, BlockNumber, Balance>, DispatchError>;

    fn get_xtx_status(
        xtx_id: Hash,
    ) -> Result<(CircuitStatus, AdaptiveTimeout<BlockNumber, TargetId>), DispatchError>;

    fn get_fsx_requester(fsx_id: Hash) -> Result<Account, DispatchError>;
}<|MERGE_RESOLUTION|>--- conflicted
+++ resolved
@@ -1,13 +1,6 @@
 use crate::{circuit::CircuitStatus, xtx::LocalState, GatewayVendor, SpeedMode, TargetId};
 use codec::{Decode, Encode};
-<<<<<<< HEAD
-use frame_support::{
-    dispatch::{DispatchError, DispatchResult, DispatchResultWithPostInfo},
-    weights::Weight,
-};
-=======
 use frame_support::dispatch::{DispatchError, DispatchResult, DispatchResultWithPostInfo};
->>>>>>> d42ec1fa
 use frame_system::{pallet_prelude::OriginFor, Config as ConfigSystem};
 use sp_std::{fmt::Debug, vec::Vec};
 
@@ -77,14 +70,6 @@
     ) -> DispatchResultWithPostInfo;
 }
 
-<<<<<<< HEAD
-pub trait CircuitDLQ<T: ConfigSystem> {
-    fn process_dlq(n: T::BlockNumber) -> Weight;
-    fn process_adaptive_xtx_timeout_queue(n: T::BlockNumber, verifier: &GatewayVendor) -> Weight;
-}
-
-=======
->>>>>>> d42ec1fa
 pub trait OnLocalTrigger<T: ConfigSystem, Balance> {
     fn on_local_trigger(
         origin: &OriginFor<T>,
