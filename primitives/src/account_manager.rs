use crate::{
    claimable::{BenefitSource, CircuitRole, ClaimableArtifacts},
    common::RoundInfo,
};
use codec::{Decode, Encode};
use frame_support::dispatch::DispatchResult;
use scale_info::TypeInfo;
use sp_runtime::DispatchError;
use sp_std::{fmt::Debug, prelude::*};

pub type ExecutionId = u64;

/// General round information consisting ofindex (one-based), head
/// (beginning block number), and term (round length in number of blocks).
#[derive(Encode, Decode, Clone, PartialEq, Eq, Debug, TypeInfo)]
pub struct Settlement<Account, Balance> {
    pub requester: Account,
    pub recipient: Account,
    pub settlement_amount: Balance,
    pub outcome: Outcome,
    pub source: BenefitSource,
    pub role: CircuitRole,
}

#[derive(Encode, Decode, Clone, PartialEq, Eq, Debug, TypeInfo)]
pub struct RequestCharge<Account, Balance> {
    pub payee: Account,
    pub offered_reward: Balance,
    pub charge_fee: Balance,
    pub recipient: Account,
    pub source: BenefitSource,
    pub role: CircuitRole,
}

#[derive(Encode, Decode, Clone, PartialEq, Eq, Debug, TypeInfo)]
pub enum Outcome {
    UnexpectedFailure,
    Revert,
    Commit,
}

<<<<<<< HEAD
pub trait AccountManager<Account, Balance, Hash, BlockNumber> {
    /// Lookup charge by Id and fail if not found
    fn get_charge_or_fail(
        charge_id: Hash,
    ) -> Result<RequestCharge<Account, Balance>, DispatchError>;
    /// Lookup charge by Id and fail if not found
    fn no_charge_or_fail(charge_id: Hash) -> Result<(), DispatchError>;
    /// Bump contracts registry nonce in Account Manager nonce state and return charge request Id
    fn bump_contracts_registry_nonce() -> Result<Hash, DispatchError>;
    /// Send funds to a recipient via the escrow
    fn deposit(
        charge_id: Hash,
        payee: &Account,
        charge_fee: Balance,
        offered_reward: Balance,
        source: BenefitSource,
        role: CircuitRole,
        recipient: Option<Account>,
    ) -> DispatchResult;
=======
pub type LedgerItemId = u64;
pub trait AccountManager<Account, Balance> {
    /// Send funds to a recipient via the escrow, returns the id of the ledger item
    fn deposit(
        payee: &Account,
        recipient: &Account,
        amount: Balance,
    ) -> Result<LedgerItemId, sp_runtime::DispatchError>;
>>>>>>> fbe40ebb
    /// Finalize a transaction, with an optional reason for failures
    fn finalize(
        charge_id: Hash,
        outcome: Outcome,
        maybe_recipient: Option<Account>,
        maybe_actual_fees: Option<Balance>,
    ) -> DispatchResult;

    fn on_collect_claimable(
        n: BlockNumber,
        r: RoundInfo<BlockNumber>,
    ) -> Result<Vec<ClaimableArtifacts<Account, Balance>>, DispatchError>;
}<|MERGE_RESOLUTION|>--- conflicted
+++ resolved
@@ -39,7 +39,6 @@
     Commit,
 }
 
-<<<<<<< HEAD
 pub trait AccountManager<Account, Balance, Hash, BlockNumber> {
     /// Lookup charge by Id and fail if not found
     fn get_charge_or_fail(
@@ -59,16 +58,6 @@
         role: CircuitRole,
         recipient: Option<Account>,
     ) -> DispatchResult;
-=======
-pub type LedgerItemId = u64;
-pub trait AccountManager<Account, Balance> {
-    /// Send funds to a recipient via the escrow, returns the id of the ledger item
-    fn deposit(
-        payee: &Account,
-        recipient: &Account,
-        amount: Balance,
-    ) -> Result<LedgerItemId, sp_runtime::DispatchError>;
->>>>>>> fbe40ebb
     /// Finalize a transaction, with an optional reason for failures
     fn finalize(
         charge_id: Hash,
@@ -76,6 +65,13 @@
         maybe_recipient: Option<Account>,
         maybe_actual_fees: Option<Balance>,
     ) -> DispatchResult;
+    /// Assert infallible finalize of a transaction if exists
+    fn try_finalize(
+        charge_id: Hash,
+        outcome: Outcome,
+        maybe_recipient: Option<Account>,
+        maybe_actual_fees: Option<Balance>,
+    );
 
     fn on_collect_claimable(
         n: BlockNumber,
