// Copyright 2019-2021 Parity Technologies (UK) Ltd.
// This file is part of Parity Bridges Common.

// Parity Bridges Common is free software: you can redistribute it and/or modify
// it under the terms of the GNU General Public License as published by
// the Free Software Foundation, either version 3 of the License, or
// (at your option) any later version.

// Parity Bridges Common is distributed in the hope that it will be useful,
// but WITHOUT ANY WARRANTY; without even the implied warranty of
// MERCHANTABILITY or FITNESS FOR A PARTICULAR PURPOSE.  See the
// GNU General Public License for more details.

// You should have received a copy of the GNU General Public License
// along with Parity Bridges Common.  If not, see <http://www.gnu.org/licenses/>.

#![cfg_attr(not(feature = "std"), no_std)]

use crate::bridges::messages as bp_messages;
use crate::bridges::runtime as bp_runtime;
use std::fmt::{Debug, Formatter};

use bp_messages::MessageNonce;
use bp_runtime::Chain;
use codec::Compact;

use frame_support::{
    parameter_types,
    weights::{
        constants::{BlockExecutionWeight, ExtrinsicBaseWeight, WEIGHT_PER_SECOND},
        DispatchClass, Weight,
    },
    Blake2_128Concat, RuntimeDebug, StorageHasher, Twox128,
};
use frame_system::limits;
<<<<<<< HEAD

=======
use scale_info::{StaticTypeInfo, Type, TypeInfo};
>>>>>>> 1b7355fd
use sp_core::Hasher as HasherT;
use sp_runtime::{
    generic,
    traits::{BlakeTwo256, IdentifyAccount, Verify},
    MultiSignature, OpaqueExtrinsic, Perbill,
};
use sp_std::prelude::Vec;
// Re-export's to avoid extra substrate dependencies in chain-specific crates.
pub use frame_support::Parameter;
pub use sp_runtime::traits::Convert;

/// Number of extra bytes (excluding size of storage value itself) of storage proof, built at
/// Polkadot-like chain. This mostly depends on number of entries in the storage trie.
/// Some reserve is reserved to account future chain growth.
///
/// To compute this value, we've synced Kusama chain blocks [0; 6545733] to see if there were
/// any significant changes of the storage proof size (NO):
///
/// - at block 3072 the storage proof size overhead was 579 bytes;
/// - at block 2479616 it was 578 bytes;
/// - at block 4118528 it was 711 bytes;
/// - at block 6540800 it was 779 bytes.
///
/// The number of storage entries at the block 6546170 was 351207 and number of trie nodes in
/// the storage proof was 5 (log(16, 351207) ~ 4.6).
///
/// So the assumption is that the storage proof size overhead won't be larger than 1024 in the
/// nearest future. If it'll ever break this barrier, then we'll need to update this constant
/// at next runtime upgrade.
pub const EXTRA_STORAGE_PROOF_SIZE: u32 = 1024;

/// Maximal size (in bytes) of encoded (using `Encode::encode()`) account id.
///
/// All polkadot-like chains are using same crypto.
pub const MAXIMAL_ENCODED_ACCOUNT_ID_SIZE: u32 = 32;

/// All Polkadot-like chains allow normal extrinsics to fill block up to 75%.
///
/// This is a copy-paste from the Polkadot repo's `polkadot-runtime-common` crate.
const NORMAL_DISPATCH_RATIO: Perbill = Perbill::from_percent(75);

/// All Polkadot-like chains allow 2 seconds of compute with a 6 second average block time.
///
/// This is a copy-paste from the Polkadot repo's `polkadot-runtime-common` crate.
pub const MAXIMUM_BLOCK_WEIGHT: Weight = 2 * WEIGHT_PER_SECOND;

/// All Polkadot-like chains assume that an on-initialize consumes 1% of the weight on average,
/// hence a single extrinsic will not be allowed to consume more than `AvailableBlockRatio - 1%`.
///
/// This is a copy-paste from the Polkadot repo's `polkadot-runtime-common` crate.
pub const AVERAGE_ON_INITIALIZE_RATIO: Perbill = Perbill::from_percent(1);

parameter_types! {
    /// All Polkadot-like chains have maximal block size set to 5MB.
    ///
    /// This is a copy-paste from the Polkadot repo's `polkadot-runtime-common` crate.
    pub BlockLength: limits::BlockLength = limits::BlockLength::max_with_normal_ratio(
        5 * 1024 * 1024,
        NORMAL_DISPATCH_RATIO,
    );
    /// All Polkadot-like chains have the same block weights.
    ///
    /// This is a copy-paste from the Polkadot repo's `polkadot-runtime-common` crate.
    pub BlockWeights: limits::BlockWeights = limits::BlockWeights::builder()
        .base_block(BlockExecutionWeight::get())
        .for_class(DispatchClass::all(), |weights| {
            weights.base_extrinsic = ExtrinsicBaseWeight::get();
        })
        .for_class(DispatchClass::Normal, |weights| {
            weights.max_total = Some(NORMAL_DISPATCH_RATIO * MAXIMUM_BLOCK_WEIGHT);
        })
        .for_class(DispatchClass::Operational, |weights| {
            weights.max_total = Some(MAXIMUM_BLOCK_WEIGHT);
            // Operational transactions have an extra reserved space, so that they
            // are included even if block reached `MAXIMUM_BLOCK_WEIGHT`.
            weights.reserved = Some(
                MAXIMUM_BLOCK_WEIGHT - NORMAL_DISPATCH_RATIO * MAXIMUM_BLOCK_WEIGHT,
            );
        })
        .avg_block_initialization(AVERAGE_ON_INITIALIZE_RATIO)
        .build_or_panic();
}

/// Get the maximum weight (compute time) that a Normal extrinsic on the Polkadot-like chain can use.
pub fn max_extrinsic_weight() -> Weight {
    BlockWeights::get()
        .get(DispatchClass::Normal)
        .max_extrinsic
        .unwrap_or(Weight::MAX)
}

/// Get the maximum length in bytes that a Normal extrinsic on the Polkadot-like chain requires.
pub fn max_extrinsic_size() -> u32 {
    *BlockLength::get().max.get(DispatchClass::Normal)
}

// TODO [#78] may need to be updated after https://github.com/paritytech/parity-bridges-common/issues/78
/// Maximal number of messages in single delivery transaction.
pub const MAX_MESSAGES_IN_DELIVERY_TRANSACTION: MessageNonce = 128;

/// Maximal number of unrewarded relayer entries at inbound lane.
pub const MAX_UNREWARDED_RELAYER_ENTRIES_AT_INBOUND_LANE: MessageNonce = 128;

// TODO [#438] should be selected keeping in mind:
// finality delay on both chains + reward payout cost + messages throughput.
/// Maximal number of unconfirmed messages at inbound lane.
pub const MAX_UNCONFIRMED_MESSAGES_AT_INBOUND_LANE: MessageNonce = 8192;

/// Re-export `time_units` to make usage easier.
pub use time_units::*;

/// Human readable time units defined in terms of number of blocks.
pub mod time_units {
    use super::BlockNumber;

    pub const MILLISECS_PER_BLOCK: u64 = 6000;
    pub const SLOT_DURATION: u64 = MILLISECS_PER_BLOCK;

    pub const MINUTES: BlockNumber = 60_000 / (MILLISECS_PER_BLOCK as BlockNumber);
    pub const HOURS: BlockNumber = MINUTES * 60;
    pub const DAYS: BlockNumber = HOURS * 24;
}

/// Block number type used in Polkadot-like chains.
pub type BlockNumber = u32;

/// Hash type used in Polkadot-like chains.
pub type Hash = <BlakeTwo256 as HasherT>::Out;

/// Account Index (a.k.a. nonce).
pub type Index = u32;

/// Hashing type.
pub type Hashing = BlakeTwo256;

/// The type of an object that can produce hashes on Polkadot-like chains.
pub type Hasher = BlakeTwo256;

/// The header type used by Polkadot-like chains.
pub type Header = generic::Header<BlockNumber, Hasher>;

/// Signature type used by Polkadot-like chains.
pub type Signature = MultiSignature;

/// Public key of account on Polkadot-like chains.
pub type AccountPublic = <Signature as Verify>::Signer;

/// Id of account on Polkadot-like chains.
pub type AccountId = <AccountPublic as IdentifyAccount>::AccountId;

/// Index of a transaction on the Polkadot-like chains.
pub type Nonce = u32;

/// Block type of Polkadot-like chains.
pub type Block = generic::Block<Header, OpaqueExtrinsic>;

/// Polkadot-like block signed with a Justification.
pub type SignedBlock = generic::SignedBlock<Block>;

/// The balance of an account on Polkadot-like chain.
pub type Balance = u128;

// /// Unchecked Extrinsic type.
// pub type UncheckedExtrinsic<Call> = generic::UncheckedExtrinsic<
//     MultiAddress<AccountId, ()>,
//     Call,
//     Signature,
//     SignedExtensions<Call>,
// >;

/// A type of the data encoded as part of the transaction.
pub type SignedExtra = (
    (),
    (),
    (),
    sp_runtime::generic::Era,
    Compact<Nonce>,
    (),
    Compact<Balance>,
);

/// Parameters which are part of the payload used to produce transaction signature,
/// but don't end up in the transaction itself (i.e. inherent part of the runtime).
pub type AdditionalSigned = (u32, u32, Hash, Hash, (), (), ());
<<<<<<< HEAD
//
// /// A simplified version of signed extensions meant for producing signed transactions
// /// and signed payload in the client code.
// #[derive(Encode, Decode, PartialEq, Eq, Clone, RuntimeDebug, TypeInfo)]
// pub struct SignedExtensions<Call> {
//     encode_payload: SignedExtra,
//     additional_signed: AdditionalSigned,
//     _data: sp_std::marker::PhantomData<Call>,
// }
//
//
// impl<Call> codec::Encode for SignedExtensions<Call> {
//     fn using_encoded<R, F: FnOnce(&[u8]) -> R>(&self, f: F) -> R {
//         self.encode_payload.using_encoded(f)
//     }
// }
//
// impl<Call> codec::Decode for SignedExtensions<Call> {
//     fn decode<I: codec::Input>(_input: &mut I) -> Result<Self, codec::Error> {
//         unimplemented!("SignedExtensions are never meant to be decoded, they are only used to create transaction");
//     }
// }
//
// impl<Call> SignedExtensions<Call> {
//     /// Return signer nonce, used to craft transaction.
//     pub fn nonce(&self) -> Nonce {
//         self.encode_payload.4.into()
//     }
//
//     /// Return transaction tip.
//     pub fn tip(&self) -> Balance {
//         self.encode_payload.6.into()
//     }
// }
//
// impl<Call> SignedExtensions<Call> {
//     pub fn new(
//         version: sp_version::RuntimeVersion,
//         era: sp_runtime::generic::Era,
//         genesis_hash: Hash,
//         nonce: Nonce,
//         tip: Balance,
//     ) -> Self {
//         Self {
//             encode_payload: (
//                 (),           // spec version
//                 (),           // tx version
//                 (),           // genesis
//                 era,          // era
//                 nonce.into(), // nonce (compact encoding)
//                 (),           // Check weight
//                 tip.into(),   // transaction payment / tip (compact encoding)
//             ),
//             additional_signed: (
//                 version.spec_version,
//                 version.transaction_version,
//                 genesis_hash,
//                 genesis_hash,
//                 (),
//                 (),
//                 (),
//             ),
//             _data: Default::default(),
//         }
//     }
// }
//
// // impl<Call> TypeInfo for SignedExtensions<Call> where Call: Clone + Dispatchable + Eq + PartialEq + Send + StaticTypeInfo + Sync + codec::Codec + sp_std::fmt::Debug {
// //     type Identity = ();
// //
// //     fn type_info() -> Type {
// //         todo!()
// //     }
// // }
//
// impl<Call> sp_runtime::traits::SignedExtension for SignedExtensions<Call>
//     where
//         Call: codec::Codec
//         + sp_std::fmt::Debug
//         + Sync
//         + Send
//         + Clone
//         + Eq
//         + PartialEq
//         + StaticTypeInfo,
//         Call: Dispatchable,
=======

/// A simplified version of signed extensions meant for producing signed transactions
/// and signed payload in the client code.
#[derive(PartialEq, Eq, Clone, RuntimeDebug, TypeInfo)]
pub struct SignedExtensions<Call> {
    encode_payload: SignedExtra,
    additional_signed: AdditionalSigned,
    _data: sp_std::marker::PhantomData<Call>,
}

impl<Call> codec::Encode for SignedExtensions<Call> {
    fn using_encoded<R, F: FnOnce(&[u8]) -> R>(&self, f: F) -> R {
        self.encode_payload.using_encoded(f)
    }
}

impl<Call> codec::Decode for SignedExtensions<Call> {
    fn decode<I: codec::Input>(_input: &mut I) -> Result<Self, codec::Error> {
        unimplemented!("SignedExtensions are never meant to be decoded, they are only used to create transaction");
    }
}

impl<Call> SignedExtensions<Call> {
    pub fn new(
        version: sp_version::RuntimeVersion,
        era: sp_runtime::generic::Era,
        genesis_hash: Hash,
        nonce: Nonce,
        tip: Balance,
    ) -> Self {
        Self {
            encode_payload: (
                (),           // spec version
                (),           // tx version
                (),           // genesis
                era,          // era
                nonce.into(), // nonce (compact encoding)
                (),           // Check weight
                tip.into(),   // transaction payment / tip (compact encoding)
            ),
            additional_signed: (
                version.spec_version,
                version.transaction_version,
                genesis_hash,
                genesis_hash,
                (),
                (),
                (),
            ),
            _data: Default::default(),
        }
    }
}
//
// impl<Call> sp_runtime::traits::SignedExtension for SignedExtensions<Call>
// where
//     Call: codec::Codec + sp_std::fmt::Debug + Sync + Send + Clone + Eq + PartialEq + StaticTypeInfo,
//     Call: Dispatchable,
>>>>>>> 1b7355fd
// {
//     const IDENTIFIER: &'static str = "Not needed.";
//
//     type AccountId = AccountId;
//     type Call = Call;
//     type AdditionalSigned = AdditionalSigned;
//     type Pre = ();
//
//     fn additional_signed(
//         &self,
//     ) -> Result<Self::AdditionalSigned, frame_support::unsigned::TransactionValidityError> {
<<<<<<< HEAD
//         // we shall not ever see this error in relay, because we are never signing decoded
//         // transactions. Instead we're constructing and signing new transactions. So the error code
//         // is kinda random here
//         self.additional_signed
//             .ok_or(frame_support::unsigned::TransactionValidityError::Unknown(
//                 frame_support::unsigned::UnknownTransaction::Custom(0xFF),
//             ))
//     }
//
//     fn pre_dispatch(
//         self,
//         _who: &Self::AccountId,
//         _call: &Self::Call,
//         _info: &DispatchInfoOf<Self::Call>,
//         _len: usize,
//     ) -> Result<Self::Pre, TransactionValidityError> {
//         Ok(())
=======
//         Ok(self.additional_signed)
>>>>>>> 1b7355fd
//     }
// }

/// Polkadot-like chain.
#[derive(RuntimeDebug)]
pub struct PolkadotLike;

impl Chain for PolkadotLike {
    type BlockNumber = BlockNumber;
    type Hash = Hash;
    type Hasher = Hasher;
    type Header = Header;
}

/// Convert a 256-bit hash into an AccountId.
pub struct AccountIdConverter;

impl Convert<sp_core::H256, AccountId> for AccountIdConverter {
    fn convert(hash: sp_core::H256) -> AccountId {
        hash.to_fixed_bytes().into()
    }
}

/// Return a storage key for account data.
///
/// This is based on FRAME storage-generation code from Substrate:
/// https://github.com/paritytech/substrate/blob/c939ceba381b6313462d47334f775e128ea4e95d/frame/support/src/storage/generator/map.rs#L74
/// The equivalent command to invoke in case full `Runtime` is known is this:
/// `let key = frame_system::Account::<Runtime>::storage_map_final_key(&account_id);`
pub fn account_info_storage_key(id: &AccountId) -> Vec<u8> {
    let module_prefix_hashed = Twox128::hash(b"System");
    let storage_prefix_hashed = Twox128::hash(b"Account");
    let key_hashed = codec::Encode::using_encoded(id, Blake2_128Concat::hash);

    let mut final_key = Vec::with_capacity(
        module_prefix_hashed.len() + storage_prefix_hashed.len() + key_hashed.len(),
    );

    final_key.extend_from_slice(&module_prefix_hashed[..]);
    final_key.extend_from_slice(&storage_prefix_hashed[..]);
    final_key.extend_from_slice(&key_hashed);

    final_key
}

#[cfg(test)]
mod tests {
    use super::*;

    // #[test]
    // fn maximal_encoded_account_id_size_is_correct() {
    //     let actual_size = AccountId::default().encode().len();
    //     assert!(
    // 		actual_size <= MAXIMAL_ENCODED_ACCOUNT_ID_SIZE as usize,
    // 		"Actual size of encoded account id for Polkadot-like chains ({}) is larger than expected {}",
    // 		actual_size,
    // 		MAXIMAL_ENCODED_ACCOUNT_ID_SIZE,
    // 	);
    // }

    #[test]
    fn should_generate_storage_key() {
        let acc = [
            1, 2, 3, 4, 5, 6, 7, 8, 9, 10, 11, 12, 13, 14, 15, 16, 17, 18, 19, 20, 21, 22, 23, 24,
            25, 26, 27, 28, 29, 30, 31, 32,
        ]
        .into();
        let key = account_info_storage_key(&acc);
        assert_eq!(
			hex::encode(key),
			"26aa394eea5630e07c48ae0c9558cef7b99d880ec681799c0cf30e8886371da92dccd599abfe1920a1cff8a7358231430102030405060708090a0b0c0d0e0f101112131415161718191a1b1c1d1e1f20"
		);
    }
}<|MERGE_RESOLUTION|>--- conflicted
+++ resolved
@@ -33,11 +33,7 @@
     Blake2_128Concat, RuntimeDebug, StorageHasher, Twox128,
 };
 use frame_system::limits;
-<<<<<<< HEAD
-
-=======
 use scale_info::{StaticTypeInfo, Type, TypeInfo};
->>>>>>> 1b7355fd
 use sp_core::Hasher as HasherT;
 use sp_runtime::{
     generic,
@@ -222,94 +218,6 @@
 /// Parameters which are part of the payload used to produce transaction signature,
 /// but don't end up in the transaction itself (i.e. inherent part of the runtime).
 pub type AdditionalSigned = (u32, u32, Hash, Hash, (), (), ());
-<<<<<<< HEAD
-//
-// /// A simplified version of signed extensions meant for producing signed transactions
-// /// and signed payload in the client code.
-// #[derive(Encode, Decode, PartialEq, Eq, Clone, RuntimeDebug, TypeInfo)]
-// pub struct SignedExtensions<Call> {
-//     encode_payload: SignedExtra,
-//     additional_signed: AdditionalSigned,
-//     _data: sp_std::marker::PhantomData<Call>,
-// }
-//
-//
-// impl<Call> codec::Encode for SignedExtensions<Call> {
-//     fn using_encoded<R, F: FnOnce(&[u8]) -> R>(&self, f: F) -> R {
-//         self.encode_payload.using_encoded(f)
-//     }
-// }
-//
-// impl<Call> codec::Decode for SignedExtensions<Call> {
-//     fn decode<I: codec::Input>(_input: &mut I) -> Result<Self, codec::Error> {
-//         unimplemented!("SignedExtensions are never meant to be decoded, they are only used to create transaction");
-//     }
-// }
-//
-// impl<Call> SignedExtensions<Call> {
-//     /// Return signer nonce, used to craft transaction.
-//     pub fn nonce(&self) -> Nonce {
-//         self.encode_payload.4.into()
-//     }
-//
-//     /// Return transaction tip.
-//     pub fn tip(&self) -> Balance {
-//         self.encode_payload.6.into()
-//     }
-// }
-//
-// impl<Call> SignedExtensions<Call> {
-//     pub fn new(
-//         version: sp_version::RuntimeVersion,
-//         era: sp_runtime::generic::Era,
-//         genesis_hash: Hash,
-//         nonce: Nonce,
-//         tip: Balance,
-//     ) -> Self {
-//         Self {
-//             encode_payload: (
-//                 (),           // spec version
-//                 (),           // tx version
-//                 (),           // genesis
-//                 era,          // era
-//                 nonce.into(), // nonce (compact encoding)
-//                 (),           // Check weight
-//                 tip.into(),   // transaction payment / tip (compact encoding)
-//             ),
-//             additional_signed: (
-//                 version.spec_version,
-//                 version.transaction_version,
-//                 genesis_hash,
-//                 genesis_hash,
-//                 (),
-//                 (),
-//                 (),
-//             ),
-//             _data: Default::default(),
-//         }
-//     }
-// }
-//
-// // impl<Call> TypeInfo for SignedExtensions<Call> where Call: Clone + Dispatchable + Eq + PartialEq + Send + StaticTypeInfo + Sync + codec::Codec + sp_std::fmt::Debug {
-// //     type Identity = ();
-// //
-// //     fn type_info() -> Type {
-// //         todo!()
-// //     }
-// // }
-//
-// impl<Call> sp_runtime::traits::SignedExtension for SignedExtensions<Call>
-//     where
-//         Call: codec::Codec
-//         + sp_std::fmt::Debug
-//         + Sync
-//         + Send
-//         + Clone
-//         + Eq
-//         + PartialEq
-//         + StaticTypeInfo,
-//         Call: Dispatchable,
-=======
 
 /// A simplified version of signed extensions meant for producing signed transactions
 /// and signed payload in the client code.
@@ -368,7 +276,6 @@
 // where
 //     Call: codec::Codec + sp_std::fmt::Debug + Sync + Send + Clone + Eq + PartialEq + StaticTypeInfo,
 //     Call: Dispatchable,
->>>>>>> 1b7355fd
 // {
 //     const IDENTIFIER: &'static str = "Not needed.";
 //
@@ -380,27 +287,7 @@
 //     fn additional_signed(
 //         &self,
 //     ) -> Result<Self::AdditionalSigned, frame_support::unsigned::TransactionValidityError> {
-<<<<<<< HEAD
-//         // we shall not ever see this error in relay, because we are never signing decoded
-//         // transactions. Instead we're constructing and signing new transactions. So the error code
-//         // is kinda random here
-//         self.additional_signed
-//             .ok_or(frame_support::unsigned::TransactionValidityError::Unknown(
-//                 frame_support::unsigned::UnknownTransaction::Custom(0xFF),
-//             ))
-//     }
-//
-//     fn pre_dispatch(
-//         self,
-//         _who: &Self::AccountId,
-//         _call: &Self::Call,
-//         _info: &DispatchInfoOf<Self::Call>,
-//         _len: usize,
-//     ) -> Result<Self::Pre, TransactionValidityError> {
-//         Ok(())
-=======
 //         Ok(self.additional_signed)
->>>>>>> 1b7355fd
 //     }
 // }
 
