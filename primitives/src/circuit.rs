--- conflicted
+++ resolved
@@ -1,8 +1,4 @@
-use crate::{
-    side_effect::FullSideEffect,
-    transfers::{BalanceOf, EscrowedBalanceOf, EscrowedCurrencyOf},
-    xtx::LocalState,
-};
+use crate::{side_effect::FullSideEffect, xtx::LocalState};
 use codec::{Decode, Encode};
 use frame_support::dispatch::DispatchResult;
 use frame_system::{pallet_prelude::OriginFor, Config};
@@ -13,22 +9,13 @@
     /// Id of the contract which generated the side effects
     contract: T::AccountId,
     /// Side effects generated from the contract call
-<<<<<<< HEAD
     pub submitted_side_effects: Vec<Vec<u8>>,
     pub maybe_xtx_id: Option<T::Hash>,
-=======
-    side_effects: Vec<Vec<u8>>,
-    /// Breakpoints by outbound message index
-    round_breakpoints: Vec<u32>,
-    /// Optional xtx_id if about to resume the Xtx execution
-    pub maybe_xtx_id: Option<<T as frame_system::Config>::Hash>,
->>>>>>> f8f97bd4
 }
 
 impl<T: Config> LocalTrigger<T> {
     pub fn new(
         contract: T::AccountId,
-<<<<<<< HEAD
         submitted_side_effects: Vec<Vec<u8>>,
         maybe_xtx_id: Option<T::Hash>,
     ) -> Self {
@@ -61,30 +48,15 @@
             local_state,
             full_side_effects,
             steps_cnt,
-=======
-        side_effects: Vec<Vec<u8>>,
-        round_breakpoints: Vec<u32>,
-        maybe_xtx_id: Option<<T as frame_system::Config>::Hash>,
-    ) -> Self {
-        LocalTrigger {
-            contract,
-            side_effects,
-            round_breakpoints,
-            maybe_xtx_id,
->>>>>>> f8f97bd4
         }
     }
 }
 
 pub trait OnLocalTrigger<T: Config> {
-<<<<<<< HEAD
     fn on_local_trigger(origin: &OriginFor<T>, trigger: LocalTrigger<T>) -> DispatchResult;
 
     fn load_local_state(
         origin: &OriginFor<T>,
         maybe_xtx_id: Option<T::Hash>,
     ) -> Result<LocalStateExecutionView<T>, sp_runtime::DispatchError>;
-=======
-    fn on_local_trigger(origin: OriginFor<T>, trigger: LocalTrigger<T>) -> DispatchResult;
->>>>>>> f8f97bd4
 }