[package]
authors     = [ "t3rn ltd. <team@t3rn.io>" ]
description = "A crate that hosts a common definitions that are relevant for the all t3rn pallets."
edition     = "2018"
homepage    = "https://t3rn.io"
license     = "Apache-2.0"
name        = "t3rn-primitives"
repository  = "https://github.com/t3rn/t3rn/"
version     = "1.0.0-alpha.0"

[package.metadata.docs.rs]
targets = [ "x86_64-unknown-linux-gnu" ]

[dependencies]
# This crate should not rely on any of the frame primitives.
codec                 = { package = "parity-scale-codec", version = "3", default-features = false, features = [ "derive" ] }
ed25519-dalek         = { version = "1.0", default-features = false, features = [ "u64_backend" ] }
frame-support         = { default-features = false, git = "https://github.com/paritytech/substrate.git", branch = 'polkadot-v0.9.19' }
frame-system          = { default-features = false, git = "https://github.com/paritytech/substrate.git", branch = 'polkadot-v0.9.19' }
log                   = { version = "0.4", default-features = false }
orml-traits           = { git = "https://github.com/t3rn/open-runtime-module-library", branch = "polkadot-v0.9.19", default-features = false }
pallet-sudo           = { default-features = false, git = "https://github.com/paritytech/substrate.git", branch = 'polkadot-v0.9.19' }
scale-info            = { version = "2", default-features = false, features = [ "derive" ] }
serde                 = { default-features = false, version = "1.0", optional = true }
sp-application-crypto = { git = "https://github.com/paritytech/substrate.git", branch = 'polkadot-v0.9.19', default-features = false }
sp-core               = { git = "https://github.com/paritytech/substrate.git", branch = 'polkadot-v0.9.19', default-features = false }
sp-io                 = { git = "https://github.com/paritytech/substrate.git", branch = 'polkadot-v0.9.19', default-features = false }
sp-runtime            = { git = "https://github.com/paritytech/substrate.git", branch = 'polkadot-v0.9.19', default-features = false }
sp-std                = { git = "https://github.com/paritytech/substrate.git", branch = 'polkadot-v0.9.19', default-features = false }
sp-version            = { git = "https://github.com/paritytech/substrate.git", branch = 'polkadot-v0.9.19', default-features = false }

#bridges
finality-grandpa    = { version = "0.15", default-features = false }
hash-db             = { version = "0.15.2", default-features = false }
num-traits          = { version = "0.2", default-features = false }
sp-api              = { git = "https://github.com/paritytech/substrate", branch = 'polkadot-v0.9.19', default-features = false }
sp-finality-grandpa = { git = "https://github.com/paritytech/substrate", default-features = false, branch = 'polkadot-v0.9.19' }
sp-state-machine    = { git = "https://github.com/paritytech/substrate", branch = 'polkadot-v0.9.19', default-features = false }
sp-trie             = { git = "https://github.com/paritytech/substrate", branch = 'polkadot-v0.9.19', default-features = false }

snowbridge-core = { path = "src/bridges/snowfork/core", default-features = false }

<<<<<<< HEAD
t3rn-sdk-primitives = { version = "0.1.0", default-features = false }
=======
t3rn-sdk-primitives = { version = "=0.1.1-rc.4", default-features = false }
>>>>>>> ff2ade07
t3rn-types          = { path = "../types", default-features = false, features = [ "runtime" ] }

[dev-dependencies]
hex         = "0.4"
hex-literal = { version = '0.3.1' }
serde_json  = "1.0.41"

[features]
default = [ "std" ]
std = [
  "ed25519-dalek/std",
  "serde/std",
  "codec/std",
  "sp-api/std",
  "sp-application-crypto/std",
  "sp-runtime/std",
  "sp-std/std",
  "sp-core/std",
  "sp-version/std",
  "sp-io/std",
  "pallet-sudo/std",
  "frame-system/std",
  "frame-support/std",
  "orml-traits/std",
  #bridges
  "hash-db/std",
  "num-traits/std",
  "sp-state-machine/std",
  "sp-trie/std",
  "sp-finality-grandpa/std",
  "t3rn-sdk-primitives/std",
  "t3rn-types/std",
  "finality-grandpa/std",
]<|MERGE_RESOLUTION|>--- conflicted
+++ resolved
@@ -40,11 +40,7 @@
 
 snowbridge-core = { path = "src/bridges/snowfork/core", default-features = false }
 
-<<<<<<< HEAD
-t3rn-sdk-primitives = { version = "0.1.0", default-features = false }
-=======
 t3rn-sdk-primitives = { version = "=0.1.1-rc.4", default-features = false }
->>>>>>> ff2ade07
 t3rn-types          = { path = "../types", default-features = false, features = [ "runtime" ] }
 
 [dev-dependencies]
