[package]
authors     = [ "t3rn ltd. <team@t3rn.io>" ]
description = "A crate that hosts a common definitions that are relevant for the all t3rn pallets."
edition     = "2018"
homepage    = "https://t3rn.io"
license     = "Apache-2.0"
name        = "t3rn-primitives"
repository  = "https://github.com/t3rn/t3rn/"
version     = "1.0.0-alpha.1"

[package.metadata.docs.rs]
targets = [ "x86_64-unknown-linux-gnu" ]

[dependencies]
bytes        = { version = "1.2.1", default-features = false }
libsecp256k1 = { version = "0.7", default-features = false }
tiny-keccak  = { version = "2.0.0", features = [ "keccak" ], default-features = false }
# This crate should not rely on any of the frame primitives.
codec                 = { package = "parity-scale-codec", version = "3", default-features = false, features = [ "derive" ] }
ed25519-dalek         = { version = "1.0", default-features = false, features = [ "u64_backend" ] }
frame-support         = { default-features = false, git = "https://github.com/paritytech/substrate", branch = 'polkadot-v0.9.27' }
frame-system          = { default-features = false, git = "https://github.com/paritytech/substrate", branch = 'polkadot-v0.9.27' }
log                   = { version = "0.4", default-features = false }
pallet-sudo           = { default-features = false, git = "https://github.com/paritytech/substrate", branch = 'polkadot-v0.9.27' }
scale-info            = { version = "2.9.0", default-features = false, features = [ "derive" ] }
serde                 = { default-features = false, version = "1.0", optional = true }
sp-application-crypto = { git = "https://github.com/paritytech/substrate", branch = 'polkadot-v0.9.27', default-features = false }
sp-core               = { git = "https://github.com/paritytech/substrate", branch = 'polkadot-v0.9.27', default-features = false }
sp-io                 = { git = "https://github.com/paritytech/substrate", branch = 'polkadot-v0.9.27', default-features = false }
sp-runtime            = { git = "https://github.com/paritytech/substrate", branch = 'polkadot-v0.9.27', default-features = false }
sp-std                = { git = "https://github.com/paritytech/substrate", branch = 'polkadot-v0.9.27', default-features = false }
sp-version            = { git = "https://github.com/paritytech/substrate", branch = 'polkadot-v0.9.27', default-features = false }

#bridges
finality-grandpa    = { version = "0.16", default-features = false }
hash-db             = { version = "0.15.2", default-features = false }
num-traits          = { version = "0.2", default-features = false }
sp-api              = { git = "https://github.com/paritytech/substrate", branch = 'polkadot-v0.9.27', default-features = false }
sp-finality-grandpa = { git = "https://github.com/paritytech/substrate", default-features = false, branch = 'polkadot-v0.9.27' }
sp-state-machine    = { git = "https://github.com/paritytech/substrate", branch = 'polkadot-v0.9.27', default-features = false }
sp-trie             = { git = "https://github.com/paritytech/substrate", branch = 'polkadot-v0.9.27', default-features = false }

circuit-runtime-types = { path = "../runtime/common-types", default-features = false }
t3rn-abi              = { path = "../types/abi", default-features = false, features = [ "runtime" ] }
t3rn-sdk-primitives   = { version = "=0.1.1-rc.5", default-features = false }
t3rn-types            = { path = "../types", default-features = false, features = [ "runtime" ] }

[dev-dependencies]
hex         = "0.4"
hex-literal = { version = '0.3.1' }
<<<<<<< HEAD
serde_json  = "1.0.102"
=======
serde_json  = "1.0.103"
>>>>>>> e03c92cf
mini-mock =  { path = "../runtime/mini-mock", package = "t3rn-mini-mock-runtime" }

[features]
default = [ "std" ]
std = [
  "bytes/std",
  "ed25519-dalek/std",
  "libsecp256k1/std",
  "log/std",
  "scale-info/std",
  "serde/std",
  "codec/std",
  "sp-api/std",
  "sp-application-crypto/std",
  "sp-runtime/std",
  "sp-std/std",
  "sp-core/std",
  "sp-version/std",
  "sp-io/std",
  "pallet-sudo/std",
  "frame-system/std",
  "frame-support/std",
  #bridges
  "hash-db/std",
  "num-traits/std",
  "sp-state-machine/std",
  "sp-trie/std",
  "sp-finality-grandpa/std",
  "t3rn-sdk-primitives/std",
  "t3rn-types/std",
  "circuit-runtime-types/std",
  "t3rn-abi/std",
  "t3rn-types/runtime-std",
  "finality-grandpa/std",
]<|MERGE_RESOLUTION|>--- conflicted
+++ resolved
@@ -48,11 +48,7 @@
 [dev-dependencies]
 hex         = "0.4"
 hex-literal = { version = '0.3.1' }
-<<<<<<< HEAD
-serde_json  = "1.0.102"
-=======
 serde_json  = "1.0.103"
->>>>>>> e03c92cf
 mini-mock =  { path = "../runtime/mini-mock", package = "t3rn-mini-mock-runtime" }
 
 [features]
