[package]
authors = ["devs @ t3rn"]
edition = "2021"
homepage = "https://t3rn.io"
license = "Apache-2.0"
name = "t0rn-parachain-collator"
repository = 'https://github.com/t3rn/t3rn'
<<<<<<< HEAD
version = "1.39.3-rc.0"
=======
version    = "1.39.4-rc.0"
>>>>>>> aaa2ed73

[[bin]]
name = "t0rn-collator"
path = "src/main.rs"

[dependencies]
clap = { version = "3.1", features = ["derive"] }
codec = { package = "parity-scale-codec", version = "3" }
derive_more = "0.99.2"
hex-literal = "0.4.1"
jsonrpc-core = "18.0.0"
log = "0.4.19"
serde = { version = "1.0", features = ["derive"] }

# Local
circuit-parachain-runtime = { path = "../../runtime/t0rn-parachain", package = "t0rn-parachain-runtime" }
pallet-portal-rpc = { path = "../../pallets/portal/rpc" }
pallet-xdns = { path = "../../pallets/xdns" }                                                             # TODO: the pallet shouldnt be imported in the node, expose primitives or export the type from runtime
pallet-xdns-rpc = { path = "../../pallets/xdns/rpc" }
t3rn-abi = { path = "../../types/abi" }
t3rn-primitives = { path = "../../primitives" }
t3rn-types = { path = "../../types" }

pallet-3vm-contracts-rpc = { path = "../../pallets/contracts/rpc", package = "pallet-contracts-rpc" }
pallet-3vm-evm-rpc = { path = "../../pallets/evm/rpc", package = "pallet-evm-rpc" }

# Extras
futures = "0.3.21"
jsonrpsee = { version = "0.14.0", features = ["server"] }

# Substrate
frame-benchmarking = { git = "https://github.com/paritytech/substrate", branch = "polkadot-v0.9.27" }
frame-benchmarking-cli = { git = "https://github.com/paritytech/substrate", branch = "polkadot-v0.9.27" }
pallet-transaction-payment-rpc = { git = "https://github.com/paritytech/substrate", branch = "polkadot-v0.9.27" }
sc-basic-authorship = { git = "https://github.com/paritytech/substrate", branch = "polkadot-v0.9.27" }
sc-chain-spec = { git = "https://github.com/paritytech/substrate", branch = "polkadot-v0.9.27" }
sc-cli = { git = "https://github.com/paritytech/substrate", branch = "polkadot-v0.9.27", features = [
    "wasmtime",
] }
sc-client-api = { git = "https://github.com/paritytech/substrate", branch = "polkadot-v0.9.27" }
sc-consensus = { git = "https://github.com/paritytech/substrate", branch = "polkadot-v0.9.27" }
sc-executor = { git = "https://github.com/paritytech/substrate", branch = "polkadot-v0.9.27", features = [
    "wasmtime",
] }
sc-keystore = { git = "https://github.com/paritytech/substrate", branch = "polkadot-v0.9.27" }
sc-network = { git = "https://github.com/paritytech/substrate", branch = "polkadot-v0.9.27" }
sc-rpc = { git = "https://github.com/paritytech/substrate", branch = "polkadot-v0.9.27" }
sc-rpc-api = { git = "https://github.com/paritytech/substrate", branch = "polkadot-v0.9.27" }
sc-service = { git = "https://github.com/paritytech/substrate", branch = "polkadot-v0.9.27", features = [
    "wasmtime",
] }
sc-sysinfo = { git = "https://github.com/paritytech/substrate", branch = "polkadot-v0.9.27" }
sc-telemetry = { git = "https://github.com/paritytech/substrate", branch = "polkadot-v0.9.27" }
sc-tracing = { git = "https://github.com/paritytech/substrate", branch = "polkadot-v0.9.27" }
sc-transaction-pool = { git = "https://github.com/paritytech/substrate", branch = "polkadot-v0.9.27" }
sc-transaction-pool-api = { git = "https://github.com/paritytech/substrate", branch = "polkadot-v0.9.27" }
sp-api = { git = "https://github.com/paritytech/substrate", branch = "polkadot-v0.9.27" }
sp-block-builder = { git = "https://github.com/paritytech/substrate", branch = "polkadot-v0.9.27" }
sp-blockchain = { git = "https://github.com/paritytech/substrate", branch = "polkadot-v0.9.27" }
sp-consensus = { git = "https://github.com/paritytech/substrate", branch = "polkadot-v0.9.27" }
sp-consensus-aura = { git = "https://github.com/paritytech/substrate", branch = "polkadot-v0.9.27" }
sp-core = { git = "https://github.com/paritytech/substrate", branch = "polkadot-v0.9.27" }
sp-inherents = { git = "https://github.com/paritytech/substrate", branch = "polkadot-v0.9.27" }
sp-keystore = { git = "https://github.com/paritytech/substrate", branch = "polkadot-v0.9.27" }
sp-offchain = { git = "https://github.com/paritytech/substrate", branch = "polkadot-v0.9.27" }
sp-runtime = { git = "https://github.com/paritytech/substrate", branch = "polkadot-v0.9.27" }
sp-session = { git = "https://github.com/paritytech/substrate", branch = "polkadot-v0.9.27" }
sp-timestamp = { git = "https://github.com/paritytech/substrate", branch = "polkadot-v0.9.27" }
sp-transaction-pool = { git = "https://github.com/paritytech/substrate", branch = "polkadot-v0.9.27" }
substrate-frame-rpc-system = { git = "https://github.com/paritytech/substrate", branch = "polkadot-v0.9.27" }
substrate-prometheus-endpoint = { git = "https://github.com/paritytech/substrate", branch = "polkadot-v0.9.27" }
try-runtime-cli = { git = "https://github.com/paritytech/substrate", branch = "polkadot-v0.9.27" }

# Polkadot
polkadot-cli = { git = "https://github.com/paritytech/polkadot.git", branch = "release-v0.9.27" }
polkadot-parachain = { git = "https://github.com/paritytech/polkadot.git", branch = "release-v0.9.27" }
polkadot-primitives = { git = "https://github.com/paritytech/polkadot.git", branch = "release-v0.9.27" }
polkadot-service = { git = "https://github.com/paritytech/polkadot.git", branch = "release-v0.9.27" }
xcm = { git = "https://github.com/paritytech/polkadot.git", default-features = false, branch = "release-v0.9.27" }

# Cumulus
cumulus-client-cli = { git = 'https://github.com/paritytech/cumulus', branch = 'polkadot-v0.9.27' }
cumulus-client-collator = { git = 'https://github.com/paritytech/cumulus', branch = 'polkadot-v0.9.27' }
cumulus-client-consensus-aura = { git = 'https://github.com/paritytech/cumulus', branch = 'polkadot-v0.9.27' }
cumulus-client-consensus-common = { git = 'https://github.com/paritytech/cumulus', branch = 'polkadot-v0.9.27' }
cumulus-client-network = { git = 'https://github.com/paritytech/cumulus', branch = 'polkadot-v0.9.27' }
cumulus-client-service = { git = 'https://github.com/paritytech/cumulus', branch = 'polkadot-v0.9.27' }
cumulus-primitives-core = { git = 'https://github.com/paritytech/cumulus', branch = 'polkadot-v0.9.27' }
cumulus-primitives-parachain-inherent = { git = 'https://github.com/paritytech/cumulus', branch = 'polkadot-v0.9.27' }
cumulus-relay-chain-inprocess-interface = { git = 'https://github.com/paritytech/cumulus', branch = 'polkadot-v0.9.27' }
cumulus-relay-chain-interface = { git = 'https://github.com/paritytech/cumulus', branch = 'polkadot-v0.9.27' }
cumulus-relay-chain-rpc-interface = { git = 'https://github.com/paritytech/cumulus', branch = 'polkadot-v0.9.27' }

[build-dependencies]
substrate-build-script-utils = { git = "https://github.com/paritytech/substrate", branch = "polkadot-v0.9.27" }

[features]
default = []
runtime-benchmarks = ["polkadot-cli/runtime-benchmarks"]
try-runtime = []<|MERGE_RESOLUTION|>--- conflicted
+++ resolved
@@ -5,11 +5,7 @@
 license = "Apache-2.0"
 name = "t0rn-parachain-collator"
 repository = 'https://github.com/t3rn/t3rn'
-<<<<<<< HEAD
-version = "1.39.3-rc.0"
-=======
 version    = "1.39.4-rc.0"
->>>>>>> aaa2ed73
 
 [[bin]]
 name = "t0rn-collator"
