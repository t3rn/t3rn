--- conflicted
+++ resolved
@@ -1,106 +1,108 @@
 [package]
-authors    = [ "devs @ t3rn" ]
-edition    = "2021"
-homepage   = "https://t3rn.io"
-license    = "Apache-2.0"
-name       = "t0rn-parachain-collator"
+authors = ["devs @ t3rn"]
+edition = "2021"
+homepage = "https://t3rn.io"
+license = "Apache-2.0"
+name = "t0rn-parachain-collator"
 repository = 'https://github.com/t3rn/t3rn'
-<<<<<<< HEAD
-version    = "1.39.2-rc.0"
-=======
-version    = "1.39.3-rc.0"
->>>>>>> 30a155f1
+version = "1.39.3-rc.0"
 
 [[bin]]
 name = "t0rn-collator"
 path = "src/main.rs"
 
 [dependencies]
-clap         = { version = "3.1", features = [ "derive" ] }
-codec        = { package = "parity-scale-codec", version = "3" }
-derive_more  = "0.99.2"
-hex-literal  = "0.4.1"
+clap = { version = "3.1", features = ["derive"] }
+codec = { package = "parity-scale-codec", version = "3" }
+derive_more = "0.99.2"
+hex-literal = "0.4.1"
 jsonrpc-core = "18.0.0"
-log          = "0.4.19"
-serde        = { version = "1.0", features = [ "derive" ] }
+log = "0.4.19"
+serde = { version = "1.0", features = ["derive"] }
 
 # Local
 circuit-parachain-runtime = { path = "../../runtime/t0rn-parachain", package = "t0rn-parachain-runtime" }
-pallet-portal-rpc         = { path = "../../pallets/portal/rpc" }
-pallet-xdns               = { path = "../../pallets/xdns" } # TODO: the pallet shouldnt be imported in the node, expose primitives or export the type from runtime
-pallet-xdns-rpc           = { path = "../../pallets/xdns/rpc" }
-t3rn-abi                  = { path = "../../types/abi" }
-t3rn-primitives           = { path = "../../primitives" }
-t3rn-types                = { path = "../../types" }
+pallet-portal-rpc = { path = "../../pallets/portal/rpc" }
+pallet-xdns = { path = "../../pallets/xdns" }                                                             # TODO: the pallet shouldnt be imported in the node, expose primitives or export the type from runtime
+pallet-xdns-rpc = { path = "../../pallets/xdns/rpc" }
+t3rn-abi = { path = "../../types/abi" }
+t3rn-primitives = { path = "../../primitives" }
+t3rn-types = { path = "../../types" }
 
 pallet-3vm-contracts-rpc = { path = "../../pallets/contracts/rpc", package = "pallet-contracts-rpc" }
-pallet-3vm-evm-rpc       = { path = "../../pallets/evm/rpc", package = "pallet-evm-rpc" }
+pallet-3vm-evm-rpc = { path = "../../pallets/evm/rpc", package = "pallet-evm-rpc" }
 
 # Extras
-futures   = "0.3.21"
-jsonrpsee = { version = "0.14.0", features = [ "server" ] }
+futures = "0.3.21"
+jsonrpsee = { version = "0.14.0", features = ["server"] }
 
 # Substrate
-frame-benchmarking             = { git = "https://github.com/paritytech/substrate", branch = "polkadot-v0.9.27" }
-frame-benchmarking-cli         = { git = "https://github.com/paritytech/substrate", branch = "polkadot-v0.9.27" }
+frame-benchmarking = { git = "https://github.com/paritytech/substrate", branch = "polkadot-v0.9.27" }
+frame-benchmarking-cli = { git = "https://github.com/paritytech/substrate", branch = "polkadot-v0.9.27" }
 pallet-transaction-payment-rpc = { git = "https://github.com/paritytech/substrate", branch = "polkadot-v0.9.27" }
-sc-basic-authorship            = { git = "https://github.com/paritytech/substrate", branch = "polkadot-v0.9.27" }
-sc-chain-spec                  = { git = "https://github.com/paritytech/substrate", branch = "polkadot-v0.9.27" }
-sc-cli                         = { git = "https://github.com/paritytech/substrate", branch = "polkadot-v0.9.27", features = [ "wasmtime" ] }
-sc-client-api                  = { git = "https://github.com/paritytech/substrate", branch = "polkadot-v0.9.27" }
-sc-consensus                   = { git = "https://github.com/paritytech/substrate", branch = "polkadot-v0.9.27" }
-sc-executor                    = { git = "https://github.com/paritytech/substrate", branch = "polkadot-v0.9.27", features = [ "wasmtime" ] }
-sc-keystore                    = { git = "https://github.com/paritytech/substrate", branch = "polkadot-v0.9.27" }
-sc-network                     = { git = "https://github.com/paritytech/substrate", branch = "polkadot-v0.9.27" }
-sc-rpc                         = { git = "https://github.com/paritytech/substrate", branch = "polkadot-v0.9.27" }
-sc-rpc-api                     = { git = "https://github.com/paritytech/substrate", branch = "polkadot-v0.9.27" }
-sc-service                     = { git = "https://github.com/paritytech/substrate", branch = "polkadot-v0.9.27", features = [ "wasmtime" ] }
-sc-sysinfo                     = { git = "https://github.com/paritytech/substrate", branch = "polkadot-v0.9.27" }
-sc-telemetry                   = { git = "https://github.com/paritytech/substrate", branch = "polkadot-v0.9.27" }
-sc-tracing                     = { git = "https://github.com/paritytech/substrate", branch = "polkadot-v0.9.27" }
-sc-transaction-pool            = { git = "https://github.com/paritytech/substrate", branch = "polkadot-v0.9.27" }
-sc-transaction-pool-api        = { git = "https://github.com/paritytech/substrate", branch = "polkadot-v0.9.27" }
-sp-api                         = { git = "https://github.com/paritytech/substrate", branch = "polkadot-v0.9.27" }
-sp-block-builder               = { git = "https://github.com/paritytech/substrate", branch = "polkadot-v0.9.27" }
-sp-blockchain                  = { git = "https://github.com/paritytech/substrate", branch = "polkadot-v0.9.27" }
-sp-consensus                   = { git = "https://github.com/paritytech/substrate", branch = "polkadot-v0.9.27" }
-sp-consensus-aura              = { git = "https://github.com/paritytech/substrate", branch = "polkadot-v0.9.27" }
-sp-core                        = { git = "https://github.com/paritytech/substrate", branch = "polkadot-v0.9.27" }
-sp-inherents                   = { git = "https://github.com/paritytech/substrate", branch = "polkadot-v0.9.27" }
-sp-keystore                    = { git = "https://github.com/paritytech/substrate", branch = "polkadot-v0.9.27" }
-sp-offchain                    = { git = "https://github.com/paritytech/substrate", branch = "polkadot-v0.9.27" }
-sp-runtime                     = { git = "https://github.com/paritytech/substrate", branch = "polkadot-v0.9.27" }
-sp-session                     = { git = "https://github.com/paritytech/substrate", branch = "polkadot-v0.9.27" }
-sp-timestamp                   = { git = "https://github.com/paritytech/substrate", branch = "polkadot-v0.9.27" }
-sp-transaction-pool            = { git = "https://github.com/paritytech/substrate", branch = "polkadot-v0.9.27" }
-substrate-frame-rpc-system     = { git = "https://github.com/paritytech/substrate", branch = "polkadot-v0.9.27" }
-substrate-prometheus-endpoint  = { git = "https://github.com/paritytech/substrate", branch = "polkadot-v0.9.27" }
-try-runtime-cli                = { git = "https://github.com/paritytech/substrate", branch = "polkadot-v0.9.27" }
+sc-basic-authorship = { git = "https://github.com/paritytech/substrate", branch = "polkadot-v0.9.27" }
+sc-chain-spec = { git = "https://github.com/paritytech/substrate", branch = "polkadot-v0.9.27" }
+sc-cli = { git = "https://github.com/paritytech/substrate", branch = "polkadot-v0.9.27", features = [
+    "wasmtime",
+] }
+sc-client-api = { git = "https://github.com/paritytech/substrate", branch = "polkadot-v0.9.27" }
+sc-consensus = { git = "https://github.com/paritytech/substrate", branch = "polkadot-v0.9.27" }
+sc-executor = { git = "https://github.com/paritytech/substrate", branch = "polkadot-v0.9.27", features = [
+    "wasmtime",
+] }
+sc-keystore = { git = "https://github.com/paritytech/substrate", branch = "polkadot-v0.9.27" }
+sc-network = { git = "https://github.com/paritytech/substrate", branch = "polkadot-v0.9.27" }
+sc-rpc = { git = "https://github.com/paritytech/substrate", branch = "polkadot-v0.9.27" }
+sc-rpc-api = { git = "https://github.com/paritytech/substrate", branch = "polkadot-v0.9.27" }
+sc-service = { git = "https://github.com/paritytech/substrate", branch = "polkadot-v0.9.27", features = [
+    "wasmtime",
+] }
+sc-sysinfo = { git = "https://github.com/paritytech/substrate", branch = "polkadot-v0.9.27" }
+sc-telemetry = { git = "https://github.com/paritytech/substrate", branch = "polkadot-v0.9.27" }
+sc-tracing = { git = "https://github.com/paritytech/substrate", branch = "polkadot-v0.9.27" }
+sc-transaction-pool = { git = "https://github.com/paritytech/substrate", branch = "polkadot-v0.9.27" }
+sc-transaction-pool-api = { git = "https://github.com/paritytech/substrate", branch = "polkadot-v0.9.27" }
+sp-api = { git = "https://github.com/paritytech/substrate", branch = "polkadot-v0.9.27" }
+sp-block-builder = { git = "https://github.com/paritytech/substrate", branch = "polkadot-v0.9.27" }
+sp-blockchain = { git = "https://github.com/paritytech/substrate", branch = "polkadot-v0.9.27" }
+sp-consensus = { git = "https://github.com/paritytech/substrate", branch = "polkadot-v0.9.27" }
+sp-consensus-aura = { git = "https://github.com/paritytech/substrate", branch = "polkadot-v0.9.27" }
+sp-core = { git = "https://github.com/paritytech/substrate", branch = "polkadot-v0.9.27" }
+sp-inherents = { git = "https://github.com/paritytech/substrate", branch = "polkadot-v0.9.27" }
+sp-keystore = { git = "https://github.com/paritytech/substrate", branch = "polkadot-v0.9.27" }
+sp-offchain = { git = "https://github.com/paritytech/substrate", branch = "polkadot-v0.9.27" }
+sp-runtime = { git = "https://github.com/paritytech/substrate", branch = "polkadot-v0.9.27" }
+sp-session = { git = "https://github.com/paritytech/substrate", branch = "polkadot-v0.9.27" }
+sp-timestamp = { git = "https://github.com/paritytech/substrate", branch = "polkadot-v0.9.27" }
+sp-transaction-pool = { git = "https://github.com/paritytech/substrate", branch = "polkadot-v0.9.27" }
+substrate-frame-rpc-system = { git = "https://github.com/paritytech/substrate", branch = "polkadot-v0.9.27" }
+substrate-prometheus-endpoint = { git = "https://github.com/paritytech/substrate", branch = "polkadot-v0.9.27" }
+try-runtime-cli = { git = "https://github.com/paritytech/substrate", branch = "polkadot-v0.9.27" }
 
 # Polkadot
-polkadot-cli        = { git = "https://github.com/paritytech/polkadot.git", branch = "release-v0.9.27" }
-polkadot-parachain  = { git = "https://github.com/paritytech/polkadot.git", branch = "release-v0.9.27" }
+polkadot-cli = { git = "https://github.com/paritytech/polkadot.git", branch = "release-v0.9.27" }
+polkadot-parachain = { git = "https://github.com/paritytech/polkadot.git", branch = "release-v0.9.27" }
 polkadot-primitives = { git = "https://github.com/paritytech/polkadot.git", branch = "release-v0.9.27" }
-polkadot-service    = { git = "https://github.com/paritytech/polkadot.git", branch = "release-v0.9.27" }
-xcm                 = { git = "https://github.com/paritytech/polkadot.git", default-features = false, branch = "release-v0.9.27" }
+polkadot-service = { git = "https://github.com/paritytech/polkadot.git", branch = "release-v0.9.27" }
+xcm = { git = "https://github.com/paritytech/polkadot.git", default-features = false, branch = "release-v0.9.27" }
 
 # Cumulus
-cumulus-client-cli                      = { git = 'https://github.com/paritytech/cumulus', branch = 'polkadot-v0.9.27' }
-cumulus-client-collator                 = { git = 'https://github.com/paritytech/cumulus', branch = 'polkadot-v0.9.27' }
-cumulus-client-consensus-aura           = { git = 'https://github.com/paritytech/cumulus', branch = 'polkadot-v0.9.27' }
-cumulus-client-consensus-common         = { git = 'https://github.com/paritytech/cumulus', branch = 'polkadot-v0.9.27' }
-cumulus-client-network                  = { git = 'https://github.com/paritytech/cumulus', branch = 'polkadot-v0.9.27' }
-cumulus-client-service                  = { git = 'https://github.com/paritytech/cumulus', branch = 'polkadot-v0.9.27' }
-cumulus-primitives-core                 = { git = 'https://github.com/paritytech/cumulus', branch = 'polkadot-v0.9.27' }
-cumulus-primitives-parachain-inherent   = { git = 'https://github.com/paritytech/cumulus', branch = 'polkadot-v0.9.27' }
+cumulus-client-cli = { git = 'https://github.com/paritytech/cumulus', branch = 'polkadot-v0.9.27' }
+cumulus-client-collator = { git = 'https://github.com/paritytech/cumulus', branch = 'polkadot-v0.9.27' }
+cumulus-client-consensus-aura = { git = 'https://github.com/paritytech/cumulus', branch = 'polkadot-v0.9.27' }
+cumulus-client-consensus-common = { git = 'https://github.com/paritytech/cumulus', branch = 'polkadot-v0.9.27' }
+cumulus-client-network = { git = 'https://github.com/paritytech/cumulus', branch = 'polkadot-v0.9.27' }
+cumulus-client-service = { git = 'https://github.com/paritytech/cumulus', branch = 'polkadot-v0.9.27' }
+cumulus-primitives-core = { git = 'https://github.com/paritytech/cumulus', branch = 'polkadot-v0.9.27' }
+cumulus-primitives-parachain-inherent = { git = 'https://github.com/paritytech/cumulus', branch = 'polkadot-v0.9.27' }
 cumulus-relay-chain-inprocess-interface = { git = 'https://github.com/paritytech/cumulus', branch = 'polkadot-v0.9.27' }
-cumulus-relay-chain-interface           = { git = 'https://github.com/paritytech/cumulus', branch = 'polkadot-v0.9.27' }
-cumulus-relay-chain-rpc-interface       = { git = 'https://github.com/paritytech/cumulus', branch = 'polkadot-v0.9.27' }
+cumulus-relay-chain-interface = { git = 'https://github.com/paritytech/cumulus', branch = 'polkadot-v0.9.27' }
+cumulus-relay-chain-rpc-interface = { git = 'https://github.com/paritytech/cumulus', branch = 'polkadot-v0.9.27' }
 
 [build-dependencies]
 substrate-build-script-utils = { git = "https://github.com/paritytech/substrate", branch = "polkadot-v0.9.27" }
 
 [features]
-default            = [  ]
-runtime-benchmarks = [ "polkadot-cli/runtime-benchmarks" ]
-try-runtime        = [  ]+default = []
+runtime-benchmarks = ["polkadot-cli/runtime-benchmarks"]
+try-runtime = []