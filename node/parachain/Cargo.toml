[package]
authors    = [ "devs @ t3rn" ]
edition    = "2021"
homepage   = "https://t3rn.io"
license    = "Apache-2.0"
name       = "circuit-parachain-collator"
repository = 'https://github.com/t3rn/t3rn'
version    = "1.0.0-beta.0"

[[bin]]
name = "circuit-collator"
path = "src/main.rs"

[dependencies]
clap         = { version = "3.1", features = [ "derive" ] }
codec        = { package = "parity-scale-codec", version = "3" }
derive_more  = "0.99.2"
hex-literal  = "0.3.4"
jsonrpc-core = "18.0.0"
log          = "0.4.14"
serde        = { version = "1.0", features = [ "derive" ] }

# Local
circuit-parachain-runtime = { path = "../../runtime/parachain" }
<<<<<<< HEAD
pallet-3vm-contracts-rpc  = { path = "../../3vm/rpc/contracts", package = "pallet-contracts-rpc" }
pallet-3vm-evm-rpc        = { path = "../../3vm/rpc/evm", package = "pallet-evm-rpc" }
pallet-xdns               = { path = "../../pallets/xdns" } # TODO: the pallet shouldnt be imported in the node, expose primitives or export the type from runtime
=======
pallet-3vm-contracts-rpc  = { path = "../../3vm/pallets/wasm-contracts/rpc", package = "pallet-contracts-rpc" }
pallet-treasury           = { path = "../../pallets/treasury" }
pallet-xdns               = { path = "../../pallets/xdns" }
>>>>>>> 6606a4a8
pallet-xdns-rpc           = { path = "../../pallets/xdns/rpc" }
t3rn-primitives           = { path = "../../primitives" }
t3rn-protocol              = { path = "../../protocol" }

# Extras
async-std              = { version = "1.10.0" }
futures                = "0.3.21"
jsonrpc-runtime-client = { version = "0.1.0", path = "../../relayers/jsonrpc-runtime-client" }

# Substrate
frame-benchmarking             = { git = "https://github.com/paritytech/substrate", branch = "polkadot-v0.9.19" }
frame-benchmarking-cli         = { git = "https://github.com/paritytech/substrate", branch = "polkadot-v0.9.19" }
pallet-transaction-payment-rpc = { git = "https://github.com/paritytech/substrate", branch = "polkadot-v0.9.19" }
sc-basic-authorship            = { git = "https://github.com/paritytech/substrate", branch = "polkadot-v0.9.19" }
sc-chain-spec                  = { git = "https://github.com/paritytech/substrate", branch = "polkadot-v0.9.19" }
sc-cli                         = { git = "https://github.com/paritytech/substrate", branch = "polkadot-v0.9.19", features = [ "wasmtime" ] }
sc-client-api                  = { git = "https://github.com/paritytech/substrate", branch = "polkadot-v0.9.19" }
sc-consensus                   = { git = "https://github.com/paritytech/substrate", branch = "polkadot-v0.9.19" }
sc-executor                    = { git = "https://github.com/paritytech/substrate", branch = "polkadot-v0.9.19", features = [ "wasmtime" ] }
sc-keystore                    = { git = "https://github.com/paritytech/substrate", branch = "polkadot-v0.9.19" }
sc-network                     = { git = "https://github.com/paritytech/substrate", branch = "polkadot-v0.9.19" }
sc-rpc                         = { git = "https://github.com/paritytech/substrate", branch = "polkadot-v0.9.19" }
sc-rpc-api                     = { git = "https://github.com/paritytech/substrate", branch = "polkadot-v0.9.19" }
sc-service                     = { git = "https://github.com/paritytech/substrate", branch = "polkadot-v0.9.19", features = [ "wasmtime" ] }
sc-telemetry                   = { git = "https://github.com/paritytech/substrate", branch = "polkadot-v0.9.19" }
sc-tracing                     = { git = "https://github.com/paritytech/substrate", branch = "polkadot-v0.9.19" }
sc-transaction-pool            = { git = "https://github.com/paritytech/substrate", branch = "polkadot-v0.9.19" }
sc-transaction-pool-api        = { git = "https://github.com/paritytech/substrate", branch = "polkadot-v0.9.19" }
sp-api                         = { git = "https://github.com/paritytech/substrate", branch = "polkadot-v0.9.19" }
sp-block-builder               = { git = "https://github.com/paritytech/substrate", branch = "polkadot-v0.9.19" }
sp-blockchain                  = { git = "https://github.com/paritytech/substrate", branch = "polkadot-v0.9.19" }
sp-consensus                   = { git = "https://github.com/paritytech/substrate", branch = "polkadot-v0.9.19" }
sp-consensus-aura              = { git = "https://github.com/paritytech/substrate", branch = "polkadot-v0.9.19" }
sp-core                        = { git = "https://github.com/paritytech/substrate", branch = "polkadot-v0.9.19" }
sp-inherents                   = { git = "https://github.com/paritytech/substrate", branch = "polkadot-v0.9.19" }
sp-keystore                    = { git = "https://github.com/paritytech/substrate", branch = "polkadot-v0.9.19" }
sp-offchain                    = { git = "https://github.com/paritytech/substrate", branch = "polkadot-v0.9.19" }
sp-runtime                     = { git = "https://github.com/paritytech/substrate", branch = "polkadot-v0.9.19" }
sp-session                     = { git = "https://github.com/paritytech/substrate", branch = "polkadot-v0.9.19" }
sp-timestamp                   = { git = "https://github.com/paritytech/substrate", branch = "polkadot-v0.9.19" }
sp-transaction-pool            = { git = "https://github.com/paritytech/substrate", branch = "polkadot-v0.9.19" }
substrate-frame-rpc-system     = { git = "https://github.com/paritytech/substrate", branch = "polkadot-v0.9.19" }
substrate-prometheus-endpoint  = { git = "https://github.com/paritytech/substrate", branch = "polkadot-v0.9.19" }
try-runtime-cli                = { git = "https://github.com/paritytech/substrate", branch = "polkadot-v0.9.19" }

# Polkadot
polkadot-cli        = { git = "https://github.com/paritytech/polkadot", branch = "release-v0.9.19" }
polkadot-parachain  = { git = "https://github.com/paritytech/polkadot", branch = "release-v0.9.19" }
polkadot-primitives = { git = "https://github.com/paritytech/polkadot", branch = "release-v0.9.19" }
polkadot-service    = { git = "https://github.com/paritytech/polkadot", branch = "release-v0.9.19" }
xcm                 = { git = "https://github.com/paritytech/polkadot", default-features = false, branch = "release-v0.9.19" }

# Cumulus
cumulus-client-cli                      = { git = 'https://github.com/paritytech/cumulus', branch = 'polkadot-v0.9.19' }
cumulus-client-collator                 = { git = 'https://github.com/paritytech/cumulus', branch = 'polkadot-v0.9.19' }
cumulus-client-consensus-aura           = { git = 'https://github.com/paritytech/cumulus', branch = 'polkadot-v0.9.19' }
cumulus-client-consensus-common         = { git = 'https://github.com/paritytech/cumulus', branch = 'polkadot-v0.9.19' }
cumulus-client-network                  = { git = 'https://github.com/paritytech/cumulus', branch = 'polkadot-v0.9.19' }
cumulus-client-service                  = { git = 'https://github.com/paritytech/cumulus', branch = 'polkadot-v0.9.19' }
cumulus-primitives-core                 = { git = 'https://github.com/paritytech/cumulus', branch = 'polkadot-v0.9.19' }
cumulus-primitives-parachain-inherent   = { git = 'https://github.com/paritytech/cumulus', branch = 'polkadot-v0.9.19' }
cumulus-relay-chain-inprocess-interface = { git = 'https://github.com/paritytech/cumulus', branch = 'polkadot-v0.9.19' }
cumulus-relay-chain-interface           = { git = 'https://github.com/paritytech/cumulus', branch = 'polkadot-v0.9.19' }
cumulus-relay-chain-rpc-interface       = { git = 'https://github.com/paritytech/cumulus', branch = 'polkadot-v0.9.19' }

[build-dependencies]
substrate-build-script-utils = { git = "https://github.com/paritytech/substrate", branch = "polkadot-v0.9.19" }

[features]
default            = [  ]
runtime-benchmarks = [ "polkadot-cli/runtime-benchmarks" ]
try-runtime        = [  ]<|MERGE_RESOLUTION|>--- conflicted
+++ resolved
@@ -22,15 +22,10 @@
 
 # Local
 circuit-parachain-runtime = { path = "../../runtime/parachain" }
-<<<<<<< HEAD
 pallet-3vm-contracts-rpc  = { path = "../../3vm/rpc/contracts", package = "pallet-contracts-rpc" }
 pallet-3vm-evm-rpc        = { path = "../../3vm/rpc/evm", package = "pallet-evm-rpc" }
+pallet-treasury           = { path = "../../pallets/treasury" }
 pallet-xdns               = { path = "../../pallets/xdns" } # TODO: the pallet shouldnt be imported in the node, expose primitives or export the type from runtime
-=======
-pallet-3vm-contracts-rpc  = { path = "../../3vm/pallets/wasm-contracts/rpc", package = "pallet-contracts-rpc" }
-pallet-treasury           = { path = "../../pallets/treasury" }
-pallet-xdns               = { path = "../../pallets/xdns" }
->>>>>>> 6606a4a8
 pallet-xdns-rpc           = { path = "../../pallets/xdns/rpc" }
 t3rn-primitives           = { path = "../../primitives" }
 t3rn-protocol              = { path = "../../protocol" }
