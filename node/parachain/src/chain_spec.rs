use circuit_parachain_runtime::{
    AccountId, AuraId, MultiFinalityVerifierDefaultConfig, MultiFinalityVerifierEthereumLikeConfig,
    MultiFinalityVerifierGenericLikeConfig, MultiFinalityVerifierPolkadotLikeConfig,
    MultiFinalityVerifierSubstrateLikeConfig, Signature, SudoConfig, XDNSConfig,
    EXISTENTIAL_DEPOSIT,
};
use cumulus_primitives_core::ParaId;
use jsonrpc_runtime_client::{
    create_rpc_client, get_gtwy_init_data, get_metadata, ConnectionParams,
};
use sc_chain_spec::{ChainSpecExtension, ChainSpecGroup};
use sc_service::ChainType;
use serde::{Deserialize, Serialize};
use sp_core::{sr25519, Encode, Pair, Public};
use sp_runtime::traits::{IdentifyAccount, Verify};
use std::{
    convert::TryFrom,
    io::{Error, ErrorKind},
};
use t3rn_primitives::{
    abi::Type,
    bridges::{
        header_chain::InitializationData,
        runtime::{KUSAMA_CHAIN_ID, POLKADOT_CHAIN_ID, ROCOCO_CHAIN_ID},
    },
    side_effect::interface::SideEffectInterface,
    xdns::XdnsRecord,
    ChainId, GatewayGenesisConfig, GatewaySysProps, GatewayType, GatewayVendor, Header,
};

<<<<<<< HEAD

use std::{
    convert::TryFrom,
    io::{Error, ErrorKind},
};

=======
>>>>>>> 169b6b56
/// Helper function that fetches metadata from live networks and generates an XdnsRecord
fn fetch_xdns_record_from_rpc(
    params: &ConnectionParams,
    chain_id: t3rn_primitives::ChainId,
) -> Result<XdnsRecord<AccountId>, Error> {
    async_std::task::block_on(async move {
        let client = create_rpc_client(params).await.unwrap();

        let _runtime_version = client.clone().runtime_version().await.unwrap();
        let metadata = get_metadata(&client.clone()).await.unwrap();

        let gateway_sys_props = GatewaySysProps::try_from(&chain_id)
            .map_err(|err| Error::new(ErrorKind::InvalidInput, err))?;

        let mut modules_vec = vec![];
        let mut extension_vec = vec![];
        metadata.pallets.encode_to(&mut modules_vec);
        metadata
            .extrinsic
            .signed_extensions
            .encode_to(&mut extension_vec);

        Ok(<XdnsRecord<AccountId>>::new(
            format!("wss://{}", params.host).as_bytes().to_vec(),
            chain_id,
            Default::default(),
            GatewayVendor::Substrate,
            GatewayType::ProgrammableExternal(0),
            GatewayGenesisConfig {
                modules_encoded: Some(modules_vec),
                extrinsics_version: metadata.extrinsic.version,
                genesis_hash: client.genesis_hash.0.to_vec(),
            },
            gateway_sys_props,
            vec![],
        ))
    })
}

/// Helper function to generate Polkadot and Kusama XdnsRecords from RPC
fn seed_xdns_registry() -> Result<Vec<XdnsRecord<AccountId>>, Error> {
    let polkadot_connection_params: ConnectionParams = ConnectionParams {
        host: String::from("rpc.polkadot.io"),
        port: 443,
        secure: true,
    };

    let kusama_connection_params: ConnectionParams = ConnectionParams {
        host: String::from("kusama-rpc.polkadot.io"),
        port: 443,
        secure: true,
    };

    let rococo_connection_params: ConnectionParams = ConnectionParams {
        host: String::from("rococo-rpc.polkadot.io"),
        port: 443,
        secure: true,
    };

    let polkadot_xdns = fetch_xdns_record_from_rpc(&polkadot_connection_params, POLKADOT_CHAIN_ID)
        .expect("fetching polkadot xdns info failed");
    let kusama_xdns = fetch_xdns_record_from_rpc(&kusama_connection_params, KUSAMA_CHAIN_ID)
        .expect("fetching kusama xdns info failed");
    let rococo_xdns = fetch_xdns_record_from_rpc(&rococo_connection_params, ROCOCO_CHAIN_ID)
        .expect("fetching rococo xdns info failed");

    Ok(vec![polkadot_xdns, kusama_xdns, rococo_xdns])
}

fn standard_side_effects() -> Vec<SideEffectInterface> {
    let transfer_side_effect = SideEffectInterface {
        id: *b"tran",
        name: b"transfer".to_vec(),
        argument_abi: vec![
            Type::DynamicAddress,    // argument_0: from
            Type::DynamicAddress,    // argument_1: to
            Type::Value,             // argument_2: value
            Type::OptionalInsurance, // argument_3: insurance
        ],
        argument_to_state_mapper: vec![
            b"from".to_vec(),
            b"to".to_vec(),
            b"value".to_vec(),
            b"insurance".to_vec(),
        ],
        confirm_events: vec![b"Transfer(_from,to,value)".to_vec()],
        escrowed_events: vec![b"EscrowTransfer(from,to,value)".to_vec()],
        commit_events: vec![b"Transfer(executor,to,value)".to_vec()],
        revert_events: vec![b"Transfer(executor,from,value)".to_vec()],
    };

    let swap_side_effect = SideEffectInterface {
        id: *b"swap",
        name: b"swap".to_vec(),
        argument_abi: vec![
            Type::DynamicAddress,    // argument_0: caller
            Type::DynamicAddress,    // argument_1: to
            Type::Value,             // argument_2: amount_from
            Type::Value,             // argument_3: amount_to
            Type::DynamicBytes,      // argument_4: asset_from
            Type::DynamicBytes,      // argument_5: asset_to
            Type::OptionalInsurance, // argument_6: insurance
        ],
        argument_to_state_mapper: vec![
            b"caller".to_vec(),
            b"to".to_vec(),
            b"amount_from".to_vec(),
            b"amount_to".to_vec(),
            b"asset_from".to_vec(),
            b"asset_to".to_vec(),
            b"insurance".to_vec(),
        ],
        confirm_events: vec![b"ExecuteToken(_executor,to,asset_to,amount_to)".to_vec()],
        escrowed_events: vec![b"ExecuteToken(_executor,to,asset_to,amount_to)".to_vec()],
        commit_events: vec![b"MultiTransfer(executor,to,asset_to,amount_to)".to_vec()],
        revert_events: vec![b"MultiTransfer(executor,caller,asset_from,amount_from)".to_vec()],
    };

    let add_liquidity_side_effect = SideEffectInterface {
        id: *b"aliq",
        name: b"add_liquidity".to_vec(),
        argument_abi: vec![
            Type::DynamicAddress,    // argument_0: caller
            Type::DynamicAddress,    // argument_1: to
            Type::DynamicBytes,      // argument_2: asset_left
            Type::DynamicBytes,      // argument_3: asset_right
            Type::DynamicBytes,      // argument_4: liquidity_token
            Type::Value,             // argument_5: amount_left
            Type::Value,             // argument_6: amount_right
            Type::Value,             // argument_7: amount_liquidity_token
            Type::OptionalInsurance, // argument_8: insurance
        ],
        argument_to_state_mapper: vec![
            b"caller".to_vec(),
            b"to".to_vec(),
            b"asset_left".to_vec(),
            b"assert_right".to_vec(),
            b"liquidity_token".to_vec(),
            b"amount_left".to_vec(),
            b"amount_right".to_vec(),
            b"amount_liquidity_token".to_vec(),
            b"insurance".to_vec(),
        ],
        confirm_events: vec![
            b"ExecuteToken(executor,to,liquidity_token,amount_liquidity_token)".to_vec(),
        ],
        escrowed_events: vec![
            b"ExecuteToken(xtx_id,to,liquidity_token,amount_liquidity_token)".to_vec(),
        ],
        commit_events: vec![
            b"MultiTransfer(executor,to,liquidity_token,amount_liquidity_token)".to_vec(),
        ],
        revert_events: vec![
            b"MultiTransfer(executor,caller,asset_left,amount_left)".to_vec(),
            b"MultiTransfer(executor,caller,asset_right,amount_right)".to_vec(),
        ],
    };

    let call_evm_side_effect = SideEffectInterface {
        id: *b"call",
        name: b"call:generic".to_vec(),
        argument_abi: vec![
            Type::DynamicAddress, // argument_0: source
            Type::DynamicAddress, // argument_1: target
            Type::DynamicBytes,   // argument_2: target
            Type::Value,          // argument_3: value
            Type::Uint(64),       // argument_4: gas_limit
            Type::Value,          // argument_5: max_fee_per_gas
            Type::Value,          // argument_6: max_priority_fee_per_gas
            Type::Value,          // argument_7: nonce
            Type::DynamicBytes,   // argument_8: access_list (since HF Berlin?)
        ],
        argument_to_state_mapper: vec![
            b"source".to_vec(),
            b"target".to_vec(),
            b"input".to_vec(),
            b"value".to_vec(),
            b"gas_limit".to_vec(),
            b"max_fee_per_gas".to_vec(),
            b"max_priority_fee_per_gas".to_vec(),
            b"nonce".to_vec(),
            b"access_list".to_vec(),
        ],
        confirm_events: vec![b"TransactCall(Append<caller>,source,value,input,gas_limit)".to_vec()],
        escrowed_events: vec![],
        commit_events: vec![],
        revert_events: vec![],
    };

    let get_data_side_effect = SideEffectInterface {
        id: *b"data",
        name: b"data:get".to_vec(),
        argument_abi: vec![
            Type::DynamicBytes, // argument_0: key
        ],
        argument_to_state_mapper: vec![b"key".to_vec()],
        confirm_events: vec![b"<InclusionOnly>".to_vec()],
        escrowed_events: vec![],
        commit_events: vec![],
        revert_events: vec![],
    };

    vec![
        transfer_side_effect,
        swap_side_effect,
        add_liquidity_side_effect,
        call_evm_side_effect,
        get_data_side_effect,
    ]
}

/// Fetches gateway initialization data by chain id.
fn fetch_gtwy_init_data(gateway_id: &ChainId) -> Result<InitializationData<Header>, Error> {
    async_std::task::block_on(async move {
        let endpoint = match *gateway_id {
            POLKADOT_CHAIN_ID => "rpc.polkadot.io",
            KUSAMA_CHAIN_ID => "kusama-rpc.polkadot.io",
            ROCOCO_CHAIN_ID => "rococo-rpc.polkadot.io",
            _ => return Err(Error::new(ErrorKind::InvalidInput, "unknown gateway id")),
        };

        let client = create_rpc_client(&ConnectionParams {
            host: endpoint.to_string(),
            port: 443,
            secure: true,
        })
        .await
        .map_err(|error| Error::new(ErrorKind::NotConnected, error))?;

        let is_relay_chain = matches!(
            *gateway_id,
            POLKADOT_CHAIN_ID | KUSAMA_CHAIN_ID | ROCOCO_CHAIN_ID
        );

        let (authority_set, header) = get_gtwy_init_data(&client.clone(), is_relay_chain)
            .await
            .map_err(|error| Error::new(ErrorKind::InvalidData, error))?;

        Ok(InitializationData {
            header,
            authority_list: authority_set.authorities,
            set_id: authority_set.set_id,
            is_halted: false,
            gateway_id: *gateway_id,
        })
    })
}

/// Lists initialization data for indicated gateways.
fn initial_gateways(gateway_ids: Vec<&ChainId>) -> Result<Vec<InitializationData<Header>>, Error> {
    let init_data = gateway_ids
        .iter()
        .map(|gateway_id| fetch_gtwy_init_data(*gateway_id))
        .collect::<Result<_, Error>>()?;

    Ok(init_data)
}

/// t3rn-pallets chain spec config -- END

/// Specialized `ChainSpec` for the normal parachain runtime.
pub type ChainSpec =
    sc_service::GenericChainSpec<circuit_parachain_runtime::GenesisConfig, Extensions>;

/// The default XCM version to set in genesis config.
const SAFE_XCM_VERSION: u32 = xcm::prelude::XCM_VERSION;

/// Helper function to generate a crypto pair from seed
pub fn get_public_from_seed<TPublic: Public>(seed: &str) -> <TPublic::Pair as Pair>::Public {
    TPublic::Pair::from_string(&format!("//{}", seed), None)
        .expect("static values are valid; qed")
        .public()
}

/// The extensions for the [`ChainSpec`].
#[derive(Debug, Clone, PartialEq, Serialize, Deserialize, ChainSpecGroup, ChainSpecExtension)]
#[serde(deny_unknown_fields)]
pub struct Extensions {
    /// The relay chain of the Parachain.
    pub relay_chain: String,
    /// The id of the Parachain.
    pub para_id: u32,
}

impl Extensions {
    /// Try to get the extension from the given `ChainSpec`.
    pub fn try_get(chain_spec: &dyn sc_service::ChainSpec) -> Option<&Self> {
        sc_chain_spec::get_extension(chain_spec.extensions())
    }
}

type AccountPublic = <Signature as Verify>::Signer;

/// Generate collator keys from seed.
///
/// This function's return type must always match the session keys of the chain in tuple format.
pub fn get_collator_keys_from_seed(seed: &str) -> AuraId {
    get_public_from_seed::<AuraId>(seed)
}

/// Helper function to generate an account ID from seed
pub fn get_account_id_from_seed<TPublic: Public>(seed: &str) -> AccountId
where
    AccountPublic: From<<TPublic::Pair as Pair>::Public>,
{
    AccountPublic::from(get_public_from_seed::<TPublic>(seed)).into_account()
}

/// Generate the session keys from individual elements.
///
/// The input must be a tuple of individual keys (a single arg for now since we have just one key).
pub fn session_keys(keys: AuraId) -> circuit_parachain_runtime::SessionKeys {
    circuit_parachain_runtime::SessionKeys { aura: keys }
}

pub fn development_config() -> ChainSpec {
    // Give your base currency a unit name and decimal places
    let mut properties = sc_chain_spec::Properties::new();
    properties.insert("tokenSymbol".into(), "UNIT".into());
    properties.insert("tokenDecimals".into(), 12.into());
    properties.insert("ss58Format".into(), 42.into());

    ChainSpec::from_genesis(
        // Name
        "Development",
        // ID
        "dev",
        ChainType::Development,
        move || {
            testnet_genesis(
                // initial collators.
                vec![
                    (
                        get_account_id_from_seed::<sr25519::Public>("Alice"),
                        get_collator_keys_from_seed("Alice"),
                    ),
                    (
                        get_account_id_from_seed::<sr25519::Public>("Bob"),
                        get_collator_keys_from_seed("Bob"),
                    ),
                ],
                vec![
                    get_account_id_from_seed::<sr25519::Public>("Alice"),
                    get_account_id_from_seed::<sr25519::Public>("Bob"),
                    get_account_id_from_seed::<sr25519::Public>("Charlie"),
                    get_account_id_from_seed::<sr25519::Public>("Dave"),
                    get_account_id_from_seed::<sr25519::Public>("Eve"),
                    get_account_id_from_seed::<sr25519::Public>("Ferdie"),
                    get_account_id_from_seed::<sr25519::Public>("Alice//stash"),
                    get_account_id_from_seed::<sr25519::Public>("Bob//stash"),
                    get_account_id_from_seed::<sr25519::Public>("Charlie//stash"),
                    get_account_id_from_seed::<sr25519::Public>("Dave//stash"),
                    get_account_id_from_seed::<sr25519::Public>("Eve//stash"),
                    get_account_id_from_seed::<sr25519::Public>("Ferdie//stash"),
                ],
                3333_u32.into(),
                // Sudo account
                get_account_id_from_seed::<sr25519::Public>("Alice"),
                seed_xdns_registry().unwrap_or_default(),
                standard_side_effects(),
                initial_gateways(vec![&POLKADOT_CHAIN_ID, &KUSAMA_CHAIN_ID, &ROCOCO_CHAIN_ID])
                    .expect("initial gateways"),
            )
        },
        Vec::new(),
        None,
        None,
        None,
        None,
        Extensions {
            relay_chain: "rococo-local".into(), // You MUST set this to the correct network!
            para_id: 3333_u32,                  // You MUST set this correctly!
        },
    )
}

pub fn local_testnet_config() -> ChainSpec {
    // Give your base currency a unit name and decimal places
    let mut properties = sc_chain_spec::Properties::new();
    properties.insert("tokenSymbol".into(), "TRN".into());
    properties.insert("tokenDecimals".into(), 12.into());
    properties.insert("ss58Format".into(), 42.into());

    ChainSpec::from_genesis(
        // Name
        "Local Testnet",
        // ID
        "local_testnet",
        ChainType::Local,
        move || {
            testnet_genesis(
                // initial collators.
                vec![
                    (
                        get_account_id_from_seed::<sr25519::Public>("Alice"),
                        get_collator_keys_from_seed("Alice"),
                    ),
                    (
                        get_account_id_from_seed::<sr25519::Public>("Bob"),
                        get_collator_keys_from_seed("Bob"),
                    ),
                ],
                vec![
                    get_account_id_from_seed::<sr25519::Public>("Alice"),
                    get_account_id_from_seed::<sr25519::Public>("Bob"),
                    get_account_id_from_seed::<sr25519::Public>("Charlie"),
                    get_account_id_from_seed::<sr25519::Public>("Dave"),
                    get_account_id_from_seed::<sr25519::Public>("Eve"),
                    get_account_id_from_seed::<sr25519::Public>("Ferdie"),
                    get_account_id_from_seed::<sr25519::Public>("Alice//stash"),
                    get_account_id_from_seed::<sr25519::Public>("Bob//stash"),
                    get_account_id_from_seed::<sr25519::Public>("Charlie//stash"),
                    get_account_id_from_seed::<sr25519::Public>("Dave//stash"),
                    get_account_id_from_seed::<sr25519::Public>("Eve//stash"),
                    get_account_id_from_seed::<sr25519::Public>("Ferdie//stash"),
                ],
                3333_u32.into(),
                // Sudo account
                get_account_id_from_seed::<sr25519::Public>("Alice"),
                seed_xdns_registry().unwrap_or_default(),
                standard_side_effects(),
                initial_gateways(vec![&POLKADOT_CHAIN_ID, &KUSAMA_CHAIN_ID, &ROCOCO_CHAIN_ID])
                    .expect("initial gateways"),
            )
        },
        // Bootnodes
        Vec::new(),
        // Telemetry
        None,
        // Protocol ID
        Some("circuit-local"),
        // Fork ID
        None,
        // Properties
        Some(properties),
        // Extensions
        Extensions {
            relay_chain: "rococo-local".into(), // You MUST set this to the correct network!
            para_id: 3333_u32,                  // You MUST set this correctly!
        },
    )
}

fn testnet_genesis(
    invulnerables: Vec<(AccountId, AuraId)>,
    endowed_accounts: Vec<AccountId>,
    id: ParaId,
    root_key: AccountId,
    xdns_records: Vec<XdnsRecord<AccountId>>,
    standard_side_effects: Vec<SideEffectInterface>,
    initial_gateways: Vec<InitializationData<Header>>,
) -> circuit_parachain_runtime::GenesisConfig {
    circuit_parachain_runtime::GenesisConfig {
        system: circuit_parachain_runtime::SystemConfig {
            code: circuit_parachain_runtime::WASM_BINARY
                .expect("WASM binary was not build, please build it!")
                .to_vec(),
        },
        balances: circuit_parachain_runtime::BalancesConfig {
            balances: endowed_accounts
                .iter()
                .cloned()
                .map(|k| (k, 1 << 60))
                .collect(),
        },
        parachain_info: circuit_parachain_runtime::ParachainInfoConfig { parachain_id: id },
        collator_selection: circuit_parachain_runtime::CollatorSelectionConfig {
            invulnerables: invulnerables.iter().cloned().map(|(acc, _)| acc).collect(),
            candidacy_bond: EXISTENTIAL_DEPOSIT * 16,
            ..Default::default()
        },
        session: circuit_parachain_runtime::SessionConfig {
            keys: invulnerables
                .into_iter()
                .map(|(acc, aura)| {
                    (
                        acc.clone(),        // account id
                        acc,                // validator id
                        session_keys(aura), // session keys
                    )
                })
                .collect(),
        },
        // no need to pass anything to aura, in fact it will panic if we do. Session will take care
        // of this.
        aura: Default::default(),
        aura_ext: Default::default(),
        parachain_system: Default::default(),
        polkadot_xcm: circuit_parachain_runtime::PolkadotXcmConfig {
            safe_xcm_version: Some(SAFE_XCM_VERSION),
        },
        sudo: SudoConfig {
            // Assign network admin rights.
            key: Some(root_key),
        },
        // transaction_payment: Default::default(),
        // beefy: BeefyConfig {
        // 	// authorities: initial_authorities.iter().map(|x| (x.1.clone())).collect(),
        // 	authorities: Vec::new()
        // },
        xdns: XDNSConfig {
            known_xdns_records: xdns_records,
            standard_side_effects,
        },
        contracts_registry: Default::default(),
        multi_finality_verifier_substrate_like: MultiFinalityVerifierSubstrateLikeConfig {
            owner: None,
            init_data: None,
        },
        multi_finality_verifier_generic_like: MultiFinalityVerifierGenericLikeConfig {
            owner: None,
            init_data: None,
        },
        multi_finality_verifier_ethereum_like: MultiFinalityVerifierEthereumLikeConfig {
            owner: None,
            init_data: None,
        },
        multi_finality_verifier_polkadot_like: MultiFinalityVerifierPolkadotLikeConfig {
            owner: None,
            init_data: None,
        },
        multi_finality_verifier_default: MultiFinalityVerifierDefaultConfig {
            owner: None,
            init_data: Some(initial_gateways),
        },
        orml_tokens: Default::default(),
        account_manager: Default::default(),
    }
}<|MERGE_RESOLUTION|>--- conflicted
+++ resolved
@@ -28,15 +28,6 @@
     ChainId, GatewayGenesisConfig, GatewaySysProps, GatewayType, GatewayVendor, Header,
 };
 
-<<<<<<< HEAD
-
-use std::{
-    convert::TryFrom,
-    io::{Error, ErrorKind},
-};
-
-=======
->>>>>>> 169b6b56
 /// Helper function that fetches metadata from live networks and generates an XdnsRecord
 fn fetch_xdns_record_from_rpc(
     params: &ConnectionParams,
