--- conflicted
+++ resolved
@@ -5,14 +5,8 @@
 };
 const CANDIDACY_BOND: u128 = 0; // 10K TRN
 const DESIRED_CANDIDATES: u32 = 2;
-
-<<<<<<< HEAD
-use t3rn_primitives::monetary::UNIT as TRN;
-=======
-use circuit_runtime_types::UNIT as BASE_UNIT;
-
-const TRN: u128 = BASE_UNIT * 1_000_000;
->>>>>>> a875b750
+use circuit_runtime_types::UNIT as TRN;
+
 
 const SUPPLY: u128 = TRN * 100_000_000; // 100 million TRN
 
