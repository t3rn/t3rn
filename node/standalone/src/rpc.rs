--- conflicted
+++ resolved
@@ -7,10 +7,7 @@
 
 use circuit_standalone_runtime::{opaque::Block, AccountId, Balance, BlockNumber, Hash, Index};
 use pallet_3vm_contracts_rpc::{Contracts, ContractsApi};
-<<<<<<< HEAD
 use pallet_portal_rpc::{Portal, PortalApi};
-=======
->>>>>>> ff2ade07
 use pallet_3vm_evm_rpc::{Evm, EvmApi};
 use pallet_xdns_rpc::{Xdns, XdnsApi};
 pub use sc_rpc_api::DenyUnsafe;
@@ -41,10 +38,7 @@
     C::Api:
         pallet_3vm_contracts_rpc::ContractsRuntimeApi<Block, AccountId, Balance, BlockNumber, Hash>,
     C::Api: pallet_xdns_rpc::XdnsRuntimeApi<Block, AccountId>,
-<<<<<<< HEAD
     // C::Api: pallet_portal_rpc::PortalRuntimeApi<Block, AccountId>,
-=======
->>>>>>> ff2ade07
     C::Api: pallet_3vm_evm_rpc::EvmRuntimeRPCApi<Block, AccountId, Balance>,
     C::Api: BlockBuilder<Block>,
     P: TransactionPool + 'static,
@@ -69,12 +63,8 @@
     )));
     io.extend_with(ContractsApi::to_delegate(Contracts::new(client.clone())));
     io.extend_with(XdnsApi::to_delegate(Xdns::new(client.clone())));
-<<<<<<< HEAD
-    io.extend_with(EvmApi::to_delegate(Evm::new(client.clone())));
+    io.extend_with(EvmApi::to_delegate(Evm::new(client)));
     // io.extend_with(PortalApi::to_delegate(Portal::new(client.clone())));
-=======
-    io.extend_with(EvmApi::to_delegate(Evm::new(client)));
->>>>>>> ff2ade07
 
     io
 }