--- conflicted
+++ resolved
@@ -57,12 +57,8 @@
     io.extend_with(TransactionPaymentApi::to_delegate(TransactionPayment::new(
         client.clone(),
     )));
-<<<<<<< HEAD
-    io.extend_with(ContractsApi::to_delegate(Contracts::new(client)));
-=======
     io.extend_with(ContractsApi::to_delegate(Contracts::new(client.clone())));
     io.extend_with(XdnsApi::to_delegate(Xdns::new(client.clone())));
->>>>>>> 3ecc1b8c
 
     io
 }