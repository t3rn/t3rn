--- conflicted
+++ resolved
@@ -27,21 +27,12 @@
     xdns::XdnsRecord,
     ChainId, GatewayGenesisConfig, GatewaySysProps, GatewayType, GatewayVendor, Header,
 };
-
-<<<<<<< HEAD
-=======
-use std::{
-    convert::TryFrom,
-    io::{Error, ErrorKind},
-};
-
 use sc_service::ChainType;
 use sp_consensus_aura::sr25519::AuthorityId as AuraId;
 use sp_core::{sr25519, Pair, Public};
 use sp_finality_grandpa::AuthorityId as GrandpaId;
 use sp_runtime::traits::{IdentifyAccount, Verify};
 
->>>>>>> 3ecc1b8c
 // The URL for the telemetry server.
 // const STAGING_TELEMETRY_URL: &str = "wss://telemetry.polkadot.io/submit/";
 
