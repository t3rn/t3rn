use circuit_standalone_runtime::{
    AccountId, AuraConfig, BalancesConfig, GenesisConfig, GrandpaConfig,
    MultiFinalityVerifierDefaultConfig, MultiFinalityVerifierEthereumLikeConfig,
    MultiFinalityVerifierGenericLikeConfig, MultiFinalityVerifierPolkadotLikeConfig,
    MultiFinalityVerifierSubstrateLikeConfig, Signature, SudoConfig, SystemConfig, XDNSConfig,
    WASM_BINARY,
};
<<<<<<< HEAD
use jsonrpc_runtime_client::ConnectionParams;
=======

use jsonrpc_runtime_client::{
    create_rpc_client, get_gtwy_init_data, get_metadata, ConnectionParams,
};
use sp_core::Encode;
use t3rn_primitives::{
    abi::Type,
    bridges::{
        header_chain::InitializationData,
        runtime::{KUSAMA_CHAIN_ID, POLKADOT_CHAIN_ID, ROCOCO_CHAIN_ID},
    },
    side_effect::interface::SideEffectInterface,
    xdns::XdnsRecord,
    ChainId, GatewayGenesisConfig, GatewaySysProps, GatewayType, GatewayVendor, Header,
};

>>>>>>> f8f97bd4
use log::info;
use sc_service::ChainType;
use sp_consensus_aura::sr25519::AuthorityId as AuraId;
use sp_core::{sr25519, Encode, Pair, Public};
use sp_finality_grandpa::AuthorityId as GrandpaId;
use sp_runtime::traits::{IdentifyAccount, Verify};
<<<<<<< HEAD
use std::{
    convert::TryFrom,
    io::{Error, ErrorKind},
};
use t3rn_primitives::{
    abi::Type,
    bridges::runtime::{KUSAMA_CHAIN_ID, POLKADOT_CHAIN_ID},
    side_effect::interface::SideEffectInterface,
    xdns::XdnsRecord,
    GatewayGenesisConfig, GatewaySysProps, GatewayType, GatewayVendor,
};
=======
>>>>>>> f8f97bd4

// The URL for the telemetry server.
// const STAGING_TELEMETRY_URL: &str = "wss://telemetry.polkadot.io/submit/";

/// Specialized `ChainSpec`. This is a specialization of the general Substrate ChainSpec type.
pub type ChainSpec = sc_service::GenericChainSpec<GenesisConfig>;

/// Generate a crypto pair from seed.
pub fn get_from_seed<TPublic: Public>(seed: &str) -> <TPublic::Pair as Pair>::Public {
    TPublic::Pair::from_string(&format!("//{}", seed), None)
        .expect("static values are valid; qed")
        .public()
}

type AccountPublic = <Signature as Verify>::Signer;

/// Generate an account ID from seed.
pub fn get_account_id_from_seed<TPublic: Public>(seed: &str) -> AccountId
where
    AccountPublic: From<<TPublic::Pair as Pair>::Public>,
{
    AccountPublic::from(get_from_seed::<TPublic>(seed)).into_account()
}

/// Generate an Aura authority key.
pub fn authority_keys_from_seed(s: &str) -> (AuraId, GrandpaId) {
    (get_from_seed::<AuraId>(s), get_from_seed::<GrandpaId>(s))
}

// #[cfg(feature = "with-standalone-runtime")]
// pub fn get_authority_keys_from_seed(s: &str) -> (AccountId, AuraId, GrandpaId, BeefyId) {
// 	(
// 		get_account_id_from_seed::<sr25519::Public>(s),
// 		get_from_seed::<AuraId>(s),
// 		get_from_seed::<GrandpaId>(s),
// 		get_from_seed::<BeefyId>(s),
// 	)
// }

/// Helper function that fetches metadata from live networks and generates an XdnsRecord
fn fetch_xdns_record_from_rpc(
    params: &ConnectionParams,
    chain_id: t3rn_primitives::ChainId,
) -> Result<XdnsRecord<AccountId>, Error> {
    async_std::task::block_on(async move {
        let client = create_rpc_client(params).await.unwrap();

        let _runtime_version = client.clone().runtime_version().await.unwrap();
        let metadata = get_metadata(&client.clone()).await.unwrap();

        let gateway_sys_props = GatewaySysProps::try_from(&chain_id)
            .map_err(|err| Error::new(ErrorKind::InvalidInput, err))?;

        let mut modules_vec = vec![];
        let mut extension_vec = vec![];
        metadata.pallets.encode_to(&mut modules_vec);
        metadata
            .extrinsic
            .signed_extensions
            .encode_to(&mut extension_vec);

        Ok(<XdnsRecord<AccountId>>::new(
            format!("wss://{}", params.host).as_bytes().to_vec(),
            chain_id,
            Default::default(),
            GatewayVendor::Substrate,
            GatewayType::ProgrammableExternal(0),
            GatewayGenesisConfig {
                modules_encoded: Some(modules_vec),
                extrinsics_version: metadata.extrinsic.version,
                genesis_hash: client.genesis_hash.0.to_vec(),
            },
            gateway_sys_props,
            vec![*b"tran"],
        ))
    })
}

/// Helper function to generate Polkadot and Kusama XdnsRecords from RPC
fn seed_xdns_registry() -> Result<Vec<XdnsRecord<AccountId>>, Error> {
    let polkadot_connection_params: ConnectionParams = ConnectionParams {
        host: String::from("rpc.polkadot.io"),
        port: 443,
        secure: true,
    };

    let kusama_connection_params: ConnectionParams = ConnectionParams {
        host: String::from("kusama-rpc.polkadot.io"),
        port: 443,
        secure: true,
    };

    let rococo_connection_params: ConnectionParams = ConnectionParams {
        host: String::from("rococo-rpc.polkadot.io"),
        port: 443,
        secure: true,
    };

    let polkadot_xdns = fetch_xdns_record_from_rpc(&polkadot_connection_params, POLKADOT_CHAIN_ID)
        .expect("fetching polkadot xdns info failed");
    let kusama_xdns = fetch_xdns_record_from_rpc(&kusama_connection_params, KUSAMA_CHAIN_ID)
        .expect("fetching kusama xdns info failed");
    let rococo_xdns = fetch_xdns_record_from_rpc(&rococo_connection_params, ROCOCO_CHAIN_ID)
        .expect("fetching rococo xdns info failed");

    Ok(vec![polkadot_xdns, kusama_xdns, rococo_xdns])
}

fn standard_side_effects() -> Vec<SideEffectInterface> {
    let transfer_side_effect = SideEffectInterface {
        id: *b"tran",
        name: b"transfer".to_vec(),
        argument_abi: vec![
            Type::DynamicAddress,    // argument_0: from
            Type::DynamicAddress,    // argument_1: to
            Type::Value,             // argument_2: value
            Type::OptionalInsurance, // argument_3: insurance
        ],
        argument_to_state_mapper: vec![
            b"from".to_vec(),
            b"to".to_vec(),
            b"value".to_vec(),
            b"insurance".to_vec(),
        ],
        confirm_events: vec![b"Transfer(_from,to,value)".to_vec()],
        escrowed_events: vec![b"EscrowTransfer(from,to,value)".to_vec()],
        commit_events: vec![b"Transfer(executor,to,value)".to_vec()],
        revert_events: vec![b"Transfer(executor,from,value)".to_vec()],
    };

    let swap_side_effect = SideEffectInterface {
        id: *b"swap",
        name: b"swap".to_vec(),
        argument_abi: vec![
            Type::DynamicAddress,    // argument_0: caller
            Type::DynamicAddress,    // argument_1: to
            Type::Value,             // argument_2: amount_from
            Type::Value,             // argument_3: amount_to
            Type::DynamicBytes,      // argument_4: asset_from
            Type::DynamicBytes,      // argument_5: asset_to
            Type::OptionalInsurance, // argument_6: insurance
        ],
        argument_to_state_mapper: vec![
            b"caller".to_vec(),
            b"to".to_vec(),
            b"amount_from".to_vec(),
            b"amount_to".to_vec(),
            b"asset_from".to_vec(),
            b"asset_to".to_vec(),
            b"insurance".to_vec(),
        ],
        confirm_events: vec![b"ExecuteToken(_executor,to,asset_to,amount_to)".to_vec()],
        escrowed_events: vec![b"ExecuteToken(executor,to,asset_to,amount_to)".to_vec()],
        commit_events: vec![b"MultiTransfer(executor,to,asset_to,amount_to)".to_vec()],
        revert_events: vec![b"MultiTransfer(executor,caller,asset_from,amount_from)".to_vec()],
    };

    let add_liquidity_side_effect = SideEffectInterface {
        id: *b"aliq",
        name: b"add_liquidity".to_vec(),
        argument_abi: vec![
            Type::DynamicAddress,    // argument_0: caller
            Type::DynamicAddress,    // argument_1: to
            Type::DynamicBytes,      // argument_2: asset_left
            Type::DynamicBytes,      // argument_3: asset_right
            Type::DynamicBytes,      // argument_4: liquidity_token
            Type::Value,             // argument_5: amount_left
            Type::Value,             // argument_6: amount_right
            Type::Value,             // argument_7: amount_liquidity_token
            Type::OptionalInsurance, // argument_8: insurance
        ],
        argument_to_state_mapper: vec![
            b"caller".to_vec(),
            b"to".to_vec(),
            b"asset_left".to_vec(),
            b"assert_right".to_vec(),
            b"liquidity_token".to_vec(),
            b"amount_left".to_vec(),
            b"amount_right".to_vec(),
            b"amount_liquidity_token".to_vec(),
            b"insurance".to_vec(),
        ],
        confirm_events: vec![
            b"ExecuteToken(executor,to,liquidity_token,amount_liquidity_token)".to_vec(),
        ],
        escrowed_events: vec![
            b"ExecuteToken(xtx_id,to,liquidity_token,amount_liquidity_token)".to_vec(),
        ],
        commit_events: vec![
            b"MultiTransfer(executor,to,liquidity_token,amount_liquidity_token)".to_vec(),
        ],
        revert_events: vec![
            b"MultiTransfer(executor,caller,asset_left,amount_left)".to_vec(),
            b"MultiTransfer(executor,caller,asset_right,amount_right)".to_vec(),
        ],
    };

    let call_evm_side_effect = SideEffectInterface {
        id: *b"call",
        name: b"call:generic".to_vec(),
        argument_abi: vec![
            Type::DynamicAddress, // argument_0: source
            Type::DynamicAddress, // argument_1: target
            Type::DynamicBytes,   // argument_2: target
            Type::Value,          // argument_3: value
            Type::Uint(64),       // argument_4: gas_limit
            Type::Value,          // argument_5: max_fee_per_gas
            Type::Value,          // argument_6: max_priority_fee_per_gas
            Type::Value,          // argument_7: nonce
            Type::DynamicBytes,   // argument_8: access_list (since HF Berlin?)
        ],
        argument_to_state_mapper: vec![
            b"source".to_vec(),
            b"target".to_vec(),
            b"input".to_vec(),
            b"value".to_vec(),
            b"gas_limit".to_vec(),
            b"max_fee_per_gas".to_vec(),
            b"max_priority_fee_per_gas".to_vec(),
            b"nonce".to_vec(),
            b"access_list".to_vec(),
        ],
        confirm_events: vec![b"TransactCall(Append<caller>,source,value,input,gas_limit)".to_vec()],
        escrowed_events: vec![],
        commit_events: vec![],
        revert_events: vec![],
    };

    let get_data_side_effect = SideEffectInterface {
        id: *b"data",
        name: b"data:get".to_vec(),
        argument_abi: vec![
            Type::DynamicBytes, // argument_0: key
        ],
        argument_to_state_mapper: vec![b"key".to_vec()],
        confirm_events: vec![b"<InclusionOnly>".to_vec()],
        escrowed_events: vec![],
        commit_events: vec![],
        revert_events: vec![],
    };

    vec![
        transfer_side_effect,
        swap_side_effect,
        add_liquidity_side_effect,
        call_evm_side_effect,
        get_data_side_effect,
    ]
}

/// Fetches gateway initialization data by chain id.
fn fetch_gtwy_init_data(gateway_id: &ChainId) -> Result<InitializationData<Header>, Error> {
    async_std::task::block_on(async move {
        let endpoint = match *gateway_id {
            POLKADOT_CHAIN_ID => "rpc.polkadot.io",
            KUSAMA_CHAIN_ID => "kusama-rpc.polkadot.io",
            ROCOCO_CHAIN_ID => "rococo-rpc.polkadot.io",
            _ => return Err(Error::new(ErrorKind::InvalidInput, "unknown gateway id")),
        };

        let client = create_rpc_client(&ConnectionParams {
            host: endpoint.to_string(),
            port: 443,
            secure: true,
        })
        .await
        .map_err(|error| Error::new(ErrorKind::NotConnected, error))?;

        let is_relay_chain = match *gateway_id {
            POLKADOT_CHAIN_ID | KUSAMA_CHAIN_ID | ROCOCO_CHAIN_ID => true,
            _ => false,
        };

        let (authority_set, header) = get_gtwy_init_data(&client.clone(), is_relay_chain)
            .await
            .map_err(|error| Error::new(ErrorKind::InvalidData, error))?;

        Ok(InitializationData {
            header,
            authority_list: authority_set.authorities,
            set_id: authority_set.set_id,
            is_halted: false,
            gateway_id: *gateway_id,
        })
    })
}

/// Lists initialization data for indicated gateways.
fn initial_gateways(gateway_ids: Vec<&ChainId>) -> Result<Vec<InitializationData<Header>>, Error> {
    let init_data = gateway_ids
        .iter()
        .map(|gateway_id| fetch_gtwy_init_data(*gateway_id))
        .collect::<Result<_, Error>>()?;

    Ok(init_data)
}

pub fn development_config() -> Result<ChainSpec, String> {
    let wasm_binary = WASM_BINARY.ok_or_else(|| "Development wasm not available".to_string())?;

    Ok(ChainSpec::from_genesis(
        // Name
        "Development",
        // ID
        "dev",
        ChainType::Development,
        move || {
            testnet_genesis(
                wasm_binary,
                // Initial PoA authorities
                vec![authority_keys_from_seed("Alice")],
                // Sudo account
                get_account_id_from_seed::<sr25519::Public>("Alice"),
                // Pre-funded accounts
                vec![
                    get_account_id_from_seed::<sr25519::Public>("Alice"),
                    get_account_id_from_seed::<sr25519::Public>("Bob"),
                    get_account_id_from_seed::<sr25519::Public>("Alice//stash"),
                    get_account_id_from_seed::<sr25519::Public>("Bob//stash"),
                ],
                seed_xdns_registry().unwrap_or_default(),
                standard_side_effects(),
                initial_gateways(vec![&POLKADOT_CHAIN_ID, &KUSAMA_CHAIN_ID, &ROCOCO_CHAIN_ID])
                    .expect("initial gateways"),
                true,
            )
        },
        // Bootnodes
        vec![],
        // Telemetry
        None,
        // Protocol ID
        None,
        None,
        // Properties
        None,
        // Extensions
        None,
    ))
}

pub fn local_testnet_config() -> Result<ChainSpec, String> {
    let wasm_binary = WASM_BINARY.ok_or_else(|| "Development wasm not available".to_string())?;

    Ok(ChainSpec::from_genesis(
        // Name
        "Local Testnet",
        // ID
        "local_testnet",
        ChainType::Local,
        move || {
            testnet_genesis(
                wasm_binary,
                // Initial PoA authorities
                vec![
                    authority_keys_from_seed("Alice"),
                    authority_keys_from_seed("Bob"),
                ],
                // Sudo account
                get_account_id_from_seed::<sr25519::Public>("Alice"),
                // Pre-funded accounts
                vec![
                    get_account_id_from_seed::<sr25519::Public>("Alice"),
                    get_account_id_from_seed::<sr25519::Public>("Bob"),
                    get_account_id_from_seed::<sr25519::Public>("Charlie"),
                    get_account_id_from_seed::<sr25519::Public>("Dave"),
                    get_account_id_from_seed::<sr25519::Public>("Eve"),
                    get_account_id_from_seed::<sr25519::Public>("Ferdie"),
                    get_account_id_from_seed::<sr25519::Public>("Alice//stash"),
                    get_account_id_from_seed::<sr25519::Public>("Bob//stash"),
                    get_account_id_from_seed::<sr25519::Public>("Charlie//stash"),
                    get_account_id_from_seed::<sr25519::Public>("Dave//stash"),
                    get_account_id_from_seed::<sr25519::Public>("Eve//stash"),
                    get_account_id_from_seed::<sr25519::Public>("Ferdie//stash"),
                ],
                seed_xdns_registry().unwrap_or_default(),
                standard_side_effects(),
                initial_gateways(vec![&POLKADOT_CHAIN_ID, &KUSAMA_CHAIN_ID, &ROCOCO_CHAIN_ID])
                    .expect("initial gateways"),
                true,
            )
        },
        // Bootnodes
        vec![],
        // Telemetry
        None,
        // Protocol ID
        None,
        // Properties
        None,
        None,
        // Extensions
        None,
    ))
}

/// Configure initial storage state for FRAME modules.
fn testnet_genesis(
    wasm_binary: &[u8],
    initial_authorities: Vec<(AuraId, GrandpaId)>,
    root_key: AccountId,
    endowed_accounts: Vec<AccountId>,
    xdns_records: Vec<XdnsRecord<AccountId>>,
    standard_side_effects: Vec<SideEffectInterface>,
    initial_gateways: Vec<InitializationData<Header>>,
    _enable_println: bool,
) -> GenesisConfig {
    GenesisConfig {
        system: SystemConfig {
            // Add Wasm runtime to storage.
            code: wasm_binary.to_vec(),
        },
        balances: BalancesConfig {
            // Configure endowed accounts with initial balance of 1 << 60.
            balances: endowed_accounts
                .iter()
                .cloned()
                .map(|k| (k, 1 << 60))
                .collect(),
        },
        aura: AuraConfig {
            authorities: initial_authorities.iter().map(|x| (x.0.clone())).collect(),
        },
        grandpa: GrandpaConfig {
            authorities: initial_authorities
                .iter()
                .map(|x| (x.1.clone(), 1))
                .collect(),
        },
        sudo: SudoConfig {
            // Assign network admin rights.
            key: Some(root_key),
        },
        transaction_payment: Default::default(),
        // beefy: BeefyConfig {
        //     // authorities: initial_authorities.iter().map(|x| (x.1.clone())).collect(),
        //     authorities: Vec::new(),
        // },
        xdns: XDNSConfig {
            known_xdns_records: xdns_records,
            standard_side_effects,
        },
        contracts_registry: Default::default(),
        multi_finality_verifier_substrate_like: MultiFinalityVerifierSubstrateLikeConfig {
            owner: None,
            init_data: None,
        },
        multi_finality_verifier_generic_like: MultiFinalityVerifierGenericLikeConfig {
            owner: None,
            init_data: None,
        },
        multi_finality_verifier_ethereum_like: MultiFinalityVerifierEthereumLikeConfig {
            owner: None,
            init_data: None,
        },
        multi_finality_verifier_polkadot_like: MultiFinalityVerifierPolkadotLikeConfig {
            owner: None,
            init_data: None,
        },
        multi_finality_verifier_default: MultiFinalityVerifierDefaultConfig {
            owner: None,
            init_data: Some(initial_gateways),
        },
        orml_tokens: Default::default(),
        account_manager: Default::default(),
    }
}<|MERGE_RESOLUTION|>--- conflicted
+++ resolved
@@ -5,14 +5,19 @@
     MultiFinalityVerifierSubstrateLikeConfig, Signature, SudoConfig, SystemConfig, XDNSConfig,
     WASM_BINARY,
 };
-<<<<<<< HEAD
-use jsonrpc_runtime_client::ConnectionParams;
-=======
-
 use jsonrpc_runtime_client::{
     create_rpc_client, get_gtwy_init_data, get_metadata, ConnectionParams,
 };
-use sp_core::Encode;
+use log::info;
+use sc_service::ChainType;
+use sp_consensus_aura::sr25519::AuthorityId as AuraId;
+use sp_core::{sr25519, Encode, Pair, Public};
+use sp_finality_grandpa::AuthorityId as GrandpaId;
+use sp_runtime::traits::{IdentifyAccount, Verify};
+use std::{
+    convert::TryFrom,
+    io::{Error, ErrorKind},
+};
 use t3rn_primitives::{
     abi::Type,
     bridges::{
@@ -23,28 +28,6 @@
     xdns::XdnsRecord,
     ChainId, GatewayGenesisConfig, GatewaySysProps, GatewayType, GatewayVendor, Header,
 };
-
->>>>>>> f8f97bd4
-use log::info;
-use sc_service::ChainType;
-use sp_consensus_aura::sr25519::AuthorityId as AuraId;
-use sp_core::{sr25519, Encode, Pair, Public};
-use sp_finality_grandpa::AuthorityId as GrandpaId;
-use sp_runtime::traits::{IdentifyAccount, Verify};
-<<<<<<< HEAD
-use std::{
-    convert::TryFrom,
-    io::{Error, ErrorKind},
-};
-use t3rn_primitives::{
-    abi::Type,
-    bridges::runtime::{KUSAMA_CHAIN_ID, POLKADOT_CHAIN_ID},
-    side_effect::interface::SideEffectInterface,
-    xdns::XdnsRecord,
-    GatewayGenesisConfig, GatewaySysProps, GatewayType, GatewayVendor,
-};
-=======
->>>>>>> f8f97bd4
 
 // The URL for the telemetry server.
 // const STAGING_TELEMETRY_URL: &str = "wss://telemetry.polkadot.io/submit/";
