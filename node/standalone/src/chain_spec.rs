--- conflicted
+++ resolved
@@ -1,13 +1,6 @@
 use circuit_standalone_runtime::{
     AccountId, AuraConfig, BalancesConfig, EvmConfig, GenesisConfig, GrandpaConfig,
-<<<<<<< HEAD
-    Signature, SudoConfig, SystemConfig, XDNSConfig,
-=======
-    MultiFinalityVerifierDefaultConfig, MultiFinalityVerifierEthereumLikeConfig,
-    MultiFinalityVerifierGenericLikeConfig, MultiFinalityVerifierPolkadotLikeConfig,
-    MultiFinalityVerifierSubstrateLikeConfig, Signature, SudoConfig, SystemConfig, XDNSConfig,
->>>>>>> ff2ade07
-    WASM_BINARY,
+    Signature, SudoConfig, SystemConfig, XDNSConfig, WASM_BINARY,
 };
 
 use jsonrpc_runtime_client::{
@@ -382,11 +375,7 @@
                 .into_iter()
                 .map(|addr| {
                     (
-<<<<<<< HEAD
-                        addr.into(),
-=======
                         addr,
->>>>>>> ff2ade07
                         circuit_standalone_runtime::contracts_config::EvmGenesisAccount {
                             nonce: Default::default(),
                             balance: Default::default(),
