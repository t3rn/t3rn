--- conflicted
+++ resolved
@@ -2,8 +2,8 @@
     AccountId, AuraConfig, BalancesConfig, EvmConfig, GenesisConfig, GrandpaConfig,
     MultiFinalityVerifierDefaultConfig, MultiFinalityVerifierEthereumLikeConfig,
     MultiFinalityVerifierGenericLikeConfig, MultiFinalityVerifierPolkadotLikeConfig,
-    MultiFinalityVerifierSubstrateLikeConfig, Signature, SudoConfig, SystemConfig, TreasuryConfig,
-    XDNSConfig, WASM_BINARY,
+    MultiFinalityVerifierSubstrateLikeConfig, Signature, SudoConfig, SystemConfig, XDNSConfig,
+    WASM_BINARY,
 };
 
 use jsonrpc_runtime_client::{
@@ -393,8 +393,6 @@
         orml_tokens: Default::default(),
         account_manager: Default::default(),
         treasury: Default::default(),
-<<<<<<< HEAD
-=======
         three_vm: Default::default(), // TODO: genesis for this needs to be setup for the function pointers\
         evm: EvmConfig {
             // We need _some_ code inserted at the precompile address so that
@@ -415,6 +413,5 @@
                 })
                 .collect(),
         },
->>>>>>> fbe40ebb
     }
 }