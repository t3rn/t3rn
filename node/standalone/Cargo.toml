--- conflicted
+++ resolved
@@ -58,13 +58,9 @@
 
 # Local Dependencies
 circuit-standalone-runtime = { path = "../../runtime/standalone" }
-<<<<<<< HEAD
 pallet-3vm-contracts-rpc   = { path = "../../3vm/rpc/contracts", package = "pallet-contracts-rpc" }
 pallet-3vm-evm-rpc         = { path = "../../3vm/rpc/evm", package = "pallet-evm-rpc" }
-=======
-pallet-3vm-contracts-rpc   = { path = "../../3vm/pallets/wasm-contracts/rpc", package = "pallet-contracts-rpc" }
 pallet-treasury            = { path = "../../pallets/treasury" }
->>>>>>> 6606a4a8
 pallet-xdns                = { path = "../../pallets/xdns" }
 pallet-xdns-rpc            = { path = "../../pallets/xdns/rpc" }
 t3rn-primitives            = { path = "../../primitives" }
