[package]
authors    = [ "devs @ t3rn" ]
edition    = "2021"
homepage   = "https://t3rn.io"
license    = "Apache-2.0"
name       = "t3rn-parachain-collator"
repository = 'https://github.com/t3rn/t3rn'
version    = "1.0.0"

[[bin]]
name = "t3rn-collator"
path = "src/main.rs"

[dependencies]
clap                   = { version = "3.1", features = [ "derive" ] }
codec                  = { package = "parity-scale-codec", version = "3" }
derive_more            = "0.99.2"
futures                = "0.3.21"
hex-literal            = "0.3.4"
jsonrpc-core           = "18.0.0"
jsonrpc-runtime-client = { version = "0.1.0", path = "../../relayers/jsonrpc-runtime-client" }
jsonrpsee              = { version = "0.14.0", features = [ "server" ] }
log                    = "0.4.14"
serde                  = { version = "1.0", features = [ "derive" ] }

# Local
circuit-parachain-runtime = { path = "../../runtime/t3rn-parachain", package = "t3rn-parachain-runtime" }
<<<<<<< HEAD
pallet-xdns               = { path = "../../pallets/xdns" } # TODO: the pallet shouldnt be imported in the node, expose primitives or export the type from runtime
pallet-xdns-rpc           = { path = "../../pallets/xdns/rpc" }
t3rn-primitives           = { git = "https://github.com/t3rn/t3rn", branch = 'refactor/infallible-square-up' }
t3rn-protocol             = { path = "../../protocol" }

pallet-3vm-contracts-rpc = { git = "https://github.com/t3rn/3vm.git", branch = "refactor/infallible-square-up", package = "pallet-contracts-rpc" }
pallet-3vm-evm-rpc       = { git = "https://github.com/t3rn/3vm.git", branch = "refactor/infallible-square-up", package = "pallet-evm-rpc" }
=======
t3rn-primitives           = { path = "../../primitives" }
>>>>>>> eb3e36b5

# Try-runtime
try-runtime-cli = { git = "https://github.com/paritytech/substrate.git", branch = "polkadot-v0.9.27", optional = true }

# Substrate
frame-benchmarking             = { git = "https://github.com/paritytech/substrate", branch = "polkadot-v0.9.27" }
frame-benchmarking-cli         = { git = "https://github.com/paritytech/substrate", branch = "polkadot-v0.9.27" }
pallet-transaction-payment-rpc = { git = "https://github.com/paritytech/substrate", branch = "polkadot-v0.9.27" }
sc-basic-authorship            = { git = "https://github.com/paritytech/substrate", branch = "polkadot-v0.9.27" }
sc-chain-spec                  = { git = "https://github.com/paritytech/substrate", branch = "polkadot-v0.9.27" }
sc-cli                         = { git = "https://github.com/paritytech/substrate", branch = "polkadot-v0.9.27", features = [ "wasmtime" ] }
sc-client-api                  = { git = "https://github.com/paritytech/substrate", branch = "polkadot-v0.9.27" }
sc-consensus                   = { git = "https://github.com/paritytech/substrate", branch = "polkadot-v0.9.27" }
sc-executor                    = { git = "https://github.com/paritytech/substrate", branch = "polkadot-v0.9.27", features = [ "wasmtime" ] }
sc-keystore                    = { git = "https://github.com/paritytech/substrate", branch = "polkadot-v0.9.27" }
sc-network                     = { git = "https://github.com/paritytech/substrate", branch = "polkadot-v0.9.27" }
sc-rpc                         = { git = "https://github.com/paritytech/substrate", branch = "polkadot-v0.9.27" }
sc-rpc-api                     = { git = "https://github.com/paritytech/substrate", branch = "polkadot-v0.9.27" }
sc-service                     = { git = "https://github.com/paritytech/substrate", branch = "polkadot-v0.9.27", features = [ "wasmtime" ] }
sc-sysinfo                     = { git = "https://github.com/paritytech/substrate", branch = "polkadot-v0.9.27" }
sc-telemetry                   = { git = "https://github.com/paritytech/substrate", branch = "polkadot-v0.9.27" }
sc-tracing                     = { git = "https://github.com/paritytech/substrate", branch = "polkadot-v0.9.27" }
sc-transaction-pool            = { git = "https://github.com/paritytech/substrate", branch = "polkadot-v0.9.27" }
sc-transaction-pool-api        = { git = "https://github.com/paritytech/substrate", branch = "polkadot-v0.9.27" }
sp-api                         = { git = "https://github.com/paritytech/substrate", branch = "polkadot-v0.9.27" }
sp-block-builder               = { git = "https://github.com/paritytech/substrate", branch = "polkadot-v0.9.27" }
sp-blockchain                  = { git = "https://github.com/paritytech/substrate", branch = "polkadot-v0.9.27" }
sp-consensus                   = { git = "https://github.com/paritytech/substrate", branch = "polkadot-v0.9.27" }
sp-consensus-aura              = { git = "https://github.com/paritytech/substrate", branch = "polkadot-v0.9.27" }
sp-core                        = { git = "https://github.com/paritytech/substrate", branch = "polkadot-v0.9.27" }
sp-inherents                   = { git = "https://github.com/paritytech/substrate", branch = "polkadot-v0.9.27" }
sp-keystore                    = { git = "https://github.com/paritytech/substrate", branch = "polkadot-v0.9.27" }
sp-offchain                    = { git = "https://github.com/paritytech/substrate", branch = "polkadot-v0.9.27" }
sp-runtime                     = { git = "https://github.com/paritytech/substrate", branch = "polkadot-v0.9.27" }
sp-session                     = { git = "https://github.com/paritytech/substrate", branch = "polkadot-v0.9.27" }
sp-timestamp                   = { git = "https://github.com/paritytech/substrate", branch = "polkadot-v0.9.27" }
sp-transaction-pool            = { git = "https://github.com/paritytech/substrate", branch = "polkadot-v0.9.27" }
substrate-frame-rpc-system     = { git = "https://github.com/paritytech/substrate", branch = "polkadot-v0.9.27" }
substrate-prometheus-endpoint  = { git = "https://github.com/paritytech/substrate", branch = "polkadot-v0.9.27" }

# Polkadot
polkadot-cli        = { git = "https://github.com/paritytech/polkadot", branch = "release-v0.9.27" }
polkadot-parachain  = { git = "https://github.com/paritytech/polkadot", branch = "release-v0.9.27" }
polkadot-primitives = { git = "https://github.com/paritytech/polkadot", branch = "release-v0.9.27" }
polkadot-service    = { git = "https://github.com/paritytech/polkadot", branch = "release-v0.9.27" }
xcm                 = { git = "https://github.com/paritytech/polkadot", default-features = false, branch = "release-v0.9.27" }

# Cumulus
cumulus-client-cli                      = { git = 'https://github.com/paritytech/cumulus', branch = 'polkadot-v0.9.27' }
cumulus-client-collator                 = { git = 'https://github.com/paritytech/cumulus', branch = 'polkadot-v0.9.27' }
cumulus-client-consensus-aura           = { git = 'https://github.com/paritytech/cumulus', branch = 'polkadot-v0.9.27' }
cumulus-client-consensus-common         = { git = 'https://github.com/paritytech/cumulus', branch = 'polkadot-v0.9.27' }
cumulus-client-network                  = { git = 'https://github.com/paritytech/cumulus', branch = 'polkadot-v0.9.27' }
cumulus-client-service                  = { git = 'https://github.com/paritytech/cumulus', branch = 'polkadot-v0.9.27' }
cumulus-primitives-core                 = { git = 'https://github.com/paritytech/cumulus', branch = 'polkadot-v0.9.27' }
cumulus-primitives-parachain-inherent   = { git = 'https://github.com/paritytech/cumulus', branch = 'polkadot-v0.9.27' }
cumulus-relay-chain-inprocess-interface = { git = 'https://github.com/paritytech/cumulus', branch = 'polkadot-v0.9.27' }
cumulus-relay-chain-interface           = { git = 'https://github.com/paritytech/cumulus', branch = 'polkadot-v0.9.27' }
cumulus-relay-chain-rpc-interface       = { git = 'https://github.com/paritytech/cumulus', branch = 'polkadot-v0.9.27' }

[build-dependencies]
substrate-build-script-utils = { git = "https://github.com/paritytech/substrate", branch = "polkadot-v0.9.27" }

[features]
default            = [  ]
runtime-benchmarks = [ "polkadot-cli/runtime-benchmarks" ]
try-runtime        = [ "circuit-parachain-runtime/try-runtime", "try-runtime-cli" ]<|MERGE_RESOLUTION|>--- conflicted
+++ resolved
@@ -25,17 +25,7 @@
 
 # Local
 circuit-parachain-runtime = { path = "../../runtime/t3rn-parachain", package = "t3rn-parachain-runtime" }
-<<<<<<< HEAD
-pallet-xdns               = { path = "../../pallets/xdns" } # TODO: the pallet shouldnt be imported in the node, expose primitives or export the type from runtime
-pallet-xdns-rpc           = { path = "../../pallets/xdns/rpc" }
-t3rn-primitives           = { git = "https://github.com/t3rn/t3rn", branch = 'refactor/infallible-square-up' }
-t3rn-protocol             = { path = "../../protocol" }
-
-pallet-3vm-contracts-rpc = { git = "https://github.com/t3rn/3vm.git", branch = "refactor/infallible-square-up", package = "pallet-contracts-rpc" }
-pallet-3vm-evm-rpc       = { git = "https://github.com/t3rn/3vm.git", branch = "refactor/infallible-square-up", package = "pallet-evm-rpc" }
-=======
 t3rn-primitives           = { path = "../../primitives" }
->>>>>>> eb3e36b5
 
 # Try-runtime
 try-runtime-cli = { git = "https://github.com/paritytech/substrate.git", branch = "polkadot-v0.9.27", optional = true }
