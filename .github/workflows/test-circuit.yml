name: Circuit

on:
  pull_request:
  push:
    branches:
      - development
    paths:
      - "**/*.rs"
      - "**/Cargo.toml"
      - "**/Cargo.lock"
      - ".github/workflows/test-circuit.yml"
  merge_group:

# Automatically cancel older in-progress jobs on the same branch
concurrency:
  group: ${{ github.workflow }}-${{ github.head_ref || github.run_id }}
  cancel-in-progress: ${{ github.ref != 'refs/heads/development' }}

env:
  RUST_BACKTRACE: 1
  RUSTC_WRAPPER: sccache
  CARGO_INCREMENTAL: 0

jobs:
  # This job checks if circuit files has been modified.
  # Using paths in pull request trigger would make required checks unpassable for PRs without expected changes.
  changes:
    runs-on: [self-hosted]
    outputs:
      src: ${{ steps.changes.outputs.src }}

    steps:
      - name: ☁ Checkout git repo
        uses: actions/checkout@v4

      - uses: dorny/paths-filter@v2
        id: changes
        with:
          filters: |
            src:
              - "**/*.rs"
              - "**/Cargo.toml"
              - "**/Cargo.lock"
              - ".github/workflows/test-circuit.yml"

      - name: Detected changes
        run: |
          echo Detected changes: "${{ steps.changes.outputs.src }}"

  build-test:
    name: Build & Test Circuit
    runs-on: [self-hosted, rust]
    needs: [changes]
    if: needs.changes.outputs.src == 'true'
    steps:
      - name: ☁ Checkout git repo
        uses: actions/checkout@v4
        with:
          fetch-depth: 1

      - name: ⚙ Install rust toolchain defined in rust-toolchain.toml
        run: |
          rustup show

      - name: 📜 Check code format
        uses: actions-rs/cargo@v1
        with:
          command: fmt
          args: --all -- --check

      - name: Install clippy-sarif
        uses: baptiste0928/cargo-install@v2
        with:
          crate: clippy-sarif

      - name: Install sarif-fmt
        uses: baptiste0928/cargo-install@v2
        with:
          crate: sarif-fmt

      - name: 📑 Lint code
        run: |
          # We want to fail fast if clippy fails
          set -e
          cargo clippy --all --message-format=json | clippy-sarif | tee results.sarif | sarif-fmt
          echo

          if jq -e -n '[inputs | .runs[] | select(.results[]?.level == "error")] | length > 0' results.sarif >/dev/null; then
            echo "Clippy found errors. Aborting build."
            exit 1
          else
            echo "Clippy found no errors"
          fi

      - name: Upload SARIF file
        uses: github/codeql-action/upload-sarif@v2
        with:
          sarif_file: results.sarif
          wait-for-processing: true

      - name: Install nextest
        uses: baptiste0928/cargo-install@v2
        with:
          crate: cargo-nextest

      - name: Install cargo-llvm-cov
        uses: baptiste0928/cargo-install@v2
        with:
          crate: cargo-llvm-cov

      - name: 📑 Test workspace and collect coverage data
        uses: actions-rs/cargo@v1
        with:
          command: llvm-cov
<<<<<<< HEAD
          args: nextest --workspace --locked --features runtime,testing,test-skip-verification --ignore-filename-regex "node|pallet/3vm" --lcov --output-path lcov.info
=======
          args: nextest --workspace --locked --features runtime,testing,test-skip-verification --ignore-filename-regex "(node|3vm|evm)" --lcov --output-path lcov.info

>>>>>>> 1408872f

      - name: Upload coverage data
        uses: codecov/codecov-action@v3
        with:
          files: lcov.info
          token: ${{ secrets.CODECOV_TOKEN }} # this should fix occasional failures when querying Github API
          fail_ci_if_error: true # we want to enforce coverage

      - name: Archive code coverage results
        uses: actions/upload-artifact@v3
        with:
          name: code-coverage-report
          path: lcov.info<|MERGE_RESOLUTION|>--- conflicted
+++ resolved
@@ -113,12 +113,7 @@
         uses: actions-rs/cargo@v1
         with:
           command: llvm-cov
-<<<<<<< HEAD
-          args: nextest --workspace --locked --features runtime,testing,test-skip-verification --ignore-filename-regex "node|pallet/3vm" --lcov --output-path lcov.info
-=======
           args: nextest --workspace --locked --features runtime,testing,test-skip-verification --ignore-filename-regex "(node|3vm|evm)" --lcov --output-path lcov.info
-
->>>>>>> 1408872f
 
       - name: Upload coverage data
         uses: codecov/codecov-action@v3
