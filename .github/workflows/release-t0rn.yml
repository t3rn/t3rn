name: t0rn Rococo Release

on:
  push:
    branches:
    - development

env:
  PARACHAIN_NAME: t0rn
  RUST_BACKTRACE: full
  CARGO_TERM_COLOR: always
  CARGO_INCREMENTAL: 0

jobs:
  release:
    runs-on: [self-hosted, rust]
    # Dont trigger release when commit message contains 'build(release):' or ends with '[skip release]'
<<<<<<< HEAD
    if: ${{ !(contains(github.event.head_commit.message, 'build(release):') || endswith(github.event.head_commit.message, '[skip release]')) }}
=======
    if: ${{ !(contains(github.event.head_commit.message, 'build(release):') || contains(github.event.head_commit.message, '[skip release]')) }}
>>>>>>> ebbcb7f8
    concurrency: release
    steps:
      - name: Checkout
        uses: actions/checkout@v3
        with:
          fetch-depth: 0
          token: ${{ secrets.GH_PAT }}

      - name: Import GPG key
        id: import_gpg
        uses: crazy-max/ghaction-import-gpg@v5
        with:
          git_user_signingkey: true
          git_commit_gpgsign: true
          gpg_private_key: ${{ secrets.T3RN_CI_GPG_PRIVATE_KEY }}

      - name: Calculate semantic version
        id: version
        uses: t3rn/semantic-version@v6.0.3
        with:
          tag_prefix: "v"
          major_pattern: "/^(feat|refactor)(\\([a-z]+\\))?!:/"
          minor_pattern: "/^(feat|refactor)(\\([a-z]+\\))?:/"
          version_format: "${major}.${minor}.${patch}-rc.${increment}"
          bump_each_commit: false
          search_commit_body: false
          user_format_type: "json"
          prerelease_name: "rc"

      - name: Cargo Release
        run: |
          git config --global user.email "89840377+t3rn-ci@users.noreply.github.com"
          git config --global user.name "t3rn-ci"
          cargo release -c release.toml --execute --no-confirm -p ${{ env.PARACHAIN_NAME }}-parachain-runtime -p ${{ env.PARACHAIN_NAME }}-parachain-collator ${{ steps.version.outputs.version }}

      - name: Push tag
        run: |
          git tag v${{ steps.version.outputs.version }}
          git push origin v${{ steps.version.outputs.version }}

      - name: Create Release
        id: release
        uses: ncipollo/release-action@v1
        with:
          allowUpdates: true
          draft: false
          name: v${{ steps.version.outputs.version }}
          token: ${{ secrets.GITHUB_TOKEN }}
          tag: v${{ steps.version.outputs.version }}

      - name: Set variables 
        run: |
          echo "CIRCUIT_BINARY=./target/release/${{ env.PARACHAIN_NAME }}-collator" >> $GITHUB_ENV
          echo "CIRCUIT_RELEASE_ASSET=${{ env.PARACHAIN_NAME }}-collator-v${{ steps.version.outputs.version }}-x86_64-unknown-linux-gnu" >> $GITHUB_ENV
          echo "WASM_BINARY=./target/release/wbuild/${{ env.PARACHAIN_NAME }}-parachain-runtime/${{ env.PARACHAIN_NAME }}_parachain_runtime.compact.compressed.wasm" >> $GITHUB_ENV
          echo "WASM_RELEASE_ASSET=${{ env.PARACHAIN_NAME }}-parachain-runtime-v${{ steps.version.outputs.version }}.compact.compressed.wasm" >> $GITHUB_ENV

      - name: ⚙️ Get nightly rust toolchain with wasm target
        uses: actions-rs/toolchain@v1
        with:
          toolchain: nightly-2022-06-16
          target: wasm32-unknown-unknown
          components: rustfmt, clippy
          override: true

      - name: 🏭 Build circuit
        uses: actions-rs/cargo@v1
        continue-on-error: false
        with:
          command: build
          args: --manifest-path ./node/${{ env.PARACHAIN_NAME }}-parachain/Cargo.toml --locked --release

      - name: 🫧 Build runtime WASM
        run: |
          ./scripts/build_wasm.sh ${{ env.PARACHAIN_NAME }}

      - name: 🐋 Login to the GitHub Container Registry
        uses: docker/login-action@v2
        with:
          registry: ghcr.io
          username: ${{ github.actor }}
          password: ${{ secrets.GITHUB_TOKEN }}

      - name: 🐳 Set up Docker Buildx
        uses: docker/setup-buildx-action@v2

      - name: 🐳 Build and publish the Docker image
        uses: docker/build-push-action@v3
        with:
          context: .
          push: true
          tags: ghcr.io/t3rn/${{ env.PARACHAIN_NAME }}-collator:v${{ steps.version.outputs.version }}
          platforms: linux/amd64
          file: collator.${{ env.PARACHAIN_NAME }}.Dockerfile
          github-token: ${{ secrets.GITHUB_TOKEN }}
          cache-from: type=local,src=/tmp/.buildx-cache
          cache-to: type=local,dest=/tmp/.buildx-cache

      - name: 🎱 Gzip circuit collator
        run: |
          gzip -c ${{ env.CIRCUIT_BINARY }} > ${{ env.CIRCUIT_BINARY }}.gz

      - name: 🖐🏾 Fingerprint the gball
        run: |
          sha256sum -b ${{ env.CIRCUIT_BINARY }}.gz \
          | grep -oE '^[a-f0-9]+' \
          | tr -d '\n' \
          > ${{ env.CIRCUIT_BINARY }}.gz.sha256sum

      - name: 🖐🏾 Fingerprint the runtime WASM
        run: |
          sha256sum -b ${{ env.WASM_BINARY }} \
          | grep -oE '^[a-f0-9]+' \
          | tr -d '\n' \
          > ${{ env.WASM_BINARY }}.sha256sum

      - name: 📦 Upload the circuit collator gball as a release asset
        uses: actions/upload-release-asset@v1.0.2
        env:
          GITHUB_TOKEN: ${{ secrets.GITHUB_TOKEN }}
        with:
          upload_url: ${{ steps.release.outputs.upload_url }}
          asset_path: ${{ env.CIRCUIT_BINARY }}.gz
          asset_name: ${{ env.CIRCUIT_RELEASE_ASSET }}.gz
          asset_content_type: application/gzip

      - name: 🍔 Provide the circuit collator sha256sum as a release asset
        uses: actions/upload-release-asset@v1.0.2
        env:
          GITHUB_TOKEN: ${{ secrets.GITHUB_TOKEN }}
        with:
          upload_url: ${{ steps.release.outputs.upload_url }}
          asset_path: ${{ env.CIRCUIT_BINARY }}.gz.sha256sum
          asset_name: ${{ env.CIRCUIT_RELEASE_ASSET }}.gz.sha256sum
          asset_content_type: text/plain

      - name: 📦 Upload the runtime WASM as a release asset
        uses: actions/upload-release-asset@v1.0.2
        env:
          GITHUB_TOKEN: ${{ secrets.GITHUB_TOKEN }}
        with:
          upload_url: ${{ steps.release.outputs.upload_url }}
          asset_path: ${{ env.WASM_BINARY }}
          asset_name: ${{ env.WASM_RELEASE_ASSET }}
          asset_content_type: text/plain

      - name: 🍔 Provide the runtime WASM sha256sum as a release asset
        uses: actions/upload-release-asset@v1.0.2
        env:
          GITHUB_TOKEN: ${{ secrets.GITHUB_TOKEN }}
        with:
          upload_url: ${{ steps.release.outputs.upload_url }}
          asset_path: ${{ env.WASM_BINARY }}.sha256sum
          asset_name: ${{ env.WASM_RELEASE_ASSET }}.sha256sum
          asset_content_type: text/plain

      - name: 🍔 Provide the runtime WASM blake2_256 as a release asset
        uses: actions/upload-release-asset@v1.0.2
        env:
          GITHUB_TOKEN: ${{ secrets.GITHUB_TOKEN }}
        with:
          upload_url: ${{ steps.release.outputs.upload_url }}
          asset_path: ${{ env.WASM_BINARY }}.blake2_256
          asset_name: ${{ env.WASM_RELEASE_ASSET }}.blake2_256
          asset_content_type: text/plain<|MERGE_RESOLUTION|>--- conflicted
+++ resolved
@@ -15,11 +15,7 @@
   release:
     runs-on: [self-hosted, rust]
     # Dont trigger release when commit message contains 'build(release):' or ends with '[skip release]'
-<<<<<<< HEAD
-    if: ${{ !(contains(github.event.head_commit.message, 'build(release):') || endswith(github.event.head_commit.message, '[skip release]')) }}
-=======
     if: ${{ !(contains(github.event.head_commit.message, 'build(release):') || contains(github.event.head_commit.message, '[skip release]')) }}
->>>>>>> ebbcb7f8
     concurrency: release
     steps:
       - name: Checkout
