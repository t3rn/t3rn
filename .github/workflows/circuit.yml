--- conflicted
+++ resolved
@@ -104,13 +104,8 @@
             -p beefy-merkle-tree
             --manifest-path circuit/Cargo.toml
 
-<<<<<<< HEAD
   build-test:
     runs-on: self-hosted
-=======
-  build:
-    runs-on: ubuntu-20.04
->>>>>>> 785a71ef
     needs: [format, lint]
     steps:
       - name: ☁ Checkout git repo
@@ -158,63 +153,6 @@
           command: build
           args: --locked --manifest-path circuit/Cargo.toml
 
-<<<<<<< HEAD
-=======
-      - name: 📤 Upload binary
-        uses: actions/upload-artifact@v2
-        with:
-          name: ${{ github.sha }}-artifacts
-          path: circuit/target/debug/circuit
-          if-no-files-found: error
-          retention-days: 1
-  test:
-    runs-on: ubuntu-20.04
-    needs: [build]
-    steps:
-      - name: ☁️Checkout git repo
-        uses: actions/checkout@master
-        with:
-          submodules: recursive
-      - name: 🕒 Cache LLVM and Clang
-        id: cache-llvm
-        uses: actions/cache@v2
-        with:
-          path: |
-            ./llvm
-          key: llvm-circuit
-
-      - name: 🔨 Install LLVM and Clang
-        uses: KyleMayes/install-llvm-action@v1
-        with:
-          version: "12.0.0"
-          ubuntu-version: "20.04"
-          directory: ${{ runner.temp }}/llvm
-          cached: ${{ steps.cache-llvm.outputs.cache-hit }}
-
-      - name: ⚙️Get nightly rust toolchain with wasm target
-        uses: actions-rs/toolchain@v1
-        with:
-          toolchain: nightly-2021-11-01
-          target: wasm32-unknown-unknown
-          override: true
-
-      - name: 🕒 Cache Rust binaries and packages
-        uses: actions/cache@v2
-        id: cache-rust
-        with:
-          path: |
-            ~/.cargo/registry
-            ~/.cargo/git
-            circuit/target
-          key: ${{ runner.os }}-cargo-${{ hashFiles('circuit/Cargo.lock') }}
-
-      - name: Download circuit
-        uses: actions/download-artifact@v2
-        with:
-          name: ${{ github.sha }}-artifacts
-          path: circuit/target/debug/
-
->>>>>>> 785a71ef
       - name: 📼 Run unit tests
         continue-on-error: false
         run: |
@@ -222,16 +160,6 @@
           circuit/target/debug/circuit circuit --alice --tmp --ws-port 9900 > /dev/null 2>&1 &
           cargo test --workspace --locked --features runtime-benchmarks --manifest-path circuit/Cargo.toml
 
-<<<<<<< HEAD
-=======
-  test-integration:
-    runs-on: ubuntu-20.04
-    needs: [build]
-    steps:
-      - name: ☁️ Checkout git repo
-        uses: actions/checkout@master
-
->>>>>>> 785a71ef
       - name: Setup node
         uses: actions/setup-node@v2
         with:
