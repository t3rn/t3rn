--- conflicted
+++ resolved
@@ -91,11 +91,7 @@
     runs-on: self-hosted
     if: needs.changes.outputs.src == 'true'
     needs: test-executor
-<<<<<<< HEAD
     concurrency: executor
-    if: github.ref == 'refs/heads/development'
-=======
->>>>>>> 72237ed2
     steps:
       - name: ☁ Checkout git repo
         uses: actions/checkout@v3
