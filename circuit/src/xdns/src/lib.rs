// This file is part of Substrate.

// Copyright (C) 2017-2021 Parity Technologies (UK) Ltd.
// SPDX-License-Identifier: Apache-2.0

// Licensed under the Apache License, Version 2.0 (the "License");
// you may not use this file except in compliance with the License.
// You may obtain a copy of the License at
//
// 	http://www.apache.org/licenses/LICENSE-2.0
//
// Unless required by applicable law or agreed to in writing, software
// distributed under the License is distributed on an "AS IS" BASIS,
// WITHOUT WARRANTIES OR CONDITIONS OF ANY KIND, either express or implied.
// See the License for the specific language governing permissions and
// limitations under the License.

//! <!-- markdown-link-check-disable -->
//! # X-DNS Pallet
//! </pre></p></details>

// Ensure we're `no_std` when compiling for Wasm.
#![cfg_attr(not(feature = "std"), no_std)]

use codec::{Decode, Encode};
<<<<<<< HEAD
use frame_system::{ensure_root, ensure_signed};
=======
use frame_system::ensure_signed;

#[cfg(feature = "std")]
use serde::{Deserialize, Serialize};
>>>>>>> b6955783
use sp_runtime::{traits::Hash, RuntimeDebug};
use sp_std::prelude::*;
use sp_std::vec::Vec;
use t3rn_primitives::abi::GatewayABIConfig;
use t3rn_primitives::{ChainId, GatewayGenesisConfig, GatewayType, GatewayVendor};

// Re-export pallet items so that they can be accessed from the crate namespace.
pub use crate::pallet::*;

#[cfg(test)]
mod mock;
#[cfg(test)]
mod tests;

mod weights;

pub use weights::*;

/// A hash based on encoding the complete XdnsRecord
pub type XdnsRecordId<T> = <T as frame_system::Config>::Hash;

/// A hash based on encoding the Gateway ID
pub type XdnsGatewayId<T> = <T as frame_system::Config>::Hash;

/// A preliminary representation of a xdns_record in the onchain registry.
#[derive(Clone, Eq, PartialEq, Encode, Decode, RuntimeDebug)]
#[cfg_attr(feature = "std", derive(Serialize, Deserialize))]
pub struct XdnsRecord<AccountId> {
    /// SCALE-encoded url string on where given Consensus System can be accessed
    pub url: Vec<u8>,

    pub gateway_abi: GatewayABIConfig,

    pub gateway_genesis: GatewayGenesisConfig,

    /// Gateway Vendor
    pub gateway_vendor: GatewayVendor,

    /// Gateway Type
    pub gateway_type: GatewayType,

    /// Gateway Id
    pub gateway_id: ChainId,

    pub registrant: Option<AccountId>,

    pub last_finalized: Option<u64>,
}

impl<AccountId: Encode> XdnsRecord<AccountId> {
    pub fn new_from_primitives(
        url: Vec<u8>,
        gateway_abi: GatewayABIConfig,
        modules_encoded: Option<Vec<u8>>,
        signed_extension: Option<Vec<u8>>,
        runtime_version: sp_version::RuntimeVersion,
        extrinsics_version: u8,
        genesis_hash: Vec<u8>,
        gateway_id: ChainId,
        gateway_vendor: GatewayVendor,
        gateway_type: GatewayType,
        registrant: Option<AccountId>,
        last_finalized: Option<u64>,
    ) -> Self {
        let gateway_genesis = GatewayGenesisConfig {
            modules_encoded,
            signed_extension,
            runtime_version,
            extrinsics_version,
            genesis_hash,
        };

        XdnsRecord {
            url,
            gateway_abi,
            gateway_genesis,
            gateway_vendor,
            gateway_type,
            gateway_id,
            registrant,
            last_finalized,
        }
    }

    pub fn new(
        url: Vec<u8>,
        gateway_id: ChainId,
        gateway_abi: GatewayABIConfig,
        gateway_vendor: GatewayVendor,
        gateway_type: GatewayType,
        gateway_genesis: GatewayGenesisConfig,
    ) -> Self {
        XdnsRecord {
            url,
            gateway_id,
            gateway_abi,
            gateway_vendor,
            gateway_type,
            gateway_genesis,
            registrant: None,
            last_finalized: None,
        }
    }

    pub fn assign_registrant(&mut self, registrant: AccountId) {
        self.registrant = Some(registrant)
    }

    /// Function that generates an XdnsRecordId hash based on the gateway id
    pub fn generate_id<T: Config>(&self) -> XdnsRecordId<T> {
        T::Hashing::hash(Encode::encode(&self.gateway_id).as_ref())
    }

    pub fn set_last_finalized(&mut self, last_finalized: u64) {
        self.last_finalized = Some(last_finalized)
    }
}

// Definition of the pallet logic, to be aggregated at runtime definition through
// `construct_runtime`.
#[frame_support::pallet]
pub mod pallet {
    // Import various types used to declare pallet in scope.
    use super::*;
    use frame_support::pallet_prelude::*;
    use frame_support::traits::Time;
    use frame_system::pallet_prelude::*;
    use sp_std::convert::TryInto;
    use t3rn_primitives::{ChainId, EscrowTrait, GatewayType, GatewayVendor};

    #[pallet::config]
    pub trait Config: pallet_balances::Config + frame_system::Config + EscrowTrait {
        /// The overarching event type.
        type Event: From<Event<Self>> + IsType<<Self as frame_system::Config>::Event>;

        /// Type representing the weight of this pallet
        type WeightInfo: WeightInfo;
    }

    // Simple declaration of the `Pallet` type. It is placeholder we use to implement traits and
    // method.
    #[pallet::pallet]
    #[pallet::generate_store(pub(super) trait Store)]
    pub struct Pallet<T>(_);

    // Pallet implements [`Hooks`] trait to define some logic to execute in some context.
    #[pallet::hooks]
    impl<T: Config> Hooks<BlockNumberFor<T>> for Pallet<T> {
        // `on_initialize` is executed at the beginning of the block before any extrinsic are
        // dispatched.
        //
        // This function must return the weight consumed by `on_initialize` and `on_finalize`.
        fn on_initialize(_n: T::BlockNumber) -> Weight {
            // Anything that needs to be done at the start of the block.
            // We don't do anything here.
            0
        }

        // `on_finalize` is executed at the end of block after all extrinsic are dispatched.
        fn on_finalize(_n: T::BlockNumber) {
            // Perform necessary data/state clean up here.
        }

        // A runtime code run after every block and have access to extended set of APIs.
        //
        // For instance you can generate extrinsics for the upcoming produced block.
        fn offchain_worker(_n: T::BlockNumber) {
            // We don't do anything here.
            // but we could dispatch extrinsic (transaction/unsigned/inherent) using
            // sp_io::submit_extrinsic.
            // To see example on offchain worker, please refer to example-offchain-worker pallet
            // accompanied in this repository.
        }
    }

    #[pallet::call]
    impl<T: Config> Pallet<T> {
        /// Inserts a xdns_record into the on-chain registry. Root only access.
        #[pallet::weight(500_000_000 + T::DbWeight::get().reads_writes(1,1))]
        pub fn add_new_xdns_record(
            origin: OriginFor<T>,
            url: Vec<u8>,
            gateway_id: ChainId,
            gateway_abi: GatewayABIConfig,
            gateway_vendor: GatewayVendor,
            gateway_type: GatewayType,
            gateway_genesis: GatewayGenesisConfig,
        ) -> DispatchResultWithPostInfo {
            ensure_root(origin)?;

            let mut xdns_record = XdnsRecord::<T::AccountId>::new(
                url,
                gateway_id,
                gateway_abi,
                gateway_vendor,
                gateway_type,
                gateway_genesis,
            );

            // ToDo: Uncomment when switching into a model with open registration. Sudo access for now.
            // xdns_record.assign_registrant(registrant.clone());
            let registrant = Default::default();

            let now = TryInto::<u64>::try_into(<T as EscrowTrait>::Time::now())
                .map_err(|_| "Unable to compute current timestamp")?;

            xdns_record.set_last_finalized(now);

            let xdns_record_id = xdns_record.generate_id::<T>();

            if <XDNSRegistry<T>>::contains_key(&xdns_record_id) {
                Err(Error::<T>::XdnsRecordAlreadyExists.into())
            } else {
                <XDNSRegistry<T>>::insert(&xdns_record_id, xdns_record);
                Self::deposit_event(Event::<T>::XdnsRecordStored(registrant, xdns_record_id));
                Ok(().into())
            }
        }

        /// Updates the last_finalized field for an xdns_record from the onchain registry. Root only access.
        #[pallet::weight(500_000_000 + T::DbWeight::get().reads_writes(1,1))]
        pub fn update_ttl(
            origin: OriginFor<T>,
            gateway_id: ChainId,
            last_finalized: u64,
        ) -> DispatchResultWithPostInfo {
            ensure_root(origin)?;

            let xdns_record_id = T::Hashing::hash(Encode::encode(&gateway_id).as_ref());

            if !XDNSRegistry::<T>::contains_key(xdns_record_id) {
                Err(Error::<T>::XdnsRecordNotFound.into())
            } else {
                XDNSRegistry::<T>::mutate(xdns_record_id, |xdns_record| match xdns_record {
                    None => Err(Error::<T>::XdnsRecordNotFound),
                    Some(record) => {
                        record.set_last_finalized(last_finalized);
                        Ok(())
                    }
                })?;

                Self::deposit_event(Event::<T>::XdnsRecordUpdated(xdns_record_id));
                Ok(().into())
            }
        }

        /// Removes a xdns_record from the onchain registry. Root only access.
        #[pallet::weight(500_000_000 + T::DbWeight::get().reads_writes(1,1))]
        pub fn purge_xdns_record(
            origin: OriginFor<T>,
            requester: T::AccountId,
            xdns_record_id: XdnsRecordId<T>,
        ) -> DispatchResultWithPostInfo {
            ensure_root(origin)?;

            if !<XDNSRegistry<T>>::contains_key(&xdns_record_id) {
                Err(Error::<T>::UnknownXdnsRecord)?
            } else {
                <XDNSRegistry<T>>::remove(&xdns_record_id);
                Self::deposit_event(Event::<T>::XdnsRecordPurged(requester, xdns_record_id));
                Ok(().into())
            }
        }
    }

    #[pallet::event]
    #[pallet::generate_deposit(pub(super) fn deposit_event)]
    pub enum Event<T: Config> {
        /// \[requester, xdns_record_id\]
        XdnsRecordStored(T::AccountId, XdnsRecordId<T>),
        /// \[requester, xdns_record_id\]
        XdnsRecordPurged(T::AccountId, XdnsRecordId<T>),
        /// \[xdns_record_id\]
        XdnsRecordUpdated(XdnsRecordId<T>),
    }

    // Errors inform users that something went wrong.
    #[pallet::error]
    pub enum Error<T> {
        /// Stored xdns_record has already been added before
        XdnsRecordAlreadyExists,
        /// Access of unknown xdns_record
        UnknownXdnsRecord,
        /// Xdns Record not found
        XdnsRecordNotFound,
    }

    /// The pre-validated composable xdns_records on-chain registry.
    #[pallet::storage]
    #[pallet::getter(fn xdns_registry)]
    pub type XDNSRegistry<T: Config> =
        StorageMap<_, Blake2_128Concat, XdnsRecordId<T>, XdnsRecord<T::AccountId>, OptionQuery>;

    // The genesis config type.
    #[pallet::genesis_config]
    pub struct GenesisConfig<T: Config> {
        pub known_xdns_records: Vec<XdnsRecord<T::AccountId>>,
    }

    /// The default value for the genesis config type.
    #[cfg(feature = "std")]
    impl<T: Config> Default for GenesisConfig<T> {
        fn default() -> Self {
            Self {
                known_xdns_records: Default::default(),
            }
        }
    }

    /// The build of genesis for the pallet.
    /// Populates storage with the known XDNS Records
    #[pallet::genesis_build]
    impl<T: Config> GenesisBuild<T> for GenesisConfig<T> {
        fn build(&self) {
            for xdns_record in self.known_xdns_records.clone() {
                <XDNSRegistry<T>>::insert(xdns_record.generate_id::<T>(), xdns_record);
            }
        }
    }

    impl<T: Config> Pallet<T> {
        /// Locates the best available gateway based on the time they were last finalized.
        /// Priority goes Internal > External > TxOnly, followed by the largest last_finalized value
        pub fn best_available(
            gateway_id: ChainId,
        ) -> Result<XdnsRecord<T::AccountId>, &'static str> {
            // Sort each available gateway pointer based on its GatewayType
            let gateway_pointers = t3rn_primitives::retrieve_gateway_pointers(gateway_id);
            ensure!(gateway_pointers.is_ok(), "No available gateway pointers");
            let mut sorted_gateway_pointers = gateway_pointers.unwrap();
            sorted_gateway_pointers.sort_by(|a, b| a.gateway_type.cmp(&b.gateway_type));

            // Fetch each XdnsRecord and re-sort based on its last_finalized descending
            let mut sorted_gateways: Vec<XdnsRecord<T::AccountId>> = sorted_gateway_pointers
                .into_iter()
                .map(|gateway_pointer| {
                    <XDNSRegistry<T>>::get(T::Hashing::hash(
                        Encode::encode(&gateway_pointer.id).as_ref(),
                    ))
                })
                .filter(|xdns_record| xdns_record.is_some())
                .map(|xdns_record| xdns_record.unwrap())
                .collect();
            sorted_gateways
                .sort_by(|xdns_a, xdns_b| xdns_b.last_finalized.cmp(&xdns_a.last_finalized));

            // Return the first result
            if sorted_gateways.is_empty() {
                return Err("Xdns record not found");
            }

            Ok(sorted_gateways[0].clone())
        }
    }
}<|MERGE_RESOLUTION|>--- conflicted
+++ resolved
@@ -23,14 +23,10 @@
 #![cfg_attr(not(feature = "std"), no_std)]
 
 use codec::{Decode, Encode};
-<<<<<<< HEAD
 use frame_system::{ensure_root, ensure_signed};
-=======
-use frame_system::ensure_signed;
 
 #[cfg(feature = "std")]
 use serde::{Deserialize, Serialize};
->>>>>>> b6955783
 use sp_runtime::{traits::Hash, RuntimeDebug};
 use sp_std::prelude::*;
 use sp_std::vec::Vec;
@@ -221,6 +217,10 @@
         ) -> DispatchResultWithPostInfo {
             ensure_root(origin)?;
 
+            // ToDo: Uncomment when switching into a model with open registration. Sudo access for now.
+            // xdns_record.assign_registrant(registrant.clone());
+            let registrant = Default::default();
+
             let mut xdns_record = XdnsRecord::<T::AccountId>::new(
                 url,
                 gateway_id,
@@ -230,9 +230,7 @@
                 gateway_genesis,
             );
 
-            // ToDo: Uncomment when switching into a model with open registration. Sudo access for now.
-            // xdns_record.assign_registrant(registrant.clone());
-            let registrant = Default::default();
+            xdns_record.assign_registrant(registrant.clone());
 
             let now = TryInto::<u64>::try_into(<T as EscrowTrait>::Time::now())
                 .map_err(|_| "Unable to compute current timestamp")?;
