#![cfg_attr(not(feature = "std"), no_std)]

use sp_std::vec::*;
use t3rn_primitives::transfers::TransferEntry;
use t3rn_primitives::GatewayType;

use super::circuit_outbound::CircuitOutboundMessage;

pub trait GatewayInboundProtocol {
    /// Get storage on foreign chain under given key. Returns (gets it delivered by relayers):
    /// storage_value of storage
    /// storage_proof - Merkle Path and block reference securing against data collusion
    fn get_storage(&self, key: [u8; 32], gateway_type: GatewayType) -> CircuitOutboundMessage;

    /// Set storage on foreign chain of given key pointing to new value. Returns (gets it delivered by relayers):
    /// new_storage_value of storage
    /// storage_proof - Merkle Path and block reference securing against data collusion
    /// finality_proof - Proof that the block is finalized
    fn set_storage(
        &self,
<<<<<<< HEAD
        key: &[u8; 32],
=======
        key: [u8; 32],
>>>>>>> 025d5c84
        value: Option<Vec<u8>>,
        gateway_type: GatewayType,
    ) -> CircuitOutboundMessage;

    /// Call smart contract behind that gateway in a static way - enforcing read-pnly operations. Returns (gets it delivered by relayers):
    /// stamp - Event generated on that chain
    /// stamp_proof - Merkle Path in storage trie (that's where the stamp lands) and block reference
    fn call_static(
        &self,
        module_name: &str,
        fn_name: &str,
        data: Vec<u8>,
        to: [u8; 32],
        value: u128,
        gas: u64,
        gateway_type: GatewayType,
    ) -> CircuitOutboundMessage;

    /// Call smart contract behind that gateway in a dirty way - without possibility to revert that action. Returns (gets it delivered by relayers):
    /// stamp - Event generated on that chain
    /// stamp_proof - Merkle Path in storage trie (that's where the stamp lands) and block reference
    /// finality_proof - Proof that the block is finalized
    fn call(
        &self,
        module_name: Vec<u8>,
        fn_name: Vec<u8>,
        data: Vec<u8>,
        escrow_account: [u8; 32],
        requester: [u8; 32],
        to: [u8; 32],
        value: u128,
        gas: u64,
        gateway_type: GatewayType,
    ) -> CircuitOutboundMessage;

<<<<<<< HEAD
    /// Call smart contract behind that gateway in a dirty way - without possibility to revert that action. Returns (gets it delivered by relayers):
    /// stamp - Event generated on that chain
    /// stamp_proof - Merkle Path in storage trie (that's where the stamp lands) and block reference
    /// finality_proof - Proof that the block is finalized
    fn call_dirty(
        &self,
        module_name: &str,
        fn_name: &str,
        data: Vec<u8>,
        to: [u8; 32],
        value: u128,
        gas: u64,
        gateway_type: GatewayType,
    ) -> CircuitOutboundMessage;

=======
>>>>>>> 025d5c84
    /// Call smart contract behind that gateway in a reversible (escrowed) way. Returns (gets it delivered by relayers):
    /// stamp - Event generated on that chain
    /// stamp_proof - Merkle Path in storage trie (that's where the stamp lands) and block reference
    /// finality_proof - Proof that the block is finalized
    fn call_escrow(
        &self,
        module_name: &str,
        fn_name: &str,
        data: Vec<u8>,
        to: [u8; 32],
        value: u128,
        gas: u64,
        gateway_type: GatewayType,
    ) -> CircuitOutboundMessage;

    /// Call custom dispatchable call behind that gateway in a static way - enforcing read-pnly operations. Returns (gets it delivered by relayers):
    /// stamp - Event generated on that chain
    /// stamp_proof - Merkle Path in storage trie (that's where the stamp lands) and block reference
    fn custom_call_static(
        &self,
        module_name: &str,
        fn_name: &str,
        data: Vec<u8>,
        to: [u8; 32],
        value: u128,
        gas: u64,
        gateway_type: GatewayType,
    ) -> CircuitOutboundMessage;

    /// Call custom dispatchable call behind that gateway in a dirty way - without possibility to revert that action. Returns (gets it delivered by relayers):
    /// stamp - Event generated on that chain
    /// stamp_proof - Merkle Path in storage trie (that's where the stamp lands) and block reference
    /// finality_proof - Proof that the block is finalized
    fn custom_call_dirty(
        &self,
        module_name: &str,
        fn_name: &str,
        data: Vec<u8>,
        to: [u8; 32],
        value: u128,
        gas: u64,
        gateway_type: GatewayType,
    ) -> CircuitOutboundMessage;

    /// Call custom dispatchable call behind that gateway in a reversible (escrowed) way - enforcing read-pnly operations. Returns (gets it delivered by relayers):
    /// stamp - Event generated on that chain
    /// stamp_proof - Merkle Path in storage trie (that's where the stamp lands) and block reference
    /// finality_proof - Proof that the block is finalized
    fn custom_call_escrow(
        &self,
        module_name: &str,
        fn_name: &str,
        data: Vec<u8>,
        to: [u8; 32],
        value: u128,
        gas: u64,
        gateway_type: GatewayType,
    ) -> CircuitOutboundMessage;

    /// Transfer balance on a chain behind that gateway in a reversible (escrowed) way. Returns (gets it delivered by relayers):
    /// stamp - Event generated on that chain
    /// stamp_proof - Merkle Path in storage trie (that's where the stamp lands) and block reference
    /// finality_proof - Proof that the block is finalized
    fn transfer(
        &self,
        to: [u8; 32],
        value: u128,
        gateway_type: GatewayType,
    ) -> CircuitOutboundMessage;

    /// Transfer balance on a chain behind that gateway in a dirty way - without possibility to revert that action. Returns (gets it delivered by relayers):
    /// stamp - Event generated on that chain
    /// stamp_proof - Merkle Path in storage trie (that's where the stamp lands) and block reference
    /// finality_proof - Proof that the block is finalized
<<<<<<< HEAD
    fn transfer_dirty(
        &self,
        to: [u8; 32],
        value: u128,
        gas: u64,
        gateway_type: GatewayType,
    ) -> CircuitOutboundMessage;

    /// Transfer balance on a chain behind that gateway in a reversible (escrowed) way. Returns (gets it delivered by relayers):
    /// stamp - Event generated on that chain
    /// stamp_proof - Merkle Path in storage trie (that's where the stamp lands) and block reference
    /// finality_proof - Proof that the block is finalized
    fn transfer_escrow(
        &self,
        to: [u8; 32],
        value: u128,
        gas: u64,
=======
    fn transfer_escrow(
        &self,
        escrow_account: [u8; 32],
        requester: [u8; 32],
        to: [u8; 32],
        value: u128,
        transfers: &mut Vec<TransferEntry>,
>>>>>>> 025d5c84
        gateway_type: GatewayType,
    ) -> CircuitOutboundMessage;

    /// Swap X tokens to Y different tokens on a chain behind that gateway in a dirty way - without possibility to revert that action. Returns (gets it delivered by relayers):
    /// stamp - Event generated on that chain
    /// stamp_proof - Merkle Path in storage trie (that's where the stamp lands) and block reference
    /// finality_proof - Proof that the block is finalized
    fn swap_dirty(
        &self,
        to: [u8; 32],
        value: u128,
        gas: u64,
        gateway_type: GatewayType,
    ) -> CircuitOutboundMessage;

    /// Swap X tokens to Y different tokens on a chain behind that gateway in a reversible (escrowed) way. Returns (gets it delivered by relayers):
    /// stamp - Event generated on that chain
    /// stamp_proof - Merkle Path in storage trie (that's where the stamp lands) and block reference
    /// finality_proof - Proof that the block is finalized
    fn swap_escrow(
        &self,
        from: [u8; 32],
        x_token: [u8; 32],
        y_token: [u8; 32],
        x_value: u128,
        y_value: u128,
        gas: u64,
        gateway_type: GatewayType,
    ) -> CircuitOutboundMessage;
}<|MERGE_RESOLUTION|>--- conflicted
+++ resolved
@@ -18,11 +18,7 @@
     /// finality_proof - Proof that the block is finalized
     fn set_storage(
         &self,
-<<<<<<< HEAD
-        key: &[u8; 32],
-=======
         key: [u8; 32],
->>>>>>> 025d5c84
         value: Option<Vec<u8>>,
         gateway_type: GatewayType,
     ) -> CircuitOutboundMessage;
@@ -58,24 +54,6 @@
         gateway_type: GatewayType,
     ) -> CircuitOutboundMessage;
 
-<<<<<<< HEAD
-    /// Call smart contract behind that gateway in a dirty way - without possibility to revert that action. Returns (gets it delivered by relayers):
-    /// stamp - Event generated on that chain
-    /// stamp_proof - Merkle Path in storage trie (that's where the stamp lands) and block reference
-    /// finality_proof - Proof that the block is finalized
-    fn call_dirty(
-        &self,
-        module_name: &str,
-        fn_name: &str,
-        data: Vec<u8>,
-        to: [u8; 32],
-        value: u128,
-        gas: u64,
-        gateway_type: GatewayType,
-    ) -> CircuitOutboundMessage;
-
-=======
->>>>>>> 025d5c84
     /// Call smart contract behind that gateway in a reversible (escrowed) way. Returns (gets it delivered by relayers):
     /// stamp - Event generated on that chain
     /// stamp_proof - Merkle Path in storage trie (that's where the stamp lands) and block reference
@@ -150,25 +128,6 @@
     /// stamp - Event generated on that chain
     /// stamp_proof - Merkle Path in storage trie (that's where the stamp lands) and block reference
     /// finality_proof - Proof that the block is finalized
-<<<<<<< HEAD
-    fn transfer_dirty(
-        &self,
-        to: [u8; 32],
-        value: u128,
-        gas: u64,
-        gateway_type: GatewayType,
-    ) -> CircuitOutboundMessage;
-
-    /// Transfer balance on a chain behind that gateway in a reversible (escrowed) way. Returns (gets it delivered by relayers):
-    /// stamp - Event generated on that chain
-    /// stamp_proof - Merkle Path in storage trie (that's where the stamp lands) and block reference
-    /// finality_proof - Proof that the block is finalized
-    fn transfer_escrow(
-        &self,
-        to: [u8; 32],
-        value: u128,
-        gas: u64,
-=======
     fn transfer_escrow(
         &self,
         escrow_account: [u8; 32],
@@ -176,7 +135,6 @@
         to: [u8; 32],
         value: u128,
         transfers: &mut Vec<TransferEntry>,
->>>>>>> 025d5c84
         gateway_type: GatewayType,
     ) -> CircuitOutboundMessage;
 
