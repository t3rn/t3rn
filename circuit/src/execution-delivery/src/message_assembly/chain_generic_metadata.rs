--- conflicted
+++ resolved
@@ -86,66 +86,4 @@
 }
 
 #[cfg(test)]
-<<<<<<< HEAD
-mod tests {
-    // use crate::message_assembly::chain_generic_metadata::Metadata;
-    // use frame_metadata::{
-    //     DecodeDifferent, DecodeDifferentArray, ExtrinsicMetadata, ModuleMetadata,
-    //     RuntimeMetadataV13,
-    // };
-
-    // use super::*;
-    // use std::string::String;
-    // use crate::message_assembly::substrate_gateway_protocol::SubstrateGatewayProtocol;
-    //
-    // struct TestGatewayProtocol {}
-    //
-    // impl SubstrateOutboundProtocol for TestGatewayProtocol {}
-    //
-    // #[test]
-    // fn successfully_creates_example_eth_like_chain_description() {
-    //     let test_gateway_protocol = SubstrateGatewayProtocol::new(TestChainConfig);
-    //
-    //     test_gateway_protocol.get_genesis_config_abi();
-    //
-    //     /// impl get_protocol_info -> GenesisInfo { types info + structs info }
-    //     //     pub gateway_inbound_protocol: Box<dyn GatewayInboundProtocol>,
-    //     // let outbound_message = self.gateway_inbound_protocol.transfer_escrow(
-    //     //     <T as CircuitTrait>::AccountId32Converter::convert(self.escrow_account.clone()),
-    //     //     <T as CircuitTrait>::AccountId32Converter::convert(self.requester.clone()),
-    //     //     <T as CircuitTrait>::AccountId32Converter::convert(to.clone()),
-    //     //     <T as CircuitTrait>::ToStandardizedGatewayBalance::convert(value).into(),
-    //     //     self.inner_exec_transfers,
-    //     //     self.gateway_pointer.gateway_type.clone(),
-    //     // );
-    //
-    //     // -> code | instantiate_gateway (pointer) ->
-    //     //          { metadata, runtime_version, genesis_hash, submitter_pair } // messaging_params
-    //     //          Opt GenesisConfig {  } // messaging_params
-    //     //          let my_specific_gateway = GatewayImpl::new()
-    //     //          let sgp = SubstrateGatewayProtocol::new(my_specific_gateway)
-    //     //
-    //
-    //     // impl trait dry_run
-    //     gateway_protocol.dry_message_dispatch();
-    //
-    //     gateway_protocol.dry_verify_message_sender();
-    //
-    //     //impt trait outbound_messages
-    //
-    //     // gateway_protocol.confirm_inclusion(
-    //     //     block_hash,
-    //     //     value,
-    //     //     proof,
-    //     //     trie_pointer
-    //     // ) {
-    //     //
-    //     //     // access pallet-multi-verifier::get_block_by_hash()
-    //     //
-    //     //
-    //     // }
-    // }
-}
-=======
-mod tests {}
->>>>>>> 021ed531
+mod tests {}