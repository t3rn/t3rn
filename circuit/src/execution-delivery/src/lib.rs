// This file is part of Substrate.

// Copyright (C) 2020-2021 Parity Technologies (UK) Ltd.
// SPDX-License-Identifier: Apache-2.0

// Licensed under the Apache License, Version 2.0 (the "License");
// you may not use this file except in compliance with the License.
// You may obtain a copy of the License at
//
// 	http://www.apache.org/licenses/LICENSE-2.0
//
// Unless required by applicable law or agreed to in writing, software
// distributed under the License is distributed on an "AS IS" BASIS,
// WITHOUT WARRANTIES OR CONDITIONS OF ANY KIND, either express or implied.
// See the License for the specific language governing permissions and
// limitations under the License.

//! <!-- markdown-link-check-disable -->
//! # Offchain Worker Example Pallet
//!
//! The Offchain Worker Example: A simple pallet demonstrating
//! concepts, APIs and structures common to most offchain workers.
//!
//! Run `cargo doc --package pallet-example-offchain-worker --open` to view this module's
//! documentation.
//!
//! - [`Config`]
//! - [`Call`]
//! - [`Pallet`]
//!
//!
//! ## Overview
//!
//! In this example we are going to build a very simplistic, naive and definitely NOT
//! production-ready oracle for BTC/USD price.
//! Offchain Worker (OCW) will be triggered after every block, fetch the current price
//! and prepare either signed or unsigned transaction to feed the result back on chain.
//! The on-chain logic will simply aggregate the results and store last `64` values to compute
//! the average price.
//! Additional logic in OCW is put in place to prevent spamming the network with both signed
//! and unsigned transactions, and custom `UnsignedValidator` makes sure that there is only
//! one unsigned transaction floating in the network.
#![cfg_attr(not(feature = "std"), no_std)]

use codec::{Decode, Encode};
use frame_support::traits::Get;

use frame_support::Blake2_128Concat;


use frame_system::offchain::{SignedPayload, SigningTypes};

use sp_core::crypto::KeyTypeId;
use sp_runtime::{
    traits::{Hash, Saturating, Zero, Convert},
    RuntimeDebug,
};

use sp_std::vec::*; use sp_std::vec;
use t3rn_primitives::*;
use t3rn_primitives::transfers::BalanceOf;
pub use crate::message_assembly::circuit_outbound::{CircuitOutboundMessage};
use hex_literal::hex;


use versatile_wasm::{VersatileWasm};

#[cfg(test)]
mod tests;

pub mod message_assembly;
pub mod exec_composer;

use crate::exec_composer::ExecComposer;

/// Defines application identifier for crypto keys of this module.
///
/// Every module that deals with signatures needs to declare its unique identifier for
/// its crypto keys.
/// When offchain worker is signing transactions it's going to request keys of type
/// `KeyTypeId` from the keystore and use the ones it finds to sign the transaction.
/// The keys can be inserted manually via RPC (see `author_insertKey`).
pub const KEY_TYPE: KeyTypeId = KeyTypeId(*b"btc!");

/// Based on the above `KeyTypeId` we need to generate a pallet-specific crypto type wrappers.
/// We can use from supported crypto kinds (`sr25519`, `ed25519` and `ecdsa`) and augment
/// the types with this pallet-specific identifier.
pub mod crypto {
    use super::KEY_TYPE;
    use sp_core::sr25519::Signature as Sr25519Signature;
    use sp_runtime::{
        app_crypto::{app_crypto, sr25519},
        traits::Verify,
    };
    app_crypto!(sr25519, KEY_TYPE);

    pub struct TestAuthId;
    impl frame_system::offchain::AppCrypto<<Sr25519Signature as Verify>::Signer, Sr25519Signature>
        for TestAuthId
    {
        type RuntimeAppPublic = Public;
        type GenericSignature = sp_core::sr25519::Signature;
        type GenericPublic = sp_core::sr25519::Public;
    }
}

pub use pallet::*;

pub fn select_validator_for_x_tx_dummy<T: Config>(
    _io_schedule: Vec<u8>,
) -> Result<T::AccountId, &'static str> {

    // This is the well-known Substrate account of Alice (5GrwvaEF...)
    let default_recepient = hex!("d43593c715fdd31c61141abd04a99fd6822c8558854ccde39a5684e7a56da27d");

    let dummy_escrow_alice = T::AccountId::decode(&mut &default_recepient[..]).expect("should not fail for dummy data");

    Ok(dummy_escrow_alice)
}

pub type XtxId<T> = <T as frame_system::Config>::Hash;

/// A composable cross-chain (X) transaction that has already been verified to be valid and submittable
#[derive(Clone, Eq, PartialEq, Default, Encode, Decode, RuntimeDebug)]
pub struct Xtx<AccountId, BlockNumber, Hash> {

    /// The total estimated worth of tx (accumulated value being transferred and estimated fees)
    pub estimated_worth: u128,

    /// The total worth so far of tx (accumulated value being transferred and estimated fees)
    pub current_worth: u128,

    /// The owner of the bid
    pub requester: AccountId,

    /// Validator acting as an escrow
    pub escrow_account: AccountId,

    /// Encoded content of composable tx
    pub payload: Vec<u8>,

    /// Current step
    pub current_step: u32,

    /// Current step
    pub steps_no: u32,

    /// Current phase
    pub current_phase: u32,

    /// Current round
    pub current_round: u32,

    pub schedule: XtxSchedule<AccountId, BlockNumber, Hash>,
    // /// Current phase
    // pub phase_compilation_context: PhaseCompilationContext<BlockNumber>,

    /// Result
    pub result_status: Vec<u8>,

    /// Block numbers when each phase phase has started
    pub phases_blockstamps: (BlockNumber, BlockNumber)
}

/// A composable cross-chain (X) transaction that has already been verified to be valid and submittable
#[derive(Clone, Eq, PartialEq, Default, Encode, Decode, RuntimeDebug)]
pub struct StepEntry <AccountId, BlockNumber, Hash> {
    compose_id: Hash,
    cost: u128,
    result: Option<Vec<u8>>,
    input: Vec<u8>,
    dest: AccountId,
    value: u128,
    proof: Option<Hash>,
    updated_at: BlockNumber,
    relayer: Option<AccountId>,
    gateway_id: bp_runtime::ChainId,
}

/// Schedule consist of phases
/// The first phase, execution / computation phase may consist out of many rounds
/// Each round can consist out of many parallel steps
/// schedule:
///     vector of phases, where
///         phase: vector of rounds, where
///             round: vector of steps

pub type RoundEntry<AccountId, BlockNumber, Hash> = Vec<StepEntry<AccountId, BlockNumber, Hash>>;

#[derive(Clone, Eq, PartialEq, Default, Encode, Decode, RuntimeDebug)]
pub struct XtxSchedule<AccountId, BlockNumber, Hash> {
    phases: Vec<RoundEntry<AccountId, BlockNumber, Hash>>
}

// check frame/democracy/src/vote.rs
impl<
    AccountId: Encode,
    BlockNumber: Ord + Copy + Zero + Encode,
    Hash: Ord + Copy + Encode,
> Xtx <AccountId, BlockNumber, Hash> {
    pub fn new(
        // Estimated worth (values transferred + aggregated fees)
        estimated_worth: u128,
        // Current, actual aggregated worth
        current_worth: u128,
        // Requester of xtx
        requester: AccountId,
        // Validator's account acting as an escrow for this xtx
        escrow_account: AccountId,
        // Encoded data
        payload: Vec<u8>,
        // Current step no
        current_step: u32,
        // Max no of steps
        steps_no: u32,
        // Current phase (exec, revert, commit)
        current_phase: u32,
        // Current round (consists of parallel steps)
        current_round: u32,
        // Results
        result_status: Vec<u8>,
        // Block numbers of two phases
        phases_blockstamps: (BlockNumber, BlockNumber),
        // Block numbers of two phases
        schedule: XtxSchedule<AccountId, BlockNumber, Hash>
    ) -> Self {
        Xtx {
            estimated_worth,
            current_worth,
            requester,
            escrow_account,
            payload,
            steps_no,
            current_phase,
            current_round,
            current_step,
            result_status,
            phases_blockstamps,
            schedule
        }
    }

    pub fn update_payload(
        &mut self,
        new_payload: Vec<u8>
    ) {
        self.payload = new_payload;
    }

    pub fn generate_xtx_id<T: Config>(
        &self,
    ) -> XtxId<T> {
        T::Hashing::hash(Encode::encode(self).as_ref())
    }
}

#[frame_support::pallet]
pub mod pallet {
    use super::*;
    use frame_support::pallet_prelude::*;
    use frame_system::pallet_prelude::*;

    /// Current Circuit's context of active transactions
    ///
    /// The currently active composable transactions, indexed according to the order of creation.
    #[pallet::storage]
    pub type ActiveXtxMap<T> = StorageMap<
        _,
        Blake2_128Concat,
        XtxId<T>,
        Xtx<<T as frame_system::Config>::AccountId, <T as frame_system::Config>::BlockNumber, <T as frame_system::Config>::Hash>,
        OptionQuery,
    >;

    /// This pallet's configuration trait
    #[pallet::config]
<<<<<<< HEAD
    pub trait Config: CreateSignedTransaction<Call<Self>>
        + frame_system::Config
        + pallet_bridge_messages::Config
        + pallet_balances::Config
        + VersatileWasm
        + pallet_contracts_registry::Config
        + pallet_xdns::Config {
        /// The identifier type for an offchain worker.
        type AuthorityId: AppCrypto<Self::Public, Self::Signature>;

=======
    pub trait Config:
    frame_system::Config
    + pallet_bridge_messages::Config
    + pallet_balances::Config
    + VersatileWasm
    + pallet_contracts_registry::Config
    + pallet_im_online::Config
    + pallet_xdns::Config
    {
>>>>>>> f7446fa7
        /// The overarching event type.
        type Event: From<Event<Self>> + IsType<<Self as frame_system::Config>::Event>;

        /// The overarching dispatch call type.
        type Call: From<Call<Self>>;

        type AccountId32Converter: Convert<Self::AccountId, [u8; 32]>;

        type ToStandardizedGatewayBalance: Convert<BalanceOf<Self>, u128>;
    }

    #[pallet::pallet]
    #[pallet::generate_store(pub(super) trait Store)]
    pub struct Pallet<T>(_);

    #[pallet::hooks]
    impl<T: Config> Hooks<BlockNumberFor<T>> for Pallet<T> {
        // `on_initialize` is executed at the beginning of the block before any extrinsic are
        // dispatched.
        //
        // This function must return the weight consumed by `on_initialize` and `on_finalize`.
        fn on_initialize(_n: T::BlockNumber) -> Weight {
            // Anything that needs to be done at the start of the block.
            // We don't do anything here.
            0
        }

        fn on_finalize(_n: T::BlockNumber) {
            // We don't do anything here.
        }

        // A runtime code run after every block and have access to extended set of APIs.
        //
        // For instance you can generate extrinsics for the upcoming produced block.
        fn offchain_worker(_n: T::BlockNumber) {
            // We don't do anything here.
            // but we could dispatch extrinsic (transaction/unsigned/inherent) using
            // sp_io::submit_extrinsic
        }
    }

    /// A public part of the pallet.
    #[pallet::call]
    impl<T: Config> Pallet<T> {
        #[pallet::weight(0)]
        pub fn submit_composable_exec_order(
            origin: OriginFor<T>,
            io_schedule: Vec<u8>,
            components: Vec<Compose<T::AccountId, u64>>,
        ) -> DispatchResultWithPostInfo {
            // Retrieve sender of the transaction.
            let requester = ensure_signed(origin)?;
            assert!(
                !(components.len() == 0 || io_schedule.len() == 0),
		        "empty parameters submitted for execution order",
            );

            let inter_schedule: InterExecSchedule<T::AccountId, u64> =
                Self::decompose_io_schedule(components.clone(), io_schedule.clone()).expect("Wrong io schedule");

            let escrow_account = select_validator_for_x_tx_dummy::<T>(io_schedule.clone())?;

            let new_xtx = Self::dry_run_whole_xtx(inter_schedule.clone(), requester.clone(), escrow_account.clone())?;
            let x_tx_id: XtxId<T> = new_xtx.generate_xtx_id::<T>();

            ActiveXtxMap::<T>::insert(x_tx_id.clone(), new_xtx);

            let circuit_outbound_messages = Self::process_phase(x_tx_id.clone(), components, escrow_account.clone(), inter_schedule.clone())?;

            Self::deposit_event(Event::StoredNewStep(requester.clone(), x_tx_id, circuit_outbound_messages));

            Ok(().into())
        }

        #[pallet::weight(0)]
        pub fn submit_step_confirmation(
            origin: OriginFor<T>,
            _signature: Vec<u8>,
        ) -> DispatchResultWithPostInfo {
            // This ensures that the function can only be called via unsigned transaction.
            ensure_none(origin)?;
            Ok(().into())
        }
<<<<<<< HEAD
=======

>>>>>>> f7446fa7
    }

    /// Events for the pallet.
    #[pallet::event]
    #[pallet::generate_deposit(pub(super) fn deposit_event)]
    pub enum Event<T: Config> {
        /// Event generated when new price is accepted to contribute to the average.
        /// \[who, phase, name\]
        NewPhase(T::AccountId, u8, Vec<u8>),
        /// News steps that were just added for relayers to deliver.
        /// \[who, id, steps\]
        StoredNewStep(T::AccountId, XtxId<T>, Vec<CircuitOutboundMessage>),
    }

    #[pallet::error]
    pub enum Error<T> {
        /// Non existent public key.
        InvalidKey,
    }
}

/// Payload used by this example crate to hold price
/// data required to submit a transaction.
#[derive(Encode, Decode, Clone, PartialEq, Eq, RuntimeDebug)]
pub struct Payload<Public, BlockNumber> {
    block_number: BlockNumber,
    public: Public,
}

impl<T: SigningTypes> SignedPayload<T> for Payload<T::Public, T::BlockNumber> {
    fn public(&self) -> T::Public {
        self.public.clone()
    }
}

impl<T: Config> Pallet<T> {
    #[allow(dead_code)]
    pub fn say_hello() -> &'static str {
        "hello"
    }

    pub fn decompose_io_schedule(
        _components: Vec<Compose<T::AccountId, u64>>,
        _io_schedule: Vec<u8>,
    ) -> Result<InterExecSchedule<T::AccountId, u64>, &'static str> {
<<<<<<< HEAD
        let mut inter_schedule = InterExecSchedule::default();

        for caps in Regex::new(
            r"(?P<compose_name>[\w]+)|(?P<next_phase>[>]+)|(?P<parallel_step>[|]+)|(?P<end>[;]+)",
        )
            .unwrap()
            .captures_iter(&io_schedule[..])
        {
            println!("caps {:?}", caps);
            if let Some(name) = caps.name("compose_name") {
                if let Some(selected_compose) = components.clone().into_iter().find(|comp| {
                    println!("comp.name {:?}== name.as_bytes().encode() {:?}", comp.name.encode(), name.as_bytes().encode());
                    comp.name.encode() == name.as_bytes().encode()
                }) {
                    let new_step = ExecStep {
                        compose: selected_compose.clone(),
                    };
                    if let Some(last_phase) = inter_schedule.phases.last_mut() {
                        println!("ADD NEW STEP! {:?} {:?}", new_step.clone(), core::str::from_utf8(&new_step.compose.name.clone()));
                        last_phase.steps.push(new_step);
                    } else {
                        println!("NEW EXEC PHASE! inter_schedule.phases.push(ExecPhase");
                        inter_schedule.phases.push(ExecPhase {
                            steps: vec![new_step]
                        });
                    }
                } else {
                    println!("ERR UnknownIOScheduleCompose {:?} {:?} ", name, core::str::from_utf8(name.clone().as_bytes()));
                    return Err("Error::<T>::UnknownIOScheduleCompose");
                }
            }
            if let Some(name) = caps.name("next_phase") {
                inter_schedule.phases.push(ExecPhase::default());
                println!("caps next_phase {:?}", name);
            }
            if let Some(name) = caps.name("parallel_step") {
                println!("caps parallel_step {:?}", name);
            }
            if let Some(name) = caps.name("end") {
                println!("caps EOF {:?}", name);
                return Ok(inter_schedule)
            }
        };
        Err("Error::<T>::IOScheduleNoEndingSemicolon")
=======

        let inter_schedule = InterExecSchedule::default();

        Ok(inter_schedule)
        // ToDo: Rewrite in no-std compatible way without external Regex lib
        // use regex::bytes::Regex;
        // for caps in Regex::new(
        //     r"(?P<compose_name>[\w]+)|(?P<next_phase>[>]+)|(?P<parallel_step>[|]+)|(?P<end>[;]+)",
        // )
        //     .unwrap()
        //     .captures_iter(&io_schedule[..])
        // {
        //     if let Some(name) = caps.name("compose_name") {
        //         if let Some(selected_compose) = components.clone().into_iter().find(|comp| {
        //             comp.name.encode() == name.as_bytes().encode()
        //         }) {
        //             let new_step = ExecStep {
        //                 compose: selected_compose.clone(),
        //             };
        //             if let Some(last_phase) = inter_schedule.phases.last_mut() {
        //                 last_phase.steps.push(new_step);
        //             } else {
        //                 inter_schedule.phases.push(ExecPhase {
        //                     steps: vec![new_step]
        //                 });
        //             }
        //         } else {
        //             return Err("Error::<T>::UnknownIOScheduleCompose");
        //         }
        //     }
        //     if let Some(name) = caps.name("next_phase") {
        //         inter_schedule.phases.push(ExecPhase::default());
        //     }
        //     if let Some(name) = caps.name("parallel_step") {
        //     }
        //     if let Some(name) = caps.name("end") {
        //         return Ok(inter_schedule)
        //     }
        // };
        // Err("Error::<T>::IOScheduleNoEndingSemicolon")
>>>>>>> f7446fa7
    }


    /// Dry run submitted cross-chain transaction
    /// User can additionally submit the IO schedule which comes on top as an additional order maker.
    /// inter_schedule was analysed already and we at this point we can be sure within
    ///    the inter_schedule components are in the correct order. At least an order that requester expects.
    /// Task of the dry_run here is the decompose the phases into additional rounds that can be submitted in parallel.
    /// The output is cross-chain transaction with a fixed schedule that covers all future steps of the incoming rounds and phases.
    pub fn dry_run_whole_xtx(
        _inter_schedule: InterExecSchedule<T::AccountId, u64>,
        escrow_account: T::AccountId,
        requester: T::AccountId,
    ) -> Result<Xtx<T::AccountId, T::BlockNumber, <T as frame_system::Config>::Hash>, &'static str> {

        let _current_round: RoundEntry<T::AccountId, T::BlockNumber, T::Hash> = vec![];

        let (current_block_no, block_zero) =
            (<frame_system::Pallet<T>>::block_number(), T::BlockNumber::zero());
        let max_steps = 3;

        let new_xtx = Xtx::<T::AccountId, T::BlockNumber, <T as frame_system::Config>::Hash>::new(
            0,
            0,
            requester.clone(),
            escrow_account.clone(),
            vec![],
            0,
            max_steps,
            0,
            0,
            vec![],
            (current_block_no, block_zero),
            Default::default(),
        );
        // ToDo: ExecComposer::dry_run_single_contract::<T>(contract, escrow_account, requester, step.dest, value, step.input, step.gateway_id);
        Ok(new_xtx)
    }

    pub fn process_phase(
        x_tx_id: XtxId<T>,
        _components: Vec<Compose<T::AccountId, u64>>,
        escrow_account: T::AccountId,
        _schedule: InterExecSchedule<T::AccountId, u64>,
    ) -> Result<Vec<CircuitOutboundMessage>, &'static str> {

        let current_xtx = ActiveXtxMap::<T>::get(x_tx_id).ok_or("Cross-chain tx not found while process_step")?;

        if current_xtx.current_step > current_xtx.steps_no {
            Self::complete_xtx(current_xtx.clone())
        } else {
            let steps_in_current_round = current_xtx.schedule.phases
                .get(current_xtx.current_round as usize).expect("Each round in schedule should be aligned with current_round in storage");

            Self::process_round(steps_in_current_round.to_vec(), escrow_account, current_xtx.requester)
        }
    }

    pub fn process_round(
        round_steps: RoundEntry<T::AccountId, T::BlockNumber, T::Hash>,
        escrow_account: T::AccountId,
        requester: T::AccountId,
    ) -> Result<Vec<CircuitOutboundMessage>, &'static str> {

        let mut current_round_messages: Vec<CircuitOutboundMessage> = vec![];

        for step in round_steps {
            let single_step_outbound_messages = Self::process_step(step, escrow_account.clone(), requester.clone())?;
            current_round_messages.extend(single_step_outbound_messages);
        }

        Ok(current_round_messages)
    }

    pub fn process_step(
        step: StepEntry<T::AccountId, T::BlockNumber, T::Hash>,
        escrow_account: T::AccountId,
        requester: T::AccountId,
    ) -> Result<Vec<CircuitOutboundMessage>, &'static str> {

        use sp_runtime::RuntimeAppPublic;
        let contract = pallet_contracts_registry::Pallet::<T>::contracts_registry(step.compose_id.clone()).expect(
        // let contract = ContractsRegistry::<T>::get(step.compose_id.clone()).expect(
            "contract id in steps should be matching contracts registry"
        );


        let value = BalanceOf::<T>::from(
            sp_std::convert::TryInto::<u32>::try_into(step.value).map_err(|_e| "Can't cast value in dry_run_single_contract")?,
        );


        let local_keys = <T as pallet_im_online::Config>::AuthorityId::all();

        // ToDo: Select validators to submit by his public key, like:
        // let submitter = local_keys.binary_search(&escrow_account.into()).ok().map(|location| local_keys[location].clone()).ok_or("Can't match")?;
        let submitter = local_keys[0].clone();

        ExecComposer::pre_run_single_contract::<T>(contract, escrow_account, submitter, requester, step.dest, value, step.input, step.gateway_id).into()
    }

    /// Submit round (parallel steps) for execution.
    /// Boils down to emitting steps entries as an event watched by relayers
    pub fn submit_round(
        _round_messages: Vec<CircuitOutboundMessage>,
    ) -> Result<(), &'static str>  {

        // Decide on the next execution phase and enact on it
        Ok(())
    }

    fn complete_xtx(
        _xtx: Xtx<T::AccountId, T::BlockNumber, <T as frame_system::Config>::Hash>,
    ) -> Result<Vec<CircuitOutboundMessage>, &'static str>  {

        // Decide on the next execution phase and enact on it
        Ok(vec![])
    }

    /// Proof each single step of execution.
    /// After all steps in the round has been confirmed, this would also call for process_phase.
    pub fn confirm_step(
        _x_tx_id: [u8; 32],
        _step_no: u32,
        _io_schedule: Vec<u8>,
        _state_proof: Vec<u8>,
        _extrinsics_proof: Vec<u8>,
        _block_hash: Vec<u8>,
        _finality_proof: Vec<u8>,
    ) -> Result<(), &'static str> {

        // Validate step

        // Process next step for execution

        Ok(())
    }
}<|MERGE_RESOLUTION|>--- conflicted
+++ resolved
@@ -274,18 +274,6 @@
 
     /// This pallet's configuration trait
     #[pallet::config]
-<<<<<<< HEAD
-    pub trait Config: CreateSignedTransaction<Call<Self>>
-        + frame_system::Config
-        + pallet_bridge_messages::Config
-        + pallet_balances::Config
-        + VersatileWasm
-        + pallet_contracts_registry::Config
-        + pallet_xdns::Config {
-        /// The identifier type for an offchain worker.
-        type AuthorityId: AppCrypto<Self::Public, Self::Signature>;
-
-=======
     pub trait Config:
     frame_system::Config
     + pallet_bridge_messages::Config
@@ -295,7 +283,6 @@
     + pallet_im_online::Config
     + pallet_xdns::Config
     {
->>>>>>> f7446fa7
         /// The overarching event type.
         type Event: From<Event<Self>> + IsType<<Self as frame_system::Config>::Event>;
 
@@ -379,10 +366,7 @@
             ensure_none(origin)?;
             Ok(().into())
         }
-<<<<<<< HEAD
-=======
-
->>>>>>> f7446fa7
+
     }
 
     /// Events for the pallet.
@@ -428,52 +412,6 @@
         _components: Vec<Compose<T::AccountId, u64>>,
         _io_schedule: Vec<u8>,
     ) -> Result<InterExecSchedule<T::AccountId, u64>, &'static str> {
-<<<<<<< HEAD
-        let mut inter_schedule = InterExecSchedule::default();
-
-        for caps in Regex::new(
-            r"(?P<compose_name>[\w]+)|(?P<next_phase>[>]+)|(?P<parallel_step>[|]+)|(?P<end>[;]+)",
-        )
-            .unwrap()
-            .captures_iter(&io_schedule[..])
-        {
-            println!("caps {:?}", caps);
-            if let Some(name) = caps.name("compose_name") {
-                if let Some(selected_compose) = components.clone().into_iter().find(|comp| {
-                    println!("comp.name {:?}== name.as_bytes().encode() {:?}", comp.name.encode(), name.as_bytes().encode());
-                    comp.name.encode() == name.as_bytes().encode()
-                }) {
-                    let new_step = ExecStep {
-                        compose: selected_compose.clone(),
-                    };
-                    if let Some(last_phase) = inter_schedule.phases.last_mut() {
-                        println!("ADD NEW STEP! {:?} {:?}", new_step.clone(), core::str::from_utf8(&new_step.compose.name.clone()));
-                        last_phase.steps.push(new_step);
-                    } else {
-                        println!("NEW EXEC PHASE! inter_schedule.phases.push(ExecPhase");
-                        inter_schedule.phases.push(ExecPhase {
-                            steps: vec![new_step]
-                        });
-                    }
-                } else {
-                    println!("ERR UnknownIOScheduleCompose {:?} {:?} ", name, core::str::from_utf8(name.clone().as_bytes()));
-                    return Err("Error::<T>::UnknownIOScheduleCompose");
-                }
-            }
-            if let Some(name) = caps.name("next_phase") {
-                inter_schedule.phases.push(ExecPhase::default());
-                println!("caps next_phase {:?}", name);
-            }
-            if let Some(name) = caps.name("parallel_step") {
-                println!("caps parallel_step {:?}", name);
-            }
-            if let Some(name) = caps.name("end") {
-                println!("caps EOF {:?}", name);
-                return Ok(inter_schedule)
-            }
-        };
-        Err("Error::<T>::IOScheduleNoEndingSemicolon")
-=======
 
         let inter_schedule = InterExecSchedule::default();
 
@@ -514,7 +452,6 @@
         //     }
         // };
         // Err("Error::<T>::IOScheduleNoEndingSemicolon")
->>>>>>> f7446fa7
     }
 
 
@@ -550,7 +487,9 @@
             (current_block_no, block_zero),
             Default::default(),
         );
-        // ToDo: ExecComposer::dry_run_single_contract::<T>(contract, escrow_account, requester, step.dest, value, step.input, step.gateway_id);
+
+        // ExecComposer::dry_run_single_contract::<T>(contract, escrow_account, requester, step.dest, value, step.input, step.gateway_id);
+
         Ok(new_xtx)
     }
 
