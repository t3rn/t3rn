--- conflicted
+++ resolved
@@ -11,18 +11,10 @@
 use t3rn_primitives::transfers::TransferEntry;
 use t3rn_primitives::CircuitOutboundMessage;
 
-<<<<<<< HEAD
 use frame_support::{traits::Get, weights::Weight};
 
 use t3rn_primitives::Compose;
 use t3rn_primitives::{GatewayInboundProtocol, GatewayPointer, GatewayType, GatewayVendor};
-=======
-use frame_support::ensure;
-use frame_support::traits::Time;
-
-use t3rn_primitives::GatewayPointer;
-use t3rn_primitives::{Compose, EscrowTrait};
->>>>>>> b8a907fd
 
 use volatile_vm::exec::Stack;
 use volatile_vm::exec::StackExtension;
@@ -41,13 +33,7 @@
 use volatile_vm::exec::FrameArgs;
 use volatile_vm::wasm::RunMode;
 
-<<<<<<< HEAD
 type ChainId = [u8; 4];
-=======
-use crate::exec_composer::versatile_vm_impl::*;
-use crate::AuthorityId;
-use sp_application_crypto::sp_core::Hasher;
->>>>>>> b8a907fd
 
 pub struct ExecComposer {}
 
@@ -60,14 +46,9 @@
         target_dest: T::AccountId,
         value: BalanceOf<T>,
         input: Vec<u8>,
-<<<<<<< HEAD
         gateway_id: bp_runtime::ChainId,
         _gateway_abi_config: GatewayABIConfig,
         _confirmed_outputs: Vec<u8>,
-=======
-        gateway_id: t3rn_primitives::ChainId,
-        gateway_abi_config: GatewayABIConfig,
->>>>>>> b8a907fd
     ) -> Result<Vec<CircuitOutboundMessage>, &'static str> {
         let _output_mode = StuffedOutputMode::new();
 
@@ -146,23 +127,12 @@
         escrow_account: T::AccountId,
         submitter: AuthorityId,
         requester: T::AccountId,
-<<<<<<< HEAD
         gateway_id: Option<bp_runtime::ChainId>,
         gateway_abi: GatewayABIConfig,
     ) -> Result<(Vec<CircuitOutboundMessage>, Vec<u32>), &'static str> {
         let gateway_pointer = Self::retrieve_gateway_pointer(gateway_id)?;
         let gateway_inbound_protocol =
-            Self::retrieve_gateway_protocol::<T>(submitter, gateway_pointer.clone())?;
-=======
-        target_dest: T::AccountId,
-        value: BalanceOf<T>,
-        input: Vec<u8>,
-        gateway_id: t3rn_primitives::ChainId,
-        gateway_abi_config: GatewayABIConfig,
-        _confirmed_outputs: Vec<u8>,
-    ) -> Result<Vec<CircuitOutboundMessage>, &'static str> {
-        let output_mode = StuffedOutputMode::new();
->>>>>>> b8a907fd
+            Self::retrieve_gateway_protocol::<T>(submitter, &gateway_pointer)?;
 
         let maybe_input_data = match input_data.len() {
             0 => None,
@@ -196,7 +166,7 @@
             OM::get_run_mode(),
             gateway_id,
         )
-        .map_err(|_e| "Can't decode WASM code")?;
+            .map_err(|_e| "Can't decode WASM code")?;
 
         // if target is None if in the contracts-repository
         let target_id = gateway_id;
@@ -230,7 +200,7 @@
             debug_message,
             stack_extension,
         )
-        .map_err(|_e| "Can't create VVM call stack")?;
+            .map_err(|_e| "Can't create VVM call stack")?;
 
         let _ret_out: ExecReturnValue =
             stack.run(executable, input_data).map_err(|err| err.error)?;
@@ -248,7 +218,6 @@
         escrow_account: T::AccountId,
         submitter: AuthorityId,
         requester: T::AccountId,
-<<<<<<< HEAD
         value: BalanceOf<T>,
         input_data: Vec<u8>,
         gas_limit: Weight,
@@ -260,61 +229,6 @@
         let constructed_outbound_messages = &mut Vec::<CircuitOutboundMessage>::new();
 
         let mut counter: u16 = 0;
-=======
-        gateway_id: t3rn_primitives::ChainId,
-        gateway_abi_config: GatewayABIConfig,
-        output_mode: OM,
-    ) -> Result<Vec<CircuitOutboundMessage>, &'static str> {
-        // TODO: this is hardcoded to the first returned value until a proper implementation
-        let gateway_pointers = t3rn_primitives::retrieve_gateway_pointers(gateway_id)?;
-        let best_gateway_pointer = gateway_pointers.first();
-        ensure!(best_gateway_pointer.is_some(), "Gateway pointer missing.");
-        let gateway_protocol =
-            Self::retrieve_gateway_protocol::<T>(submitter, best_gateway_pointer.unwrap())?;
-
-        let (
-            block_number,
-            timestamp,
-            contract_trie_id,
-            input_data,
-            code,
-            value,
-            gas_limit,
-            target_account,
-        ) = (
-            <frame_system::Pallet<T>>::block_number(),
-            <T as EscrowTrait>::Time::now(),
-            // get_child_storage_for_current_execution::<T>(&escrow_account, T::Hash::decode(&mut &sp_io::storage::root()[..]).expect("storage root should be there")),
-            T::Hash::decode(&mut &sp_io::storage::root()[..])
-                .expect("storage root should be there"),
-            compose.input_data,
-            compose.bytes,
-            BalanceOf::<T>::from(
-                sp_std::convert::TryInto::<u32>::try_into(compose.value)
-                    .map_err(|_e| "Can't cast value in dry_run_single_contract")?,
-            ),
-            u64::MAX,
-            compose.dest,
-        );
-
-        let mut deferred_transfers = Vec::<TransferEntry>::new();
-        let mut constructed_outbound_messages = Vec::<CircuitOutboundMessage>::new();
-
-        // Utilise Rust specialisation
-        let env_circuit_run = CircuitVersatileWasmEnv::<T, OM>::new(
-            &escrow_account,
-            &requester,
-            block_number,
-            timestamp,
-            contract_trie_id,
-            Some(input_data),
-            &mut deferred_transfers,
-            &mut constructed_outbound_messages,
-            gateway_protocol,
-            best_gateway_pointer.unwrap().clone(),
-            output_mode,
-        );
->>>>>>> b8a907fd
 
         for mut contract in contracts {
             // ToDo: Input data can change with next loop iteration from output of the last contracts if within the same round
@@ -365,7 +279,7 @@
                     RunMode::Dry,
                     gateway_id,
                 )
-                .map_err(|_e| "Can't decode WASM code")
+                    .map_err(|_e| "Can't decode WASM code")
             })
             .collect::<Result<Vec<PrefabWasmModule<T>>, &'static str>>()?;
 
@@ -383,7 +297,6 @@
         Ok(())
     }
 
-<<<<<<< HEAD
     fn retrieve_gateway_pointer(
         gateway_id: Option<bp_runtime::ChainId>,
     ) -> Result<GatewayPointer, &'static str> {
@@ -403,10 +316,8 @@
         }
     }
 
-=======
->>>>>>> b8a907fd
     /// Given a Gateway Pointer and an Authority, it returns the respective Gateway Protocol
-    fn retrieve_gateway_protocol<T: Config>(
+    fn retrieve_gateway_protocol<T: crate::Config>(
         submitter_id: AuthorityId,
         gateway_pointer: &GatewayPointer,
     ) -> Result<Box<dyn GatewayInboundProtocol>, &'static str> {
@@ -475,7 +386,7 @@
             SURI_ALICE,
             key_pair_alice.public().as_ref(),
         )
-        .expect("Inserts unknown key");
+            .expect("Inserts unknown key");
 
         ext.register_extension(KeystoreExt(keystore.into()));
         // Alice's account
