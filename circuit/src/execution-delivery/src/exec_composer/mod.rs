#![cfg_attr(not(feature = "std"), no_std)]

use codec::Decode;
use sp_std::boxed::Box;
use sp_std::vec;
use sp_std::vec::*;

use pallet_contracts_registry::RegistryContract;

use t3rn_primitives::abi::GatewayABIConfig;
use t3rn_primitives::transfers::BalanceOf;
use t3rn_primitives::transfers::TransferEntry;

use frame_support::traits::Time;

use t3rn_primitives::{Compose, EscrowTrait};
use t3rn_primitives::{GatewayPointer, GatewayType, GatewayVendor};

use versatile_wasm::gas::GasMeter;
use versatile_wasm::runtime::run_code_on_versatile_wm;
use versatile_wasm::runtime::{CallStamp, DeferredStorageWrite};

use crate::message_assembly::circuit_outbound::CircuitOutboundMessage;

pub mod versatile_vm_impl;

use crate::exec_composer::versatile_vm_impl::*;
use crate::AuthorityId;

pub struct ExecComposer {}

impl ExecComposer {
    pub fn pre_run_single_contract<T: crate::Config>(
        contract: RegistryContract<T::AccountId>,
        escrow_account: T::AccountId,
        submitter: AuthorityId,
        _requester: T::AccountId,
        target_dest: T::AccountId,
        value: BalanceOf<T>,
        input: Vec<u8>,
        gateway_id: bp_runtime::ChainId,
        gateway_abi_config: GatewayABIConfig,
    ) -> Result<Vec<CircuitOutboundMessage>, &'static str> {
        let output_mode = PessimisticOutputMode::new();
        let requester = T::AccountId::default(); // In dry run don't use a requester to check whether the code is correct

        let (name, code_txt, gateway_id, exec_type, dest, value, bytes, input_data) = (
            vec![],
            contract.code_txt,
            gateway_id,
            vec![],
            target_dest,
            value,
            contract.bytes,
            input,
        );
        let compose = Compose {
            name,
            code_txt,
            gateway_id,
            exec_type,
            dest,
            value,
            bytes,
            input_data,
        };

        Self::run_single_contract::<T, PessimisticOutputMode>(
            compose,
            escrow_account,
            submitter,
            requester,
            gateway_id,
            gateway_abi_config,
            output_mode,
        )
    }

    pub fn post_run_single_contract<T: crate::Config>(
        contract: RegistryContract<T::AccountId>,
        escrow_account: T::AccountId,
        submitter: AuthorityId,
        requester: T::AccountId,
        target_dest: T::AccountId,
        value: BalanceOf<T>,
        input: Vec<u8>,
        gateway_id: bp_runtime::ChainId,
        gateway_abi_config: GatewayABIConfig,
        _confirmed_outputs: Vec<u8>,
    ) -> Result<Vec<CircuitOutboundMessage>, &'static str> {
        let output_mode = StuffedOutputMode::new();

        let (name, code_txt, gateway_id, exec_type, dest, value, bytes, input_data) = (
            vec![],
            contract.code_txt,
            gateway_id,
            vec![],
            target_dest,
            value,
            contract.bytes,
            input,
        );
        let compose = Compose {
            name,
            code_txt,
            gateway_id,
            exec_type,
            dest,
            value,
            bytes,
            input_data,
        };

        Self::run_single_contract::<T, StuffedOutputMode>(
            compose,
            escrow_account,
            submitter,
            requester,
            gateway_id,
            gateway_abi_config,
            output_mode,
        )
    }

    pub fn dry_run_single_contract<T: crate::Config>(
        compose: Compose<T::AccountId, BalanceOf<T>>,
        escrow_account: T::AccountId,
<<<<<<< HEAD
        submitter: AuthorityId,
=======
        submitter: T::AuthorityId,
        gateway_id: bp_runtime::ChainId,
        gateway_abi_config: GatewayABIConfig,
>>>>>>> 021ed531
    ) -> Result<Vec<CircuitOutboundMessage>, &'static str> {
        let output_mode = OptimisticOutputMode::new();
        let requester = T::AccountId::default(); // In dry run don't use a requester to check whether the code is correct

        Self::run_single_contract::<T, OptimisticOutputMode>(
            compose,
            escrow_account,
            submitter,
            requester,
            gateway_id,
            gateway_abi_config,
            output_mode,
        )
    }

    pub fn run_single_contract<T: crate::Config, OM: WasmEnvOutputMode>(
        compose: Compose<T::AccountId, BalanceOf<T>>,
        escrow_account: T::AccountId,
        submitter: AuthorityId,
        requester: T::AccountId,
        gateway_id: bp_runtime::ChainId,
        gateway_abi_config: GatewayABIConfig,
        output_mode: OM,
    ) -> Result<Vec<CircuitOutboundMessage>, &'static str> {
        let gateway_pointer = Self::retrieve_gateway_pointer(gateway_id)?;
        let gateway_protocol =
            Self::retrieve_gateway_protocol::<T>(submitter, gateway_pointer.clone())?;

        let (
            block_number,
            timestamp,
            contract_trie_id,
            input_data,
            code,
            value,
            gas_limit,
            target_account,
        ) = (
            <frame_system::Pallet<T>>::block_number(),
            <T as EscrowTrait>::Time::now(),
            // get_child_storage_for_current_execution::<T>(&escrow_account, T::Hash::decode(&mut &sp_io::storage::root()[..]).expect("storage root should be there")),
            T::Hash::decode(&mut &sp_io::storage::root()[..])
                .expect("storage root should be there"),
            compose.input_data,
            compose.bytes,
            BalanceOf::<T>::from(
                sp_std::convert::TryInto::<u32>::try_into(compose.value)
                    .map_err(|_e| "Can't cast value in dry_run_single_contract")?,
            ),
            u64::max_value(),
            compose.dest,
        );

        let mut deferred_transfers = Vec::<TransferEntry>::new();
        let mut constructed_outbound_messages = Vec::<CircuitOutboundMessage>::new();

        // Utilise Rust specialisation
        let env_circuit_run = CircuitVersatileWasmEnv::<T, OM>::new(
            &escrow_account,
            &requester,
            block_number,
            timestamp,
            contract_trie_id,
            Some(input_data),
            &mut deferred_transfers,
            &mut constructed_outbound_messages,
            gateway_protocol,
            gateway_pointer,
            output_mode,
        );

        let trace_stack = true;
        let gas_meter = &mut GasMeter::new(gas_limit);
        let mut deferred_storage_writes = Vec::<DeferredStorageWrite>::new();
        let mut call_stamps = Vec::<CallStamp>::new();

        // ToDo: Implement as env_circuit_run::run()
        let _res = run_code_on_versatile_wm::<T, CircuitVersatileWasmEnv<T, OM>>(
            env_circuit_run.escrow_account,
            &env_circuit_run.requester,
            &target_account, // dest
            value,
            gas_meter,
            env_circuit_run.input_data.clone().unwrap(),
            &mut env_circuit_run.inner_exec_transfers.clone(),
            &mut deferred_storage_writes,
            &mut call_stamps,
            code,
            env_circuit_run.storage_trie_id,
            trace_stack,
            gateway_abi_config,
            env_circuit_run,
        );

        Ok(constructed_outbound_messages.to_vec())
    }

    fn retrieve_gateway_pointer(
        gateway_id: bp_runtime::ChainId,
    ) -> Result<GatewayPointer, &'static str> {
        Ok(GatewayPointer {
            id: gateway_id,
            gateway_type: GatewayType::ProgrammableExternal,
            vendor: GatewayVendor::Substrate,
        })
    }

    fn retrieve_gateway_protocol<T: crate::Config>(
        submitter_id: AuthorityId,
        _gateway_pointer: GatewayPointer,
    ) -> Result<Box<dyn GatewayInboundProtocol>, &'static str> {
        // ToDo: Communicate with pallet_xdns in order to retrieve latest data about
        // let (metadata, runtime_version, genesis_hash) = pallet_xdns::Pallet<T>::get_gateway_protocol_meta(gateway_pointer.id)
        Ok(Box::new(SubstrateGatewayProtocol::<
            AuthorityId,
            bp_polkadot_core::Hash,
        >::new(
            Default::default(),
            Default::default(),
            Default::default(),
            submitter_id,
        )))
    }
}

#[cfg(test)]
mod tests {}<|MERGE_RESOLUTION|>--- conflicted
+++ resolved
@@ -125,13 +125,9 @@
     pub fn dry_run_single_contract<T: crate::Config>(
         compose: Compose<T::AccountId, BalanceOf<T>>,
         escrow_account: T::AccountId,
-<<<<<<< HEAD
-        submitter: AuthorityId,
-=======
-        submitter: T::AuthorityId,
-        gateway_id: bp_runtime::ChainId,
-        gateway_abi_config: GatewayABIConfig,
->>>>>>> 021ed531
+        submitter: AuthorityId,
+        gateway_id: bp_runtime::ChainId,
+        gateway_abi_config: GatewayABIConfig,
     ) -> Result<Vec<CircuitOutboundMessage>, &'static str> {
         let output_mode = OptimisticOutputMode::new();
         let requester = T::AccountId::default(); // In dry run don't use a requester to check whether the code is correct
