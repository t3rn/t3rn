--- conflicted
+++ resolved
@@ -147,11 +147,7 @@
         // 3. return result using output_mode
         let outbound_message = self
             .gateway_inbound_protocol
-<<<<<<< HEAD
-            .get_storage(key, self.gateway_pointer.gateway_type.clone());
-=======
             .get_storage(*key, self.gateway_pointer.gateway_type.clone());
->>>>>>> 025d5c84
 
         self.constructed_outbound_messages
             .push(outbound_message.clone());
@@ -162,11 +158,7 @@
 
     fn set_storage(&mut self, key: StorageKey, value: Option<Vec<u8>>) {
         let outbound_message = self.gateway_inbound_protocol.set_storage(
-<<<<<<< HEAD
-            &key,
-=======
             key,
->>>>>>> 025d5c84
             value,
             self.gateway_pointer.gateway_type.clone(),
         );
