// Copyright 2019-2021 Parity Technologies (UK) Ltd.
// This file is part of Parity Bridges Common.

// Parity Bridges Common is free software: you can redistribute it and/or modify
// it under the terms of the GNU General Public License as published by
// the Free Software Foundation, either version 3 of the License, or
// (at your option) any later version.

// Parity Bridges Common is distributed in the hope that it will be useful,
// but WITHOUT ANY WARRANTY; without even the implied warranty of
// MERCHANTABILITY or FITNESS FOR A PARTICULAR PURPOSE.  See the
// GNU General Public License for more details.

// You should have received a copy of the GNU General Public License
// along with Parity Bridges Common.  If not, see <http://www.gnu.org/licenses/>.

//! The Circuit runtime. This can be compiled with `#[no_std]`, ready for Wasm.

#![cfg_attr(not(feature = "std"), no_std)]
// `construct_runtime!` does a lot of recursion and requires us to increase the limit to 256.
#![recursion_limit = "256"]
// Runtime-generated enums
#![allow(clippy::large_enum_variant)]
// Runtime-generated DecodeLimit::decode_all_With_depth_limit
#![allow(clippy::unnecessary_mut_passed)]
// From construct_runtime macro
#![allow(clippy::from_over_into)]

// Make the WASM binary available.
#[cfg(feature = "std")]
include!(concat!(env!("OUT_DIR"), "/wasm_binary.rs"));

pub mod gateway_messages;

use crate::gateway_messages::{ToGatewayMessagePayload, WithGatewayMessageBridge};

use bridge_runtime_common::messages::{
    source::estimate_message_dispatch_and_delivery_fee, MessageBridge,
};
use codec::Decode;
use pallet_grandpa::{
    fg_primitives, AuthorityId as GrandpaId, AuthorityList as GrandpaAuthorityList,
};
use pallet_transaction_payment::{FeeDetails, RuntimeDispatchInfo};
use sp_api::impl_runtime_apis;
use sp_consensus_aura::sr25519::AuthorityId as AuraId;
use sp_core::{crypto::KeyTypeId, OpaqueMetadata, H160, H256, U256};
use sp_runtime::traits::{
    BlakeTwo256, Block as BlockT, IdentityLookup, Keccak256, NumberFor, OpaqueKeys,
};
use sp_runtime::{
    create_runtime_str, generic, impl_opaque_keys,
    traits::Convert,
    transaction_validity::{TransactionSource, TransactionValidity},
    ApplyExtrinsicResult, DispatchError, DispatchResult, MultiSignature, MultiSigner,
};
use sp_std::prelude::*;
#[cfg(feature = "std")]
use sp_version::NativeVersion;
use sp_version::RuntimeVersion;

use t3rn_primitives::{transfers::BalanceOf, ComposableExecResult, Compose, FetchContractsResult};

use volatile_vm::DispatchRuntimeCall;

// A few exports that help ease life for downstream crates.
pub use frame_support::{
    construct_runtime, parameter_types,
    traits::{Currency, ExistenceRequirement, Imbalance, KeyOwnerProofSystem},
    weights::{constants::WEIGHT_PER_SECOND, DispatchClass, IdentityFee, RuntimeDbWeight, Weight},
    StorageValue,
};

pub use frame_system::Call as SystemCall;
pub use pallet_balances::Call as BalancesCall;
pub use pallet_bridge_grandpa::Call as BridgeGrandpaGatewayCall;
pub use pallet_bridge_messages::Call as MessagesCall;
pub use pallet_multi_finality_verifier::Call as BridgePolkadotLikeMultiFinalityVerifierCall;
pub use pallet_sudo::Call as SudoCall;
pub use pallet_timestamp::Call as TimestampCall;

#[cfg(any(feature = "std", test))]
pub use sp_runtime::BuildStorage;
pub use sp_runtime::{Perbill, Permill};

/// An index to a block.
pub type BlockNumber = bp_circuit::BlockNumber;

/// Alias to 512-bit hash when used in the context of a transaction signature on the chain.
pub type Signature = bp_circuit::Signature;

/// Some way of identifying an account on the chain. We intentionally make it equivalent
/// to the public key of our transaction signing scheme.
pub type AccountId = bp_circuit::AccountId;

/// The type for looking up accounts. We don't expect more than 4 billion of them, but you
/// never know...
pub type AccountIndex = u32;

/// Balance of an account.
pub type Balance = bp_circuit::Balance;

/// Index of a transaction in the chain.
pub type Index = u32;

/// A hash of some data used by the chain.
pub type Hash = bp_circuit::Hash;

/// Hashing algorithm used by the chain.
pub type Hashing = bp_circuit::Hasher;

/// Digest item type.
pub type DigestItem = generic::DigestItem<Hash>;

/// Opaque types. These are used by the CLI to instantiate machinery that don't need to know
/// the specifics of the runtime. They can then be made to be agnostic over specific formats
/// of data like extrinsics, allowing for them to continue syncing the network through upgrades
/// to even the core data structures.
pub mod opaque {
    use super::*;

    pub use sp_runtime::OpaqueExtrinsic as UncheckedExtrinsic;

    /// Opaque block header type.
    pub type Header = generic::Header<BlockNumber, Hashing>;
    /// Opaque block type.
    pub type Block = generic::Block<Header, UncheckedExtrinsic>;
    /// Opaque block identifier type.
    pub type BlockId = generic::BlockId<Block>;
}

impl_opaque_keys! {
    pub struct SessionKeys {
        pub aura: Aura,
        pub grandpa: Grandpa,
    }
}

/// This runtime version.
pub const VERSION: RuntimeVersion = RuntimeVersion {
    spec_name: create_runtime_str!("Circuit-runtime"),
    impl_name: create_runtime_str!("Circuit-runtime"),
    authoring_version: 1,
    spec_version: 1,
    impl_version: 1,
    apis: RUNTIME_API_VERSIONS,
    transaction_version: 1,
};

/// The version information used to identify this runtime when compiled natively.
#[cfg(feature = "std")]
pub fn native_version() -> NativeVersion {
    NativeVersion {
        runtime_version: VERSION,
        can_author_with: Default::default(),
    }
}

parameter_types! {
    pub const BlockHashCount: BlockNumber = 250;
    pub const Version: RuntimeVersion = VERSION;
    pub const DbWeight: RuntimeDbWeight = RuntimeDbWeight {
        read: 60_000_000, // ~0.06 ms = ~60 µs
        write: 200_000_000, // ~0.2 ms = 200 µs
    };
    pub const SS58Prefix: u8 = 60;
}

impl frame_system::Config for Runtime {
    /// The basic call filter to use in dispatchable.
    type BaseCallFilter = ();
    /// The identifier used to distinguish between accounts.
    type AccountId = AccountId;
    /// The aggregated dispatch type that is available for extrinsics.
    type Call = Call;
    /// The lookup mechanism to get account ID from whatever is passed in dispatchers.
    type Lookup = IdentityLookup<AccountId>;
    /// The index type for storing how many extrinsics an account has signed.
    type Index = Index;
    /// The index type for blocks.
    type BlockNumber = BlockNumber;
    /// The type for hashing blocks and tries.
    type Hash = Hash;
    /// The hashing algorithm used.
    type Hashing = Hashing;
    /// The header type.
    type Header = generic::Header<BlockNumber, Hashing>;
    /// The ubiquitous event type.
    type Event = Event;
    /// The ubiquitous origin type.
    type Origin = Origin;
    /// Maximum number of block number to block hash mappings to keep (oldest pruned first).
    type BlockHashCount = BlockHashCount;
    /// Version of the runtime.
    type Version = Version;
    /// Provides information about the pallet setup in the runtime.
    type PalletInfo = PalletInfo;
    /// What to do if a new account is created.
    type OnNewAccount = ();
    /// What to do if an account is fully reaped from the system.
    type OnKilledAccount = ();
    /// The data to be stored in an account.
    type AccountData = pallet_balances::AccountData<Balance>;
    // TODO: update me (https://github.com/paritytech/parity-bridges-common/issues/78)
    /// Weight information for the extrinsics of this pallet.
    type SystemWeightInfo = ();
    /// Block and extrinsics weights: base values and limits.
    type BlockWeights = bp_circuit::BlockWeights;
    /// The maximum length of a block (in bytes).
    type BlockLength = bp_circuit::BlockLength;
    /// The weight of database operations that the runtime can invoke.
    type DbWeight = DbWeight;
    /// The designated SS58 prefix of this chain.
    type SS58Prefix = SS58Prefix;
    /// The set code logic, just the default since we're not a parachain.
    type OnSetCode = ();
}

impl pallet_aura::Config for Runtime {
    type AuthorityId = AuraId;
}

impl pallet_bridge_dispatch::Config for Runtime {
    type Event = Event;
    type MessageId = (bp_messages::LaneId, bp_messages::MessageNonce);
    type Call = Call;
    type CallFilter = ();
    type EncodedCall = crate::gateway_messages::FromGatewayEncodedCall;
    type SourceChainAccountId = bp_gateway::AccountId;
    type TargetChainAccountPublic = MultiSigner;
    type TargetChainSignature = MultiSignature;
    type AccountIdConverter = bp_circuit::AccountIdConverter;
}

impl pallet_grandpa::Config for Runtime {
    type Event = Event;
    type Call = Call;
    type KeyOwnerProofSystem = ();
    type KeyOwnerProof =
        <Self::KeyOwnerProofSystem as KeyOwnerProofSystem<(KeyTypeId, GrandpaId)>>::Proof;
    type KeyOwnerIdentification = <Self::KeyOwnerProofSystem as KeyOwnerProofSystem<(
        KeyTypeId,
        GrandpaId,
    )>>::IdentificationTuple;
    type HandleEquivocation = ();
    // TODO: update me (https://github.com/paritytech/parity-bridges-common/issues/78)
    type WeightInfo = ();
}

parameter_types! {
    pub const MinimumPeriod: u64 = bp_circuit::SLOT_DURATION / 2;
}

impl pallet_timestamp::Config for Runtime {
    /// A timestamp: milliseconds since the unix epoch.
    type Moment = u64;
    type OnTimestampSet = Aura;
    type MinimumPeriod = MinimumPeriod;
    // TODO: update me (https://github.com/paritytech/parity-bridges-common/issues/78)
    type WeightInfo = ();
}

parameter_types! {
    pub const ExistentialDeposit: bp_circuit::Balance = 500;
    // For weight estimation, we assume that the most locks on an individual account will be 50.
    // This number may need to be adjusted in the future if this assumption no longer holds true.
    pub const MaxLocks: u32 = 50;
    pub const MaxReserves: u32 = 50;
}

impl pallet_balances::Config for Runtime {
    /// The type for recording an account's balance.
    type Balance = Balance;
    /// The ubiquitous event type.
    type Event = Event;
    type DustRemoval = ();
    type ExistentialDeposit = ExistentialDeposit;
    type AccountStore = System;
    // TODO: update me (https://github.com/paritytech/parity-bridges-common/issues/78)
    type WeightInfo = ();
    type MaxLocks = MaxLocks;
    type MaxReserves = MaxReserves;
    type ReserveIdentifier = [u8; 8];
}

parameter_types! {
    pub const TransactionBaseFee: Balance = 0;
    pub const TransactionByteFee: Balance = 1;
}

impl pallet_transaction_payment::Config for Runtime {
    type OnChargeTransaction = pallet_transaction_payment::CurrencyAdapter<Balances, ()>;
    type TransactionByteFee = TransactionByteFee;
    type WeightToFee = IdentityFee<Balance>;
    type FeeMultiplierUpdate = ();
}

impl pallet_randomness_collective_flip::Config for Runtime {}

impl pallet_sudo::Config for Runtime {
    type Event = Event;
    type Call = Call;
}

parameter_types! {
    /// Authorities are changing every 5 minutes.
    pub const Period: BlockNumber = bp_circuit::SESSION_LENGTH;
    pub const Offset: BlockNumber = 0;
}

// pub type PolkadotLikeGrandpaInstance = pallet_bridge_grandpa::Instance1;
// impl pallet_multi_finality_verifier::Config<PolkadotLikeGrandpaInstance> for Runtime {
//     type BridgedChain = bp_polkadot_core::PolkadotLike;
//     type MaxRequests = MaxRequests;
//     type WeightInfo = pallet_multi_finality_verifier::weights::GatewayWeight<Runtime>;
//     type HeadersToKeep = HeadersToKeep;
// }

impl pallet_session::Config for Runtime {
    type Event = Event;
    type ValidatorId = <Self as frame_system::Config>::AccountId;
    type ValidatorIdOf = ();
    type ShouldEndSession = pallet_session::PeriodicSessions<Period, Offset>;
    type NextSessionRotation = pallet_session::PeriodicSessions<Period, Offset>;
    type SessionManager = pallet_shift_session_manager::Pallet<Runtime>;
    type SessionHandler = <SessionKeys as OpaqueKeys>::KeyTypeIdProviders;
    type Keys = SessionKeys;
    type DisabledValidatorsThreshold = ();
    // TODO: update me (https://github.com/paritytech/parity-bridges-common/issues/78)
    type WeightInfo = ();
}

parameter_types! {
    // This is a pretty unscientific cap.
    //
    // Note that once this is hit the pallet will essentially throttle incoming requests down to one
    // call per block.
    pub const MaxRequests: u32 = 50;

    // Number of headers to keep.
    //
    // Assuming the worst case of every header being finalized, we will keep headers for at least a
    // week.
    pub const HeadersToKeep: u32 = 7 * bp_circuit::DAYS as u32;
}

pub type GatewayGrandpaInstance = ();
impl pallet_bridge_grandpa::Config for Runtime {
    type BridgedChain = bp_gateway::Gateway;
    type MaxRequests = MaxRequests;
    type HeadersToKeep = HeadersToKeep;

    // TODO [#391]: Use weights generated for the Circuit runtime instead of Gateway ones.
    type WeightInfo = ();
}

// start of contracts VMs
parameter_types! {
    pub const SignedClaimHandicap: u64 = 2;
    pub const TombstoneDeposit: u128 = 16;
    pub const DepositPerContract: u128 = 8 * DepositPerStorageByte::get();
    pub const DepositPerStorageByte: u128 = 10_000;
    pub const DepositPerStorageItem: u128 = 10_000;
    pub RentFraction: Perbill = Perbill::from_rational(4u32, 10_000u32);
    pub const SurchargeReward: u128 = 500_000;
    pub const MaxValueSize: u32 = 16_384;
    pub const DeletionQueueDepth: u32 = 1024;
    pub const DeletionWeightLimit: Weight = 500_000_000_000;
    pub const MaxCodeSize: u32 = 2 * 1024;
    pub MySchedule: pallet_contracts::Schedule<Runtime> = <pallet_contracts::Schedule<Runtime>>::default();
}

impl Convert<Weight, BalanceOf<Self>> for Runtime {
    fn convert(w: Weight) -> BalanceOf<Self> {
        w.into()
    }
}

impl pallet_contracts::Config for Runtime {
    type Time = Timestamp;
    type Randomness = Randomness;
    type Currency = Balances;
    type Event = Event;
    type RentPayment = ();
    type SignedClaimHandicap = SignedClaimHandicap;
    type TombstoneDeposit = TombstoneDeposit;
    type DepositPerContract = DepositPerContract;
    type DepositPerStorageByte = DepositPerStorageByte;
    type DepositPerStorageItem = DepositPerStorageItem;
    type RentFraction = RentFraction;
    type SurchargeReward = SurchargeReward;
    type CallStack = [pallet_contracts::Frame<Self>; 31];
    type WeightPrice = Self;
    type WeightInfo = ();
    type ChainExtension = ();
    type DeletionQueueDepth = DeletionQueueDepth;
    type DeletionWeightLimit = DeletionWeightLimit;
    type Schedule = MySchedule;
}

// EVM

parameter_types! {
    pub const ChainId: u64 = 33;
    pub const BlockGasLimit: U256 = U256::MAX;
}

pub struct FixedGasPrice;
impl pallet_evm::FeeCalculator for FixedGasPrice {
    fn min_gas_price() -> U256 {
        1.into()
    }
}
pub struct HashedAddressMapping;

impl pallet_evm::AddressMapping<AccountId> for HashedAddressMapping {
    fn into_account_id(address: H160) -> AccountId {
        let mut data = [0u8; 32];
        data[0..20].copy_from_slice(&address[..]);
        AccountId::from(Into::<[u8; 32]>::into(data))
    }
}

impl t3rn_primitives::EscrowTrait for Runtime {
    type Currency = Balances;
    type Time = Timestamp;
}

impl pallet_evm::Config for Runtime {
    type FeeCalculator = FixedGasPrice;
    type GasWeightMapping = ();
    type CallOrigin = pallet_evm::EnsureAddressTruncated;
    type WithdrawOrigin = pallet_evm::EnsureAddressTruncated;
    type AddressMapping = HashedAddressMapping;
    type Currency = Balances;
    type Event = Event;
    type Runner = pallet_evm::runner::stack::Runner<Self>;
    type Precompiles = (
        pallet_evm_precompile_simple::ECRecover,
        pallet_evm_precompile_simple::Sha256,
        pallet_evm_precompile_simple::Ripemd160,
        pallet_evm_precompile_simple::Identity,
    );
    type ChainId = ChainId;
    type BlockGasLimit = BlockGasLimit;
    type OnChargeTransaction = ();
    type BlockHashMapping = pallet_ethereum::EthereumBlockHashMapping;
}

impl pallet_shift_session_manager::Config for Runtime {}

parameter_types! {
    pub const MaxMessagesToPruneAtOnce: bp_messages::MessageNonce = 8;
    pub const MaxUnrewardedRelayerEntriesAtInboundLane: bp_messages::MessageNonce =
        bp_circuit::MAX_UNREWARDED_RELAYER_ENTRIES_AT_INBOUND_LANE;
    pub const MaxUnconfirmedMessagesAtInboundLane: bp_messages::MessageNonce =
        bp_circuit::MAX_UNCONFIRMED_MESSAGES_AT_INBOUND_LANE;
    // `IdentityFee` is used by Circuit => we may use weight directly
    pub const GetDeliveryConfirmationTransactionFee: Balance =
        bp_circuit::MAX_SINGLE_MESSAGE_DELIVERY_CONFIRMATION_TX_WEIGHT as _;
    pub const RootAccountForPayments: Option<AccountId> = None;
}

/// Instance of the messages pallet used to relay messages to/from Gateway chain.
pub type WithGatewayMessagesInstance = pallet_bridge_messages::DefaultInstance;

impl pallet_bridge_messages::Config<WithGatewayMessagesInstance> for Runtime {
    type Event = Event;
    // TODO: https://github.com/paritytech/parity-bridges-common/issues/390
    type WeightInfo = ();
    type Parameter = gateway_messages::CircuitToGatewayMessagesParameter;
    type MaxMessagesToPruneAtOnce = MaxMessagesToPruneAtOnce;
    type MaxUnrewardedRelayerEntriesAtInboundLane = MaxUnrewardedRelayerEntriesAtInboundLane;
    type MaxUnconfirmedMessagesAtInboundLane = MaxUnconfirmedMessagesAtInboundLane;

    type OutboundPayload = crate::gateway_messages::ToGatewayMessagePayload;
    type OutboundMessageFee = Balance;

    type InboundPayload = crate::gateway_messages::FromGatewayMessagePayload;
    type InboundMessageFee = bp_gateway::Balance;
    type InboundRelayer = bp_gateway::AccountId;

    type AccountIdConverter = bp_circuit::AccountIdConverter;

    type TargetHeaderChain = crate::gateway_messages::Gateway;
    type LaneMessageVerifier = crate::gateway_messages::ToGatewayMessageVerifier;
    type MessageDeliveryAndDispatchPayment =
        pallet_bridge_messages::instant_payments::InstantCurrencyPayments<
            Runtime,
            pallet_balances::Pallet<Runtime>,
            GetDeliveryConfirmationTransactionFee,
            RootAccountForPayments,
        >;

    type SourceHeaderChain = crate::gateway_messages::Gateway;
    type MessageDispatch = crate::gateway_messages::FromGatewayMessageDispatch;
}

impl pallet_xdns::Config for Runtime {
    type Event = Event;
    type WeightInfo = ();
}

impl pallet_contracts_registry::Config for Runtime {
    type Event = Event;
    type WeightInfo = ();
}

pub struct ExampleDispatchRuntimeCall;

impl DispatchRuntimeCall<Runtime> for ExampleDispatchRuntimeCall {
    fn dispatch_runtime_call(
        _module_name: &str,
        _fn_name: &str,
        _input: &[u8],
        _escrow_account: &<Runtime as frame_system::Config>::AccountId,
        _requested: &<Runtime as frame_system::Config>::AccountId,
        _callee: &<Runtime as frame_system::Config>::AccountId,
        _value: BalanceOf<Runtime>,
        _gas_meter: &mut volatile_vm::gas::GasMeter<Runtime>,
    ) -> DispatchResult {
        // match (module_name, fn_name) {
        //     ("Weights", "complex_calculations") => {
        //         let (_decoded_x, _decoded_y): (u32, u32) = match Decode::decode(&mut _input.clone())
        //         {
        //             Ok(dec) => dec,
        //             Err(_) => {
        //                 return Err(DispatchError::Other(
        //                     "Can't decode input for Weights::store_value. Expected u32.",
        //                 ));
        //             }
        //         };

        //         Ok(())
        //     }
        //     (_, _) => Err(DispatchError::Other(
        //         "Call to unrecognized runtime function",
        //     )),
        // }

        Ok(())
    }
}

parameter_types! {
    pub const UncleGenerations: u64 = 0;
    pub MyScheduleVVM: volatile_vm::Schedule<Runtime> = <volatile_vm::Schedule<Runtime>>::default();
}

parameter_types! {}

impl volatile_vm::VolatileVM for Runtime {
    type Randomness = Randomness;
    type Event = Event;
    type Call = Call;
    type DispatchRuntimeCall = ExampleDispatchRuntimeCall;
    type SignedClaimHandicap = SignedClaimHandicap;
    type TombstoneDeposit = TombstoneDeposit;
    type DepositPerContract = DepositPerContract;
    type DepositPerStorageByte = DepositPerStorageByte;
    type DepositPerStorageItem = DepositPerStorageItem;
    type RentFraction = RentFraction;
    type SurchargeReward = SurchargeReward;
    type CallStack = [volatile_vm::exec::Frame<Self>; 31];
    type ContractsLazyLoaded = [volatile_vm::wasm::PrefabWasmModule<Self>; 31];
    type WeightPrice = Self;
    type WeightInfo = ();
    type ChainExtension = ();
    type DeletionQueueDepth = DeletionQueueDepth;
    type DeletionWeightLimit = DeletionWeightLimit;
    type Schedule = MyScheduleVVM;
}

pub struct AccountId32Converter;
impl Convert<AccountId, [u8; 32]> for AccountId32Converter {
    fn convert(account_id: AccountId) -> [u8; 32] {
        account_id.into()
    }
}

pub struct CircuitToGateway;
impl Convert<Balance, u128> for CircuitToGateway {
    fn convert(val: Balance) -> u128 {
        val.into()
    }
}

impl pallet_circuit_execution_delivery::Config for Runtime {
    type Event = Event;
    type Call = Call;
    type AccountId32Converter = AccountId32Converter;
    type ToStandardizedGatewayBalance = CircuitToGateway;
}

type Blake2ValU64BridgeInstance = ();
type Blake2ValU32BridgeInstance = pallet_multi_finality_verifier::Instance1;
type Keccak256ValU64BridgeInstance = pallet_multi_finality_verifier::Instance2;
type Keccak256ValU32BridgeInstance = pallet_multi_finality_verifier::Instance3;

#[derive(Debug)]
pub struct Blake2ValU64Chain;
impl bp_runtime::Chain for Blake2ValU64Chain {
    type BlockNumber = <Runtime as frame_system::Config>::BlockNumber;
    type Hash = <Runtime as frame_system::Config>::Hash;
    type Hasher = <Runtime as frame_system::Config>::Hashing;
    type Header = <Runtime as frame_system::Config>::Header;
}

#[derive(Debug)]
pub struct Blake2ValU32Chain;
impl bp_runtime::Chain for Blake2ValU32Chain {
    type BlockNumber = u32;
    type Hash = H256;
    type Hasher = BlakeTwo256;
    type Header = sp_runtime::generic::Header<u32, BlakeTwo256>;
}

#[derive(Debug)]
pub struct Keccak256ValU64Chain;
impl bp_runtime::Chain for Keccak256ValU64Chain {
    type BlockNumber = u64;
    type Hash = H256;
    type Hasher = Keccak256;
    type Header = sp_runtime::generic::Header<u64, Keccak256>;
}

#[derive(Debug)]
pub struct Keccak256ValU32Chain;
impl bp_runtime::Chain for Keccak256ValU32Chain {
    type BlockNumber = u32;
    type Hash = H256;
    type Hasher = Keccak256;
    type Header = sp_runtime::generic::Header<u32, Keccak256>;
}

impl pallet_multi_finality_verifier::Config<Blake2ValU64BridgeInstance> for Runtime {
    type BridgedChain = Blake2ValU64Chain;
    type MaxRequests = MaxRequests;
    type HeadersToKeep = HeadersToKeep;
    type WeightInfo = ();
}

impl pallet_multi_finality_verifier::Config<Blake2ValU32BridgeInstance> for Runtime {
    type BridgedChain = Blake2ValU32Chain;
    type MaxRequests = MaxRequests;
    type HeadersToKeep = HeadersToKeep;
    type WeightInfo = ();
}

impl pallet_multi_finality_verifier::Config<Keccak256ValU64BridgeInstance> for Runtime {
    type BridgedChain = Keccak256ValU64Chain;
    type MaxRequests = MaxRequests;
    type HeadersToKeep = HeadersToKeep;
    type WeightInfo = ();
}

impl pallet_multi_finality_verifier::Config<Keccak256ValU32BridgeInstance> for Runtime {
    type BridgedChain = Keccak256ValU32Chain;
    type MaxRequests = MaxRequests;
    type HeadersToKeep = HeadersToKeep;
    type WeightInfo = ();
}

construct_runtime!(
    pub enum Runtime where
        Block = Block,
        NodeBlock = opaque::Block,
        UncheckedExtrinsic = UncheckedExtrinsic,
    {
        BridgeGatewayMessages: pallet_bridge_messages::{Pallet, Call, Storage, Event<T>},
        BridgeDispatch: pallet_bridge_dispatch::{Pallet, Event<T>},
        BridgeGatewayGrandpa: pallet_bridge_grandpa::{Pallet, Call, Storage},
        BridgePolkadotLikeMultiFinalityVerifier: pallet_multi_finality_verifier::<Instance1>::{Pallet, Call, Storage},
        System: frame_system::{Pallet, Call, Config, Storage, Event<T>},
        Timestamp: pallet_timestamp::{Pallet, Call, Storage, Inherent},
        Aura: pallet_aura::{Pallet, Config<T>},
        Grandpa: pallet_grandpa::{Pallet, Call, Storage, Config, Event},
        Balances: pallet_balances::{Pallet, Call, Storage, Config<T>, Event<T>},
        TransactionPayment: pallet_transaction_payment::{Pallet, Storage},
        Sudo: pallet_sudo::{Pallet, Call, Config<T>, Storage, Event<T>},
        Session: pallet_session::{Pallet, Call, Storage, Event, Config<T>},
        ShiftSessionManager: pallet_shift_session_manager::{Pallet},

        Randomness: pallet_randomness_collective_flip::{Pallet, Storage},
        Contracts: pallet_contracts::{Pallet, Call, Storage, Event<T>},
        EVM: pallet_evm::{Pallet, Config, Storage, Event<T>},
        XDNS: pallet_xdns::{Pallet, Call, Config<T>, Storage, Event<T>},
        ContractsRegistry: pallet_contracts_registry::{Pallet, Call, Config<T>, Storage, Event<T>},
        VolatileVM: volatile_vm::{Pallet, Call, Event<T>, Storage},
        MultiFinalityVerifier: pallet_multi_finality_verifier::{Pallet, Call, Config<T>},
        ExecDelivery: pallet_circuit_execution_delivery::{Pallet, Call, Storage, Event<T>},
    }
);

/// The address format for describing accounts.
pub type Address = AccountId;
/// Block header type as expected by this runtime.
pub type Header = generic::Header<BlockNumber, Hashing>;
/// Block type as expected by this runtime.
pub type Block = generic::Block<Header, UncheckedExtrinsic>;
/// A Block signed with a Justification
pub type SignedBlock = generic::SignedBlock<Block>;
/// BlockId type as expected by this runtime.
pub type BlockId = generic::BlockId<Block>;
/// The SignedExtension to the basic transaction logic.
pub type SignedExtra = (
    frame_system::CheckSpecVersion<Runtime>,
    frame_system::CheckTxVersion<Runtime>,
    frame_system::CheckGenesis<Runtime>,
    frame_system::CheckEra<Runtime>,
    frame_system::CheckNonce<Runtime>,
    frame_system::CheckWeight<Runtime>,
    pallet_transaction_payment::ChargeTransactionPayment<Runtime>,
);
/// The payload being signed in transactions.
pub type SignedPayload = generic::SignedPayload<Call, SignedExtra>;
/// Unchecked extrinsic type as expected by this runtime.
pub type UncheckedExtrinsic = generic::UncheckedExtrinsic<Address, Call, Signature, SignedExtra>;
/// Extrinsic type that has already been checked.
pub type CheckedExtrinsic = generic::CheckedExtrinsic<AccountId, Call, SignedExtra>;
/// Executive: handles dispatch to the various modules.
pub type Executive = frame_executive::Executive<
    Runtime,
    Block,
    frame_system::ChainContext<Runtime>,
    Runtime,
    AllPallets,
>;

impl_runtime_apis! {
    impl sp_api::Core<Block> for Runtime {
        fn version() -> RuntimeVersion {
            VERSION
        }

        fn execute_block(block: Block) {
            Executive::execute_block(block);
        }

        fn initialize_block(header: &<Block as BlockT>::Header) {
            Executive::initialize_block(header)
        }
    }

    impl sp_api::Metadata<Block> for Runtime {
        fn metadata() -> OpaqueMetadata {
            Runtime::metadata().into()
        }
    }

    impl sp_block_builder::BlockBuilder<Block> for Runtime {
        fn apply_extrinsic(extrinsic: <Block as BlockT>::Extrinsic) -> ApplyExtrinsicResult {
            Executive::apply_extrinsic(extrinsic)
        }

        fn finalize_block() -> <Block as BlockT>::Header {
            Executive::finalize_block()
        }

        fn inherent_extrinsics(data: sp_inherents::InherentData) -> Vec<<Block as BlockT>::Extrinsic> {
            data.create_extrinsics()
        }

        fn check_inherents(
            block: Block,
            data: sp_inherents::InherentData,
        ) -> sp_inherents::CheckInherentsResult {
            data.check_extrinsics(&block)
        }
    }

    impl frame_system_rpc_runtime_api::AccountNonceApi<Block, AccountId, Index> for Runtime {
        fn account_nonce(account: AccountId) -> Index {
            System::account_nonce(account)
        }
    }

    impl sp_transaction_pool::runtime_api::TaggedTransactionQueue<Block> for Runtime {
        fn validate_transaction(
            source: TransactionSource,
            tx: <Block as BlockT>::Extrinsic,
            hash: <Block as BlockT>::Hash
        ) -> TransactionValidity {
            Executive::validate_transaction(source, tx, hash)
        }
    }

    impl sp_offchain::OffchainWorkerApi<Block> for Runtime {
        fn offchain_worker(header: &<Block as BlockT>::Header) {
            Executive::offchain_worker(header)
        }
    }

    impl sp_consensus_aura::AuraApi<Block, AuraId> for Runtime {
        fn slot_duration() -> sp_consensus_aura::SlotDuration {
            sp_consensus_aura::SlotDuration::from_millis(Aura::slot_duration())
        }

        fn authorities() -> Vec<AuraId> {
            Aura::authorities()
        }
    }

    impl pallet_transaction_payment_rpc_runtime_api::TransactionPaymentApi<
        Block,
        Balance,
    > for Runtime {
        fn query_info(uxt: <Block as BlockT>::Extrinsic, len: u32) -> RuntimeDispatchInfo<Balance> {
            TransactionPayment::query_info(uxt, len)
        }
        fn query_fee_details(uxt: <Block as BlockT>::Extrinsic, len: u32) -> FeeDetails<Balance> {
            TransactionPayment::query_fee_details(uxt, len)
        }
    }

    impl sp_session::SessionKeys<Block> for Runtime {
        fn generate_session_keys(seed: Option<Vec<u8>>) -> Vec<u8> {
            SessionKeys::generate(seed)
        }

        fn decode_session_keys(
            encoded: Vec<u8>,
        ) -> Option<Vec<(Vec<u8>, sp_core::crypto::KeyTypeId)>> {
            SessionKeys::decode_into_raw_public_keys(&encoded)
        }
    }

    impl fg_primitives::GrandpaApi<Block> for Runtime {
        fn grandpa_authorities() -> GrandpaAuthorityList {
            Grandpa::grandpa_authorities()
        }

        fn submit_report_equivocation_unsigned_extrinsic(
            equivocation_proof: fg_primitives::EquivocationProof<
                <Block as BlockT>::Hash,
                NumberFor<Block>,
            >,
            key_owner_proof: fg_primitives::OpaqueKeyOwnershipProof,
        ) -> Option<()> {
            let key_owner_proof = key_owner_proof.decode()?;

            Grandpa::submit_unsigned_equivocation_report(
                equivocation_proof,
                key_owner_proof,
            )
        }

        fn generate_key_ownership_proof(
            _set_id: fg_primitives::SetId,
            _authority_id: GrandpaId,
        ) -> Option<fg_primitives::OpaqueKeyOwnershipProof> {
            // NOTE: this is the only implementation possible since we've
            // defined our key owner proof type as a bottom type (i.e. a type
            // with no values).
            None
        }
    }

    // impl bp_gateway::GatewayFinalityApi<Block> for Runtime {
    // 	fn best_finalized() -> (bp_gateway::BlockNumber, bp_gateway::Hash) {
    // 		let header = BridgeGatewayGrandpa::best_finalized();
    // 		(header.number, header.hash())
    // 	}
    //
    // 	fn is_known_header(hash: bp_gateway::Hash) -> bool {
    // 		BridgeGatewayGrandpa::is_known_header(hash)
    // 	}
    // }

    impl bp_gateway::GatewayFinalityApi<Block> for Runtime {
        fn best_finalized() -> (bp_gateway::BlockNumber, bp_gateway::Hash) {
            // ToDo: Add argument and change call to pallet_multi_finality_verifier (gateway_id)
            // let header = BridgeGatewayGrandpa::best_finalized();
            let defa_gate: bp_runtime::ChainId = *b"gwes";
            let header = BridgePolkadotLikeMultiFinalityVerifier::best_finalized_map(defa_gate);
            (header.number, header.hash())
        }

        fn is_known_header(hash: bp_gateway::Hash) -> bool {
            // ToDo: Add argument and change call to pallet_multi_finality_verifier (gateway_id)
            // BridgeGatewayGrandpa::is_known_header(hash)
            let defa_gate: bp_runtime::ChainId = *b"gwes";
            BridgePolkadotLikeMultiFinalityVerifier::is_known_header(hash, defa_gate)
        }
    }

    impl bp_gateway::ToGatewayOutboundLaneApi<Block, Balance, ToGatewayMessagePayload> for Runtime {
        fn estimate_message_delivery_and_dispatch_fee(
            _lane_id: bp_messages::LaneId,
            payload: ToGatewayMessagePayload,
        ) -> Option<Balance> {
            estimate_message_dispatch_and_delivery_fee::<WithGatewayMessageBridge>(
                &payload,
                WithGatewayMessageBridge::RELAYER_FEE_PERCENT,
            ).ok()
        }

        fn messages_dispatch_weight(
            lane: bp_messages::LaneId,
            begin: bp_messages::MessageNonce,
            end: bp_messages::MessageNonce,
        ) -> Vec<(bp_messages::MessageNonce, Weight, u32)> {
            (begin..=end).filter_map(|nonce| {
                let encoded_payload = BridgeGatewayMessages::outbound_message_payload(lane, nonce)?;
                let decoded_payload = gateway_messages::ToGatewayMessagePayload::decode(
                    &mut &encoded_payload[..]
                ).ok()?;
                Some((nonce, decoded_payload.weight, encoded_payload.len() as _))
            })
            .collect()
        }

        fn latest_received_nonce(lane: bp_messages::LaneId) -> bp_messages::MessageNonce {
            BridgeGatewayMessages::outbound_latest_received_nonce(lane)
        }

        fn latest_generated_nonce(lane: bp_messages::LaneId) -> bp_messages::MessageNonce {
            BridgeGatewayMessages::outbound_latest_generated_nonce(lane)
        }
    }

    impl bp_gateway::FromGatewayInboundLaneApi<Block> for Runtime {
        fn latest_received_nonce(lane: bp_messages::LaneId) -> bp_messages::MessageNonce {
            BridgeGatewayMessages::inbound_latest_received_nonce(lane)
        }

        fn latest_confirmed_nonce(lane: bp_messages::LaneId) -> bp_messages::MessageNonce {
            BridgeGatewayMessages::inbound_latest_confirmed_nonce(lane)
        }

        fn unrewarded_relayers_state(lane: bp_messages::LaneId) -> bp_messages::UnrewardedRelayersState {
            BridgeGatewayMessages::inbound_unrewarded_relayers_state(lane)
        }
    }

<<<<<<< HEAD
    // impl circuit_rpc_runtime_api::CircuitApi<Block, AccountId, Balance, BlockNumber> for Runtime
    // {
    //     fn composable_exec(
    //         origin: AccountId,
    //         components: Vec<Compose<AccountId, Balance>>,
    //         io: Vec<u8>,
    //         gas_limit: u64,
    //         input_data: Vec<u8>,
    //         ) -> Result<ComposableExecResult, DispatchError> { todo!() }
    //
    //     fn fetch_contracts(
    //         name: Option<Vec<u8>>,
    //         author: Option<AccountId>,
    //         metadata: Option<Vec<u8>>
    //     ) -> FetchContractsResult { todo!() }
    // }
=======
    impl circuit_rpc_runtime_api::CircuitApi<Block, AccountId, Balance, BlockNumber> for Runtime
    {
        fn composable_exec(
            _origin: AccountId,
            _components: Vec<Compose<AccountId, Balance>>,
            _io: Vec<u8>,
            _gas_limit: u64,
            _input_data: Vec<u8>,
            ) -> Result<ComposableExecResult, DispatchError> { todo!() }

        fn fetch_contracts(
            _name: Option<Vec<u8>>,
            _author: Option<AccountId>,
            _metadata: Option<Vec<u8>>
        ) -> FetchContractsResult { todo!() }
    }
>>>>>>> 3cad94e8
}

/// Gateway account ownership digest from Circuit.
///
/// The byte vector returned by this function should be signed with a Gateway account private key.
/// This way, the owner of `circuit_account_id` on Circuit proves that the Gateway account private key
/// is also under his control.
pub fn circuit_to_gateway_account_ownership_digest<Call, AccountId, SpecVersion>(
    gateway_call: &Call,
    circuit_account_id: AccountId,
    gateway_spec_version: SpecVersion,
) -> sp_std::vec::Vec<u8>
where
    Call: codec::Encode,
    AccountId: codec::Encode,
    SpecVersion: codec::Encode,
{
    pallet_bridge_dispatch::account_ownership_digest(
        gateway_call,
        circuit_account_id,
        gateway_spec_version,
        bp_runtime::CIRCUIT_CHAIN_ID,
        bp_runtime::GATEWAY_CHAIN_ID,
    )
}

#[cfg(test)]
mod tests {
    use bridge_runtime_common::messages;

    #[test]
    fn ensure_circuit_message_lane_weights_are_correct() {
        // TODO: https://github.com/paritytech/parity-bridges-common/issues/390
        type Weights = ();

        pallet_bridge_messages::ensure_weights_are_correct::<Weights>(
            bp_circuit::DEFAULT_MESSAGE_DELIVERY_TX_WEIGHT,
            bp_circuit::ADDITIONAL_MESSAGE_BYTE_DELIVERY_WEIGHT,
            bp_circuit::MAX_SINGLE_MESSAGE_DELIVERY_CONFIRMATION_TX_WEIGHT,
        );

        let max_incoming_message_proof_size = bp_gateway::EXTRA_STORAGE_PROOF_SIZE.saturating_add(
            messages::target::maximal_incoming_message_size(bp_circuit::max_extrinsic_size()),
        );
        pallet_bridge_messages::ensure_able_to_receive_message::<Weights>(
            bp_circuit::max_extrinsic_size(),
            bp_circuit::max_extrinsic_weight(),
            max_incoming_message_proof_size,
            messages::target::maximal_incoming_message_dispatch_weight(
                bp_circuit::max_extrinsic_weight(),
            ),
        );

        let max_incoming_inbound_lane_data_proof_size =
            bp_messages::InboundLaneData::<()>::encoded_size_hint(
                bp_circuit::MAXIMAL_ENCODED_ACCOUNT_ID_SIZE,
                bp_gateway::MAX_UNREWARDED_RELAYER_ENTRIES_AT_INBOUND_LANE as _,
            )
            .unwrap_or(u32::MAX);
        pallet_bridge_messages::ensure_able_to_receive_confirmation::<Weights>(
            bp_circuit::max_extrinsic_size(),
            bp_circuit::max_extrinsic_weight(),
            max_incoming_inbound_lane_data_proof_size,
            bp_gateway::MAX_UNREWARDED_RELAYER_ENTRIES_AT_INBOUND_LANE,
            bp_gateway::MAX_UNCONFIRMED_MESSAGES_AT_INBOUND_LANE,
        );
    }
}<|MERGE_RESOLUTION|>--- conflicted
+++ resolved
@@ -933,24 +933,6 @@
         }
     }
 
-<<<<<<< HEAD
-    // impl circuit_rpc_runtime_api::CircuitApi<Block, AccountId, Balance, BlockNumber> for Runtime
-    // {
-    //     fn composable_exec(
-    //         origin: AccountId,
-    //         components: Vec<Compose<AccountId, Balance>>,
-    //         io: Vec<u8>,
-    //         gas_limit: u64,
-    //         input_data: Vec<u8>,
-    //         ) -> Result<ComposableExecResult, DispatchError> { todo!() }
-    //
-    //     fn fetch_contracts(
-    //         name: Option<Vec<u8>>,
-    //         author: Option<AccountId>,
-    //         metadata: Option<Vec<u8>>
-    //     ) -> FetchContractsResult { todo!() }
-    // }
-=======
     impl circuit_rpc_runtime_api::CircuitApi<Block, AccountId, Balance, BlockNumber> for Runtime
     {
         fn composable_exec(
@@ -967,7 +949,6 @@
             _metadata: Option<Vec<u8>>
         ) -> FetchContractsResult { todo!() }
     }
->>>>>>> 3cad94e8
 }
 
 /// Gateway account ownership digest from Circuit.
