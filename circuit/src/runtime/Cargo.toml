[package]
name = "circuit-runtime"
version = "0.4.0"
authors = ["Parity Technologies <admin@parity.io>"]
edition = "2018"
homepage = "https://substrate.dev"
repository = "https://github.com/paritytech/parity-bridges-common/"
license = "GPL-3.0-or-later WITH Classpath-exception-2.0"
resolver = "2"

[dependencies]
codec = { package = "parity-scale-codec", version = "2.0.0", default-features = false, features = ["derive"] }
hex-literal = { version = "0.3", optional = true}
serde = { version = "1.0.124", optional = true, features = ["derive"] }

# Bridge dependencies

bp-messages = { path = "../../../vendor/bridges/primitives/messages", default-features = false }
bp-runtime = { path = "../../../vendor/bridges/primitives/runtime", default-features = false }
bp-gateway = { path = "../../../vendor/bridges/primitives/chain-gateway", default-features = false }
bp-circuit = { path = "../../../vendor/bridges/primitives/chain-circuit", default-features = false }
bp-polkadot-core = { path = "../../../vendor/bridges/primitives/polkadot-core", default-features = false }
bp-westend = { path = "../../../vendor/bridges/primitives/chain-westend", default-features = false }
bridge-runtime-common = { path = "../../../vendor/bridges/bin/runtime-common", default-features = false }
pallet-bridge-dispatch = { path = "../../../vendor/bridges/modules/dispatch", default-features = false }
pallet-bridge-grandpa = { path = "../../../vendor/bridges/modules/grandpa", default-features = false }
pallet-multi-finality-verifier = { path = "../../../vendor/bridges/modules/multi-finality-verifier", default-features = false }
pallet-bridge-messages = { path = "../../../vendor/bridges/modules/messages", default-features = false }
pallet-shift-session-manager = { path = "../../../vendor/bridges/modules/shift-session-manager", default-features = false }

# Circuit dependencies
pallet-contracts-registry = {  path = "../contracts-registry", default-features = false }
pallet-contracts-registry-rpc-runtime-api = {  path = "../contracts-registry/rpc/runtime-api", default-features = false }
pallet-circuit-execution-delivery = {  path = "../execution-delivery", default-features = false }
pallet-xdns = { path = "../xdns", default-features = false }
volatile-vm = { path = "../../../vm/volatile-vm", default-features = false }
t3rn-primitives = { version = "0.1.0", default-features = false, path = "../primitives" }
circuit-rpc-runtime-api = { path = "../rpc/runtime-api", default-features = false }

# Smart contracts VMs
pallet-evm = { path = "../../../vendor/frontier/frame/evm", default-features = false  }
pallet-ethereum = { path = "../../../vendor/frontier/frame/ethereum", default-features = false  }
pallet-evm-precompile-simple = { path = "../../../vendor/frontier/frame/evm/precompile/simple", default-features = false }
pallet-contracts = { default-features = false, git = "https://github.com/paritytech/substrate", branch = 'polkadot-v0.9.8' }

# Substrate Dependencies
frame-executive = { git = "https://github.com/paritytech/substrate", branch = 'polkadot-v0.9.8' , default-features = false }
frame-support = { git = "https://github.com/paritytech/substrate", branch = 'polkadot-v0.9.8' , default-features = false }
frame-system = { git = "https://github.com/paritytech/substrate", branch = 'polkadot-v0.9.8' , default-features = false }
frame-system-rpc-runtime-api = { git = "https://github.com/paritytech/substrate", branch = 'polkadot-v0.9.8' , default-features = false }
pallet-aura = { git = "https://github.com/paritytech/substrate", branch = 'polkadot-v0.9.8' , default-features = false }
pallet-balances = { git = "https://github.com/paritytech/substrate", branch = 'polkadot-v0.9.8' , default-features = false }
pallet-grandpa = { git = "https://github.com/paritytech/substrate", branch = 'polkadot-v0.9.8' , default-features = false }
pallet-randomness-collective-flip = { git = "https://github.com/paritytech/substrate", branch = 'polkadot-v0.9.8' , default-features = false }
pallet-session = { git = "https://github.com/paritytech/substrate", branch = 'polkadot-v0.9.8' , default-features = false }
pallet-sudo = { git = "https://github.com/paritytech/substrate", branch = 'polkadot-v0.9.8' , default-features = false }
pallet-timestamp = { git = "https://github.com/paritytech/substrate", branch = 'polkadot-v0.9.8' , default-features = false }
pallet-utility = { git = "https://github.com/paritytech/substrate", branch = 'polkadot-v0.9.8' , default-features = false }
pallet-transaction-payment = { git = "https://github.com/paritytech/substrate", branch = 'polkadot-v0.9.8' , default-features = false }
pallet-transaction-payment-rpc-runtime-api = { git = "https://github.com/paritytech/substrate", branch = 'polkadot-v0.9.8' , default-features = false }
pallet-mmr = { git = "https://github.com/paritytech/substrate", branch = 'polkadot-v0.9.8' , default-features = false }
sp-api = { git = "https://github.com/paritytech/substrate", branch = 'polkadot-v0.9.8' , default-features = false }
sp-block-builder = { git = "https://github.com/paritytech/substrate", branch = 'polkadot-v0.9.8' , default-features = false }
sp-consensus-aura = { git = "https://github.com/paritytech/substrate", branch = 'polkadot-v0.9.8' , default-features = false }
sp-core = { git = "https://github.com/paritytech/substrate", branch = 'polkadot-v0.9.8' , default-features = false }
sp-finality-grandpa = { git = "https://github.com/paritytech/substrate", branch = 'polkadot-v0.9.8' , default-features = false }
sp-inherents = { git = "https://github.com/paritytech/substrate", branch = 'polkadot-v0.9.8' , default-features = false }
sp-offchain = { git = "https://github.com/paritytech/substrate", branch = 'polkadot-v0.9.8' , default-features = false }
sp-runtime = { git = "https://github.com/paritytech/substrate", branch = 'polkadot-v0.9.8' , default-features = false }
sp-session = { git = "https://github.com/paritytech/substrate", branch = 'polkadot-v0.9.8' , default-features = false }
sp-std = { git = "https://github.com/paritytech/substrate", branch = 'polkadot-v0.9.8' , default-features = false }
sp-transaction-pool = { git = "https://github.com/paritytech/substrate", branch = 'polkadot-v0.9.8' , default-features = false }
sp-trie = { git = "https://github.com/paritytech/substrate", branch = 'polkadot-v0.9.8' , default-features = false }
sp-version = { git = "https://github.com/paritytech/substrate", branch = 'polkadot-v0.9.8' , default-features = false }

# Beefy dependencies
beefy-primitives = { git = "https://github.com/t3rn/grandpa-bridge-gadget", branch = 'polkadot-v0.9.8', default-features = false }
pallet-beefy = { git = "https://github.com/t3rn/grandpa-bridge-gadget", branch = 'polkadot-v0.9.8', default-features = false }
pallet-beefy-mmr = { path = "../../pallets/beefy-mmr-pallet", default-features = false}
pallet-mmr-primitives = { git = "https://github.com/paritytech/substrate", branch = 'polkadot-v0.9.8', default-features = false }

# snowbridge dependencies
ethereum-light-client = { git = "https://github.com/t3rn/snowbridge", package = "snowbridge-ethereum-light-client", default-features = false }

# Benchmarking
frame-benchmarking = {default-features = false, git = "https://github.com/paritytech/substrate.git", branch = 'polkadot-v0.9.8', optional = true}
frame-system-benchmarking = {default-features = false, git = "https://github.com/paritytech/substrate.git", branch = 'polkadot-v0.9.8', optional = true}

[build-dependencies]
substrate-wasm-builder = "3.0.0"

[features]
default = ["std"]
std = [
	"bp-messages/std",
	"bp-runtime/std",
	"bp-westend/std",
	"bp-gateway/std",
	"bp-circuit/std",
	"bp-polkadot-core/std",
	"bridge-runtime-common/std",
	"codec/std",
	"frame-executive/std",
	"frame-support/std",
	"frame-system-rpc-runtime-api/std",
	"frame-system/std",
	"pallet-aura/std",
	"t3rn-primitives/std",
	"pallet-xdns/std",
	"volatile-vm/std",
	# native contracts VMs
	"pallet-contracts/std",
	"pallet-evm/std",
	"pallet-ethereum/std",
	"pallet-evm-precompile-simple/std",
	"pallet-contracts-registry/std",
	"pallet-circuit-execution-delivery/std",
	"pallet-balances/std",
	"pallet-bridge-dispatch/std",
	"pallet-bridge-grandpa/std",
	"pallet-multi-finality-verifier/std",
	"pallet-bridge-messages/std",
	"pallet-grandpa/std",
	"pallet-randomness-collective-flip/std",
	"pallet-session/std",
	"pallet-shift-session-manager/std",
	"pallet-sudo/std",
	"pallet-timestamp/std",
	"pallet-transaction-payment-rpc-runtime-api/std",
	"pallet-mmr/std",
	"circuit-rpc-runtime-api/std",
	"pallet-transaction-payment/std",
	"serde",
	"sp-api/std",
	"sp-block-builder/std",
	"sp-consensus-aura/std",
	"sp-core/std",
	"sp-finality-grandpa/std",
	"sp-inherents/std",
	"sp-offchain/std",
	"sp-runtime/std",
	"sp-session/std",
	"sp-std/std",
	"sp-transaction-pool/std",
	"sp-trie/std",
	"sp-version/std",
	"pallet-utility/std",
	"beefy-primitives/std",
	"pallet-beefy/std",
	"ethereum-light-client/std",
	"pallet-beefy-mmr/std",
	"pallet-mmr-primitives/std"
]
# TODO: https://github.com/paritytech/parity-bridges-common/issues/390
# I've left the feature flag here to test our CI configuration
runtime-benchmarks = [
    'frame-benchmarking',
    'frame-support/runtime-benchmarks',
    'frame-system-benchmarking',
    'frame-system/runtime-benchmarks',
    'hex-literal',
    'pallet-balances/runtime-benchmarks',
<<<<<<< HEAD
    'pallet-circuit-execution-delivery/runtime-benchmarks',
=======
	'pallet-xdns/runtime-benchmarks',
    # 'pallet-circuit-execution-delivery/runtime-benchmarks',
>>>>>>> 82db86c3
    'pallet-timestamp/runtime-benchmarks',
    'sp-runtime/runtime-benchmarks',
	'pallet-contracts-registry/runtime-benchmarks',
]<|MERGE_RESOLUTION|>--- conflicted
+++ resolved
@@ -160,12 +160,8 @@
     'frame-system/runtime-benchmarks',
     'hex-literal',
     'pallet-balances/runtime-benchmarks',
-<<<<<<< HEAD
     'pallet-circuit-execution-delivery/runtime-benchmarks',
-=======
-	'pallet-xdns/runtime-benchmarks',
-    # 'pallet-circuit-execution-delivery/runtime-benchmarks',
->>>>>>> 82db86c3
+	  'pallet-xdns/runtime-benchmarks',
     'pallet-timestamp/runtime-benchmarks',
     'sp-runtime/runtime-benchmarks',
 	'pallet-contracts-registry/runtime-benchmarks',
