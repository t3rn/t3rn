// Licensed under the Apache License, Version 2.0 (the "License");
// you may not use this file except in compliance with the License.
// You may obtain a copy of the License at
//
// 	http://www.apache.org/licenses/LICENSE-2.0
//
// Unless required by applicable law or agreed to in writing, software
// distributed under the License is distributed on an "AS IS" BASIS,
// WITHOUT WARRANTIES OR CONDITIONS OF ANY KIND, either express or implied.
// See the License for the specific language governing permissions and
// limitations under the License.

//! Node-specific RPC methods for interaction with circuit.

use std::sync::Arc;

use jsonrpc_core::{Error, ErrorCode, Result};
use jsonrpc_derive::rpc;
use serde::{Deserialize, Serialize};
use sp_api::codec::Codec;
use sp_api::ProvideRuntimeApi;
use sp_blockchain::HeaderBackend;
use sp_core::Bytes;
use sp_rpc::number;
use sp_runtime::{
    generic::BlockId,
    traits::{Block as BlockT, Header as HeaderT},
};
use sp_std::{prelude::*, str};
use std::convert::TryInto;

pub use self::gen_client::Client as ContractsClient;
pub use circuit_rpc_runtime_api::{self as runtime_api, CircuitApi as CircuitRuntimeApi};
use t3rn_primitives::{ChainId, ComposableExecResult, Compose, ContractAccessError};

const RUNTIME_ERROR: i64 = 1;
const CONTRACT_DOESNT_EXIST: i64 = 2;
const CONTRACT_IS_A_TOMBSTONE: i64 = 3;

/// A rough estimate of how much gas a decent hardware consumes per second,
/// using native execution.
/// This value is used to set the upper bound for maximal contract calls to
/// prevent blocking the RPC for too long.
///
/// As 1 gas is equal to 1 weight we base this on the conducted benchmarks which
/// determined runtime weights:
/// https://github.com/paritytech/substrate/pull/5446
const GAS_PER_SECOND: u64 = 1_000_000_000_000;

/// A private newtype for converting `ContractAccessError` into an RPC error.
struct RPCContractAccessError(ContractAccessError);
impl From<RPCContractAccessError> for Error {
    fn from(e: RPCContractAccessError) -> Error {
        use t3rn_primitives::ContractAccessError::*;
        match e.0 {
            DoesntExist => Error {
                code: ErrorCode::ServerError(CONTRACT_DOESNT_EXIST),
                message: "The specified contract doesn't exist.".into(),
                data: None,
            },
            IsTombstone => Error {
                code: ErrorCode::ServerError(CONTRACT_IS_A_TOMBSTONE),
                message: "The contract is a tombstone and doesn't have any storage.".into(),
                data: None,
            },
        }
    }
}
#[derive(Serialize, Deserialize)]
#[serde(rename_all = "camelCase")]
#[serde(deny_unknown_fields)]
pub struct InterExecRequest<AccountId, Balance> {
    origin: AccountId,
    components: Vec<ComposeRPC<AccountId, Balance>>,
    io: Box<str>,
    gas_limit: number::NumberOrHex,
    input_data: Bytes,
}

/// A struct that encodes RPC parameters required for a call to a smart-contract.
#[derive(Serialize, Deserialize)]
#[serde(rename_all = "camelCase")]
#[serde(deny_unknown_fields)]
pub struct ComposeRPC<Account, Balance> {
    name: Box<str>,
    code_txt: Box<str>,
    gateway_id: ChainId,
    exec_type: Box<str>,
    dest: Account,
    value: Balance,
    bytes: Bytes,
    input_data: Bytes,
}

/// A struct that encodes RPC parameters required for a call to a smart-contract.
#[derive(Serialize, Deserialize)]
#[serde(rename_all = "camelCase")]
#[serde(deny_unknown_fields)]
pub struct CallRequest<AccountId, Balance> {
    origin: AccountId,
    dest: AccountId,
    value: Balance,
    gas_limit: number::NumberOrHex,
    input_data: Bytes,
}

/// An RPC serializable result of contract execution
#[derive(Serialize, Deserialize)]
#[serde(deny_unknown_fields)]
#[serde(rename_all = "camelCase")]
pub enum RpcComposableExecResult {
    /// Successful execution
    Success {
        /// The return flags
        flags: u32,
        /// Output data
        data: Bytes,
        /// How much gas was consumed by the call.
        gas_consumed: u64,
    },
    /// Error execution
    Error(()),
}

/// An RPC serializable result of contracts fetch.
#[derive(Serialize, Deserialize)]
#[serde(deny_unknown_fields)]
#[serde(rename_all = "camelCase")]
pub enum RpcFetchContractsResult {
    /// Successful execution
    Success {
        /// The return flags
        flags: u32,
        /// Output data
        data: Bytes,
        /// How much gas was consumed by the call.
        gas_consumed: u64,
    },
    /// Error execution
    Error(()),
}

impl From<ComposableExecResult> for RpcComposableExecResult {
    fn from(r: ComposableExecResult) -> Self {
        match r {
            ComposableExecResult::Success {
                flags,
                data,
                gas_consumed,
            } => RpcComposableExecResult::Success {
                flags,
                data: data.into(),
                gas_consumed,
            },
            ComposableExecResult::Error => RpcComposableExecResult::Error(()),
        }
    }
}

/// Circuit RPC methods.
#[rpc]
pub trait CircuitApi<BlockHash, BlockNumber, AccountId, Balance> {
    /// Executes all attached or appointed by ID composable contracts on appointed gateways.
    ///
    /// IO flow between components on different chains can be described using Input-Output schedule.
    ///
    /// Circuit queues the request and awaits for an execution agent to volounteer to facilitate the execution
    /// across connected chains via gateways - acts as an escrow account and is accountable
    /// with her stake for proven misbehaviour.
    #[rpc(name = "composable_exec")]
    fn composable_exec(
        &self,
        call_request: InterExecRequest<AccountId, Balance>,
        at: Option<BlockHash>,
    ) -> Result<RpcComposableExecResult>;

    /// Returns the contracts searchable by name or author
    #[rpc(name = "circuit_fetchContracts")]
    fn fetch_contracts(
        &self,
        author: AccountId,
        name: Box<str>,
        at: Option<BlockHash>,
    ) -> Result<RpcFetchContractsResult>;
}

/// An implementation of contract specific RPC methods.
pub struct Circuit<C, B> {
    client: Arc<C>,
    _marker: std::marker::PhantomData<B>,
}

impl<C, B> Circuit<C, B> {
    /// Create new `Contracts` with the given reference to the client.
    pub fn new(client: Arc<C>) -> Self {
        Circuit {
            client,
            _marker: Default::default(),
        }
    }
}
impl<C, Block, AccountId, Balance>
    CircuitApi<
        <Block as BlockT>::Hash,
        <<Block as BlockT>::Header as HeaderT>::Number,
        AccountId,
        Balance,
    > for Circuit<C, Block>
where
    Block: BlockT,
    C: Send + Sync + 'static + ProvideRuntimeApi<Block> + HeaderBackend<Block>,
    C::Api: CircuitRuntimeApi<
        Block,
        AccountId,
        Balance,
        <<Block as BlockT>::Header as HeaderT>::Number,
    >,
    AccountId: Codec,
    Balance: Codec,
{
    fn composable_exec(
        &self,
        inter_exec_request: InterExecRequest<AccountId, Balance>,
        at: Option<<Block as BlockT>::Hash>,
    ) -> Result<RpcComposableExecResult> {
        let api = self.client.runtime_api();
        let at = BlockId::hash(at.unwrap_or_else(||
			// If the block hash is not supplied assume the best block.
			self.client.info().best_hash));

        let InterExecRequest {
            origin,
            components,
            io,
            gas_limit,
            input_data,
        } = inter_exec_request;

        // Make sure that gas_limit fits into 64 bits.
        let gas_limit: u64 = gas_limit.try_into().map_err(|_| Error {
            code: ErrorCode::InvalidParams,
            message: format!("{:?} doesn't fit in 64 bit unsigned value", gas_limit),
            data: None,
        })?;

        let max_gas_limit = 5 * GAS_PER_SECOND;
        if gas_limit > max_gas_limit {
            return Err(Error {
                code: ErrorCode::InvalidParams,
                message: format!(
                    "Requested gas limit is greater than maximum allowed: {} > {}",
                    gas_limit, max_gas_limit
                ),
                data: None,
            });
        }

        let mut components_runtime: Vec<Compose<AccountId, Balance>> = vec![];

        for component_rpc in components.into_iter() {
            components_runtime.push(Compose {
                name: component_rpc.name.into_boxed_bytes().to_vec(),
                code_txt: component_rpc.code_txt.into_boxed_bytes().to_vec(),
                exec_type: component_rpc.exec_type.into_boxed_bytes().to_vec(),
                dest: component_rpc.dest,
                value: component_rpc.value,
                bytes: component_rpc.bytes.to_vec(),
                input_data: component_rpc.input_data.to_vec(),
            });
        }

        let exec_result = api
            .composable_exec(
                &at,
                origin,
                components_runtime,
                io.into_boxed_bytes().to_vec(),
                gas_limit,
                input_data.to_vec(),
            )
            .map_err(|e| runtime_error_into_rpc_err(e))?;

        Ok(exec_result.into())
    }

    fn fetch_contracts(
        &self,
        _author: AccountId,
        _name: Box<str>,
        _at: Option<<Block as BlockT>::Hash>,
    ) -> Result<RpcFetchContractsResult> {
        let x = pallet_contracts_registry::pallet::Pallet::contracts_registry;
        let result = pallet_contracts_registry::Pallet::fetch_contract_by_author(_author)
            .map_err(|err| runtime_error_into_rpc_err(err))?;

        Ok(RpcFetchContractsResult::Success {
            flags: 0,
<<<<<<< HEAD
            data: result.encode().into(),
=======
            data: result.into(),
>>>>>>> c182f16d
            gas_consumed: 0,
        })
    }
}

/// Converts a runtime trap into an RPC error.
fn runtime_error_into_rpc_err(err: impl std::fmt::Debug) -> Error {
    Error {
        code: ErrorCode::ServerError(RUNTIME_ERROR),
        message: "Runtime trapped".into(),
        data: Some(format!("{:?}", err).into()),
    }
}

#[cfg(test)]
mod tests {
    use super::*;
    use core::primitive::str;
    use sp_core::U256;

    #[test]
    fn composable_execution_request_should_serialize_deserialize_properly() {
        type Req = InterExecRequest<String, u128>;
        let req: Req = serde_json::from_str(
            r#"
		{
			"origin": "5CiPPseXPECbkjWCa6MnjNokrgYjMqmKndv2rSnekmSK2DjL",
			"components": [],
			"io": "component1, component2 | component3;",
			"gasLimit": 1000000000000,
			"inputData": "0x8c97db39"
		}
		"#,
        )
        .unwrap();
        assert_eq!(req.gas_limit.into_u256(), U256::from(0xe8d4a51000u64));
        // Deserialize io schedule from string to vec<u8>
        let io_vec: Vec<u8> = req.io.into_boxed_bytes().to_vec();
        assert_eq!(
            io_vec,
            vec![
                99, 111, 109, 112, 111, 110, 101, 110, 116, 49, 44, 32, 99, 111, 109, 112, 111,
                110, 101, 110, 116, 50, 32, 124, 32, 99, 111, 109, 112, 111, 110, 101, 110, 116,
                51, 59
            ]
        );
        // Serialize io schedule from Vec<u8> to string again with core::str
        let io_vec_back_to_str: &str = core::str::from_utf8(io_vec.as_slice()).unwrap();
        assert_eq!(io_vec_back_to_str, "component1, component2 | component3;");
    }

    #[test]
    fn compose_of_request_should_serialize_deserialize_properly() {
        type Req = InterExecRequest<String, u128>;
        let req: Req = serde_json::from_str(
            r#"
		{
			"origin": "5CiPPseXPECbkjWCa6MnjNokrgYjMqmKndv2rSnekmSK2DjL",
			"components": [{
                "name": "component1",
                "codeTxt": "let a = \"hello\"",
                "gatewayId": [99, 105, 114, 99],
                "execType": "exec-volatile",
                "dest": "5CiPPseXPECbkjWCa6MnjNokrgYjMqmKndv2rSnekmSK2DjL",
                "value": 0,
                "bytes": "0x8c97db398c97db398c97db398c97db39",
                "inputData": "0x00"
			}],
			"io": "component1, component2 | component3;",
			"gasLimit": 1000000000000,
			"inputData": "0x8c97db39"
		}
		"#,
        )
        .unwrap();
        // Deserializes string fields correctly
        let name_str: &str = &req.components[0].name;
        assert_eq!(name_str, "component1");
        let code_str: &str = &req.components[0].code_txt;
        assert_eq!(code_str, "let a = \"hello\"");
        let exec_type_str: &str = &req.components[0].exec_type;
        assert_eq!(exec_type_str, "exec-volatile");
    }
}<|MERGE_RESOLUTION|>--- conflicted
+++ resolved
@@ -295,11 +295,7 @@
 
         Ok(RpcFetchContractsResult::Success {
             flags: 0,
-<<<<<<< HEAD
-            data: result.encode().into(),
-=======
             data: result.into(),
->>>>>>> c182f16d
             gas_consumed: 0,
         })
     }
