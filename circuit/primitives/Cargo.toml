[package]
name = "t3rn-primitives"
version = "0.1.0"
authors = ["MaciejBaj <maciej@maciejbaj.com>"]
edition = "2018"
homepage = "https://t3rn.io"
license = "Apache 2.0"
repository = "https://github.com/t3rn/t3rn/"
description = "A crate that hosts a common definitions that are relevant for the all t3rn pallets."

[package.metadata.docs.rs]
targets = ["x86_64-unknown-linux-gnu"]

[dependencies]
# This crate should not rely on any of the frame primitives.
serde = { version = "1.0.124", optional = true }
codec = { package = "parity-scale-codec", version = "2.0.0", default-features = false, features = ["derive"]  }
sp-std =  { git = "https://github.com/paritytech/substrate.git", branch = 'polkadot-v0.9.8', default-features = false }
sp-version =  { git = "https://github.com/paritytech/substrate.git", branch = 'polkadot-v0.9.8', default-features = false }
sp-core =  { git = "https://github.com/paritytech/substrate.git", branch = 'polkadot-v0.9.8', default-features = false }
sp-io =  { git = "https://github.com/paritytech/substrate.git", branch = 'polkadot-v0.9.8', default-features = false }
sp-runtime = { git = "https://github.com/paritytech/substrate.git", branch = 'polkadot-v0.9.8', default-features = false }
frame-system = { default-features = false, git = "https://github.com/paritytech/substrate.git", branch = 'polkadot-v0.9.8' }
frame-support = { default-features = false, git = "https://github.com/paritytech/substrate.git", branch = 'polkadot-v0.9.8' }
pallet-sudo = { default-features = false, git = "https://github.com/paritytech/substrate.git", branch = 'polkadot-v0.9.8' }

[dev-dependencies]
<<<<<<< HEAD
serde_json = "1.0.41"
=======
hex-literal = { version = '0.3.1'}
>>>>>>> 1fb8f299

[features]
default = ["std"]
std = [
	"serde/std",
	"codec/std",
	"sp-runtime/std",
	"sp-std/std",
	"sp-core/std",
	"sp-version/std",
	"sp-io/std",
	"pallet-sudo/std",
	"frame-system/std",
	"frame-support/std",
]<|MERGE_RESOLUTION|>--- conflicted
+++ resolved
@@ -25,11 +25,8 @@
 pallet-sudo = { default-features = false, git = "https://github.com/paritytech/substrate.git", branch = 'polkadot-v0.9.8' }
 
 [dev-dependencies]
-<<<<<<< HEAD
 serde_json = "1.0.41"
-=======
 hex-literal = { version = '0.3.1'}
->>>>>>> 1fb8f299
 
 [features]
 default = ["std"]
