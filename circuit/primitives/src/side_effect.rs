--- conflicted
+++ resolved
@@ -46,11 +46,6 @@
     pub confirmed: Option<ConfirmedSideEffect<AccountId, BlockNumber, BalanceOf>>,
 }
 
-<<<<<<< HEAD
-#[test]
-fn generates_signature_for_input_side_effect_with_get_storage() {
-    todo!();
-=======
 #[cfg(test)]
 mod tests {
     use super::*;
@@ -107,5 +102,4 @@
             ))
         );
     }
->>>>>>> 525086bd
 }