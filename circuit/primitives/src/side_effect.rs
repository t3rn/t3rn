use codec::{Decode, Encode};
use sp_runtime::traits::Zero;
use sp_runtime::RuntimeDebug;
use sp_std::vec::Vec;

type Bytes = Vec<u8>;
pub type SideEffectId<T> = <T as frame_system::Config>::Hash;
pub type TargetId = [u8; 4];
type SystemHashing<T> = <T as frame_system::Config>::Hashing;

#[derive(Clone, Eq, PartialEq, Default, Encode, Decode, RuntimeDebug)]
pub struct SideEffect<AccountId, BlockNumber, BalanceOf> {
    pub target: TargetId,
    pub prize: BalanceOf,
    pub ordered_at: BlockNumber,
    pub encoded_action: Bytes,
    pub encoded_args: Vec<Bytes>,
    pub signature: Bytes,
    pub enforce_executioner: Option<AccountId>,
<<<<<<< HEAD
}

impl<
        AccountId: Encode,
        BlockNumber: Ord + Copy + Zero + Encode,
        BalanceOf: Copy + Zero + Encode + Decode,
    > SideEffect<AccountId, BlockNumber, BalanceOf>
{
    pub fn generate_id<Hasher: sp_core::Hasher>(&self) -> <Hasher as sp_core::Hasher>::Out {
        Hasher::hash(Encode::encode(self).as_ref())
    }
=======
>>>>>>> 53ec4b0f
}

#[derive(Clone, Eq, PartialEq, Default, Encode, Decode, RuntimeDebug)]
pub struct ConfirmedSideEffect<AccountId, BlockNumber, BalanceOf> {
    pub err: Option<Bytes>,
    pub output: Option<Bytes>,
    pub encoded_effect: Bytes,
    pub inclusion_proof: Option<Bytes>,
    pub executioner: AccountId,
    pub received_at: BlockNumber,
    pub cost: Option<BalanceOf>,
}

#[derive(Clone, Eq, PartialEq, Default, Encode, Decode, RuntimeDebug)]
pub struct FullSideEffect<AccountId, BlockNumber, BalanceOf> {
    pub input: SideEffect<AccountId, BlockNumber, BalanceOf>,
    pub confirmed: Option<ConfirmedSideEffect<AccountId, BlockNumber, BalanceOf>>,
}

#[cfg(test)]
mod tests {
    use super::*;
    use hex_literal::hex;
    use sp_runtime::testing::H256;

    type BlockNumber = u64;
    type BalanceOf = u64;
    type AccountId = u64;
    type Hashing = sp_runtime::traits::BlakeTwo256;
    type Hash = sp_core::H256;

    #[test]
    fn successfully_creates_empty_side_effect() {
        let empty_side_effect = SideEffect::<AccountId, BlockNumber, BalanceOf> {
            target: [0, 0, 0, 0],
            prize: 0,
            ordered_at: 0,
            encoded_action: vec![],
            encoded_args: vec![],
            signature: vec![],
            enforce_executioner: None,
        };

        assert_eq!(
            empty_side_effect,
            SideEffect {
                target: [0, 0, 0, 0],
                prize: 0,
                ordered_at: 0,
                encoded_action: vec![],
                encoded_args: vec![],
                signature: vec![],
                enforce_executioner: None,
            }
        );
    }

    #[test]
    fn successfully_generates_id_for_side_empty_effect() {
        let empty_side_effect = SideEffect::<AccountId, BlockNumber, BalanceOf> {
            target: [0, 0, 0, 0],
            prize: 0,
            ordered_at: 0,
            encoded_action: vec![],
            encoded_args: vec![],
            signature: vec![],
            enforce_executioner: None,
        };

        assert_eq!(
            empty_side_effect.generate_id::<Hashing>(),
            H256::from_slice(&hex!(
                "19ea4a516c66775ea1f648d71f6b8fa227e8b0c1a0c9203f82c33b89c4e759b5"
            ))
        );
    }
}<|MERGE_RESOLUTION|>--- conflicted
+++ resolved
@@ -17,7 +17,6 @@
     pub encoded_args: Vec<Bytes>,
     pub signature: Bytes,
     pub enforce_executioner: Option<AccountId>,
-<<<<<<< HEAD
 }
 
 impl<
@@ -29,8 +28,6 @@
     pub fn generate_id<Hasher: sp_core::Hasher>(&self) -> <Hasher as sp_core::Hasher>::Out {
         Hasher::hash(Encode::encode(self).as_ref())
     }
-=======
->>>>>>> 53ec4b0f
 }
 
 #[derive(Clone, Eq, PartialEq, Default, Encode, Decode, RuntimeDebug)]
