// This file is part of Substrate.

// Copyright (C) 2019-2021 Parity Technologies (UK) Ltd.
// SPDX-License-Identifier: Apache-2.0

// Licensed under the Apache License, Version 2.0 (the "License");
// you may not use this file except in compliance with the License.
// You may obtain a copy of the License at
//
// 	http://www.apache.org/licenses/LICENSE-2.0
//
// Unless required by applicable law or agreed to in writing, software
// distributed under the License is distributed on an "AS IS" BASIS,
// WITHOUT WARRANTIES OR CONDITIONS OF ANY KIND, either express or implied.
// See the License for the specific language governing permissions and
// limitations under the License.

//! Tests for pallet-xdns.

use super::*;
use crate::mock::{ExtBuilder, Test, XDNS};
<<<<<<< HEAD
use frame_support::{assert_err, assert_noop, assert_ok};
=======
use codec::{Decode, Encode};
use frame_support::{assert_noop, assert_ok};
>>>>>>> 51d62df9
use frame_system::Origin;
use sp_runtime::DispatchError;
use t3rn_primitives::{GatewayType, GatewayVendor};

#[test]
fn genesis_should_seed_circuit_gateway_polkadot_and_kusama_nodes() {
    let circuit_hash = <Test as frame_system::Config>::Hashing::hash(b"circ");
    let gateway_hash = <Test as frame_system::Config>::Hashing::hash(b"gate");
    let polkadot_hash = <Test as frame_system::Config>::Hashing::hash(b"pdot");
    let kusama_hash = <Test as frame_system::Config>::Hashing::hash(b"ksma");

    ExtBuilder::default()
        .with_default_xdns_records()
        .build()
        .execute_with(|| {
            assert_eq!(XDNSRegistry::<Test>::iter().count(), 4);
            assert!(XDNSRegistry::<Test>::get(circuit_hash).is_some());
            assert!(XDNSRegistry::<Test>::get(gateway_hash).is_some());
            assert!(XDNSRegistry::<Test>::get(polkadot_hash).is_some());
            assert!(XDNSRegistry::<Test>::get(kusama_hash).is_some());
        });
}

#[test]
fn should_add_a_new_xdns_record_if_it_doesnt_exist() {
    ExtBuilder::default().build().execute_with(|| {
        assert_ok!(XDNS::add_new_xdns_record(
            Origin::<Test>::Root.into(),
            b"some_url".to_vec(),
            *b"test",
            Default::default(),
            GatewayVendor::Substrate,
            GatewayType::TxOnly(0),
            Default::default(),
            GatewaySysProps {
                ss58_format: 0,
                token_symbol: Encode::encode("SYM"),
                token_decimals: 9,
            },
            vec![],
        ));
        assert_eq!(XDNSRegistry::<Test>::iter().count(), 1);
        assert!(
            XDNSRegistry::<Test>::get(<Test as frame_system::Config>::Hashing::hash(b"test"))
                .is_some()
        );
    });
}

#[test]
fn should_not_add_a_new_xdns_record_if_it_already_exists() {
    ExtBuilder::default()
        .with_default_xdns_records()
        .build()
        .execute_with(|| {
            assert_noop!(
                XDNS::add_new_xdns_record(
                    Origin::<Test>::Root.into(),
                    b"some_url".to_vec(),
                    *b"circ",
                    Default::default(),
                    GatewayVendor::Substrate,
                    GatewayType::TxOnly(0),
                    Default::default(),
                    GatewaySysProps {
                        ss58_format: 1333,
                        token_symbol: Encode::encode("T3RN"),
                        token_decimals: 12,
                    },
                    vec![],
                ),
                crate::pallet::Error::<Test>::XdnsRecordAlreadyExists
            );
            assert_eq!(XDNSRegistry::<Test>::iter().count(), 4);
        });
}

#[test]
fn should_purge_a_xdns_record_successfully() {
    ExtBuilder::default()
        .with_default_xdns_records()
        .build()
        .execute_with(|| {
            let gateway_hash = <Test as frame_system::Config>::Hashing::hash(b"gate");

            assert_ok!(XDNS::purge_xdns_record(
                Origin::<Test>::Root.into(),
                1,
                gateway_hash
            ));
            assert_eq!(XDNSRegistry::<Test>::iter().count(), 3);
            assert!(XDNSRegistry::<Test>::get(gateway_hash).is_none());
        });
}

#[test]
fn should_error_trying_to_purge_a_missing_xdns_record() {
    let missing_hash = <Test as frame_system::Config>::Hashing::hash(b"miss");

    ExtBuilder::default()
        .with_default_xdns_records()
        .build()
        .execute_with(|| {
            assert_noop!(
                XDNS::purge_xdns_record(Origin::<Test>::Root.into(), 1, missing_hash),
                crate::pallet::Error::<Test>::UnknownXdnsRecord
            );
            assert_eq!(XDNSRegistry::<Test>::iter().count(), 4);
        });
}

#[test]
fn should_error_trying_to_purge_an_xdns_record_if_not_root() {
    ExtBuilder::default()
        .with_default_xdns_records()
        .build()
        .execute_with(|| {
            let gateway_hash = <Test as frame_system::Config>::Hashing::hash(b"gate");

            assert_noop!(
                XDNS::purge_xdns_record(Origin::<Test>::Signed(1).into(), 1, gateway_hash),
                DispatchError::BadOrigin
            );
            assert_eq!(XDNSRegistry::<Test>::iter().count(), 4);
            assert!(XDNSRegistry::<Test>::get(gateway_hash).is_some());
        });
}

#[test]
fn should_update_ttl_for_a_known_xdns_record() {
    ExtBuilder::default()
        .with_default_xdns_records()
        .build()
        .execute_with(|| {
            let gateway_hash = <Test as frame_system::Config>::Hashing::hash(b"gate");

            assert_ok!(XDNS::update_ttl(Origin::<Test>::Root.into(), *b"gate", 2));
            assert_eq!(XDNSRegistry::<Test>::iter().count(), 4);
            assert_eq!(
                XDNSRegistry::<Test>::get(gateway_hash)
                    .unwrap()
                    .last_finalized,
                Some(2)
            );
        });
}

#[test]
fn should_error_when_trying_to_update_ttl_for_a_missing_xdns_record() {
    ExtBuilder::default().build().execute_with(|| {
        assert_noop!(
            XDNS::update_ttl(Origin::<Test>::Root.into(), *b"miss", 2),
            crate::pallet::Error::<Test>::XdnsRecordNotFound
        );
    });
}

#[test]
fn should_error_when_trying_to_update_ttl_as_non_root() {
    ExtBuilder::default().build().execute_with(|| {
        assert_noop!(
            XDNS::update_ttl(Origin::<Test>::Signed(1).into(), *b"gate", 2),
            DispatchError::BadOrigin
        );
    });
}

#[test]
<<<<<<< HEAD
fn fetch_abi_should_return_abi_for_a_known_xdns_record() {
    ExtBuilder::default()
        .with_default_xdns_records()
        .build()
        .execute_with(|| {
            let actual = XDNS::get_abi(*b"pdot");
            assert_ok!(actual);
        });
}

#[test]
fn fetch_abi_should_error_for_unknown_xdns_record() {
=======
fn should_contain_gateway_system_properties() {
    let polkadot_hash = <Test as frame_system::Config>::Hashing::hash(b"pdot");
    let kusama_hash = <Test as frame_system::Config>::Hashing::hash(b"ksma");

>>>>>>> 51d62df9
    ExtBuilder::default()
        .with_default_xdns_records()
        .build()
        .execute_with(|| {
<<<<<<< HEAD
            let actual = XDNS::get_abi(*b"rand");
            assert_err!(actual, "Xdns record not found");
=======
            let polkadot_xdns_record = XDNSRegistry::<Test>::get(polkadot_hash).unwrap();
            let kusama_xdns_record = XDNSRegistry::<Test>::get(kusama_hash).unwrap();
            let polkadot_symbol: Vec<u8> =
                Decode::decode(&mut &polkadot_xdns_record.gateway_sys_props.token_symbol[..])
                    .unwrap();
            let kusama_symbol: Vec<u8> =
                Decode::decode(&mut &kusama_xdns_record.gateway_sys_props.token_symbol[..])
                    .unwrap();

            assert_eq!(polkadot_xdns_record.gateway_sys_props.ss58_format, 0u16);
            assert_eq!(kusama_xdns_record.gateway_sys_props.ss58_format, 2u16);
            assert_eq!(&String::from_utf8_lossy(&polkadot_symbol), "DOT");
            assert_eq!(&String::from_utf8_lossy(&kusama_symbol), "KSM");
            assert_eq!(polkadot_xdns_record.gateway_sys_props.token_decimals, 10u8);
            assert_eq!(kusama_xdns_record.gateway_sys_props.token_decimals, 12u8);
>>>>>>> 51d62df9
        });
}<|MERGE_RESOLUTION|>--- conflicted
+++ resolved
@@ -19,12 +19,8 @@
 
 use super::*;
 use crate::mock::{ExtBuilder, Test, XDNS};
-<<<<<<< HEAD
+use codec::{Decode, Encode};
 use frame_support::{assert_err, assert_noop, assert_ok};
-=======
-use codec::{Decode, Encode};
-use frame_support::{assert_noop, assert_ok};
->>>>>>> 51d62df9
 use frame_system::Origin;
 use sp_runtime::DispatchError;
 use t3rn_primitives::{GatewayType, GatewayVendor};
@@ -59,11 +55,6 @@
             GatewayVendor::Substrate,
             GatewayType::TxOnly(0),
             Default::default(),
-            GatewaySysProps {
-                ss58_format: 0,
-                token_symbol: Encode::encode("SYM"),
-                token_decimals: 9,
-            },
             vec![],
         ));
         assert_eq!(XDNSRegistry::<Test>::iter().count(), 1);
@@ -89,11 +80,6 @@
                     GatewayVendor::Substrate,
                     GatewayType::TxOnly(0),
                     Default::default(),
-                    GatewaySysProps {
-                        ss58_format: 1333,
-                        token_symbol: Encode::encode("T3RN"),
-                        token_decimals: 12,
-                    },
                     vec![],
                 ),
                 crate::pallet::Error::<Test>::XdnsRecordAlreadyExists
@@ -193,33 +179,14 @@
 }
 
 #[test]
-<<<<<<< HEAD
-fn fetch_abi_should_return_abi_for_a_known_xdns_record() {
-    ExtBuilder::default()
-        .with_default_xdns_records()
-        .build()
-        .execute_with(|| {
-            let actual = XDNS::get_abi(*b"pdot");
-            assert_ok!(actual);
-        });
-}
-
-#[test]
-fn fetch_abi_should_error_for_unknown_xdns_record() {
-=======
 fn should_contain_gateway_system_properties() {
     let polkadot_hash = <Test as frame_system::Config>::Hashing::hash(b"pdot");
     let kusama_hash = <Test as frame_system::Config>::Hashing::hash(b"ksma");
 
->>>>>>> 51d62df9
-    ExtBuilder::default()
-        .with_default_xdns_records()
-        .build()
-        .execute_with(|| {
-<<<<<<< HEAD
-            let actual = XDNS::get_abi(*b"rand");
-            assert_err!(actual, "Xdns record not found");
-=======
+    ExtBuilder::default()
+        .with_default_xdns_records()
+        .build()
+        .execute_with(|| {
             let polkadot_xdns_record = XDNSRegistry::<Test>::get(polkadot_hash).unwrap();
             let kusama_xdns_record = XDNSRegistry::<Test>::get(kusama_hash).unwrap();
             let polkadot_symbol: Vec<u8> =
@@ -235,6 +202,27 @@
             assert_eq!(&String::from_utf8_lossy(&kusama_symbol), "KSM");
             assert_eq!(polkadot_xdns_record.gateway_sys_props.token_decimals, 10u8);
             assert_eq!(kusama_xdns_record.gateway_sys_props.token_decimals, 12u8);
->>>>>>> 51d62df9
+        });
+}
+
+#[test]
+fn fetch_abi_should_return_abi_for_a_known_xdns_record() {
+    ExtBuilder::default()
+        .with_default_xdns_records()
+        .build()
+        .execute_with(|| {
+            let actual = XDNS::get_abi(*b"pdot");
+            assert_ok!(actual);
+        });
+}
+
+#[test]
+fn fetch_abi_should_error_for_unknown_xdns_record() {
+    ExtBuilder::default()
+        .with_default_xdns_records()
+        .build()
+        .execute_with(|| {
+            let actual = XDNS::get_abi(*b"rand");
+            assert_err!(actual, "Xdns record not found");
         });
 }