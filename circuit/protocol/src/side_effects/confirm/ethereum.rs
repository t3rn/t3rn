--- conflicted
+++ resolved
@@ -2,20 +2,13 @@
 
 use codec::{Decode, Encode};
 use ethabi_decode::{Event, Param, ParamKind, Token};
-use frame_metadata::StorageEntryModifier::Default;
 use snowbridge_core::{Message, Verifier};
 use snowbridge_ethereum::{Header, Log};
 use sp_core::{H160, U256};
-<<<<<<< HEAD
 use sp_runtime::DispatchError;
 use sp_runtime::RuntimeDebug;
 use sp_std::convert::TryFrom;
-use sp_std::default::Default as Def;
-=======
-
-use sp_runtime::RuntimeDebug;
-use sp_std::convert::TryFrom;
->>>>>>> 3f7c0ff9
+use sp_std::default::Default;
 use sp_std::marker::PhantomData;
 use sp_std::vec;
 use sp_std::vec::Vec;
@@ -86,7 +79,7 @@
 // TODO: Implement proper Ethereum Verifier
 impl Verifier for EthereumMockVerifier {
     fn verify(message: &Message) -> Result<Log, DispatchError> {
-        Ok(Def::default())
+        Ok(Default::default())
     }
 
     fn initialize_storage(
