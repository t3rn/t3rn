#![cfg_attr(not(feature = "std"), no_std)]

pub use crate::side_effects::confirm::protocol::SideEffectConfirmationProtocol;
use codec::{Decode, Encode};
use sp_std::vec;
use sp_std::vec::*;
use t3rn_primitives::volatile::{LocalState, Volatile};

use t3rn_primitives::abi::{GatewayABIConfig, Type};

use sp_runtime::RuntimeDebug;

type Bytes = Vec<u8>;
type Arguments = Vec<Bytes>;
pub type EventSignature = Vec<u8>;
pub type String = Vec<u8>;

/// The main idea would be to give a possibility of define the side effects dynamically
/// We'd have the "standard" side effects in the codebase, but for the sake of extensions,
/// the side effects should be made serialized, stored and pre-loaded before the exec pallet starts.
#[derive(Clone, Eq, PartialEq, Default, Encode, Decode, RuntimeDebug)]
pub struct TransferSideEffectProtocol {}

impl SideEffectProtocol for TransferSideEffectProtocol {
    fn get_name(&self) -> &'static str {
        "transfer:dirty"
    }
    fn get_arguments_abi(&self) -> Vec<Type> {
        vec![
            Type::DynamicAddress, // argument_0: from
            Type::DynamicAddress, // argument_1: to
            Type::Value,          // argument_2: value
        ]
    }
    fn get_arguments_2_state_mapper(&self) -> Vec<&'static str> {
        vec!["from", "to", "value"]
    }
    fn get_confirming_events(&self) -> Vec<&'static str> {
        vec!["Transfer(from,to,value)"]
    }
}

impl SideEffectConfirmationProtocol for TransferSideEffectProtocol {}

#[derive(Clone, Eq, PartialEq, Default, Encode, Decode, RuntimeDebug)]
pub struct CallSideEffectProtocol {}

impl SideEffectProtocol for CallSideEffectProtocol {
    fn get_name(&self) -> &'static str {
        "call:dirty"
    }
    fn get_arguments_abi(&self) -> Vec<Type> {
        vec![
            Type::DynamicAddress, // argument_0: from
            Type::DynamicAddress, // argument_1: to
            Type::Value,          // argument_2: value
        ]
    }
    fn get_arguments_2_state_mapper(&self) -> Vec<&'static str> {
        vec!["from", "to", "value"]
    }
    fn get_confirming_events(&self) -> Vec<&'static str> {
        vec!["Call(from,to,value)"]
    }
}

impl SideEffectConfirmationProtocol for CallSideEffectProtocol {}

pub trait SideEffectProtocol {
    fn get_name(&self) -> &'static str;
    fn get_arguments_abi(&self) -> Vec<Type>;
    fn get_arguments_2_state_mapper(&self) -> Vec<&'static str>;
    fn get_confirming_events(&self) -> Vec<&'static str>;
    fn get_escrowed_events(&self) -> Vec<&'static str> {
        unimplemented!()
    }
    fn get_reversible_exec(&self) -> Vec<&'static str> {
        unimplemented!()
    }
    fn get_reversible_commit(&self) -> Vec<&'static str> {
        unimplemented!()
    }
    fn get_reversible_revert(&self) -> Vec<&'static str> {
        unimplemented!()
    }

    fn populate_state(
        &self,
        encoded_args: Arguments,
        local_state: &mut LocalState,
    ) -> Result<(), &'static str> {
        let mapper = self.get_arguments_2_state_mapper();
        assert!(mapper.len() == encoded_args.len());
        for (i, arg) in encoded_args.iter().enumerate() {
            let arg_name = mapper[i];
            match local_state.insert(arg_name, arg.to_vec()) {
                Ok((_state_key, _state_val)) => continue,
                Err(err) => return Err(err),
            }
        }
        Ok(())
    }

    // For now just assume that State can only be recreated from args? where arg index (usize) will
    // be translated to the arguments name and therefore could be re-used in created expectations in
    // the signature for confirming Events
    fn validate_args(
        &self,
        args: Arguments,
        _gateway_abi: GatewayABIConfig,
        local_state: &mut LocalState,
    ) -> Result<(), &'static str> {
        log::warn!("Inside validate_args");
        // Args number must match with the args number in the protocol
        assert!(Self::get_arguments_abi(self).len() == args.len());

        // ToDo: Extract to a separate function
        // Validate that the input arguments set by a user follow the protocol for get_storage side effect
        // Evaluate each input argument against strictly defined type for that gateway.
        // ToDo: Dig now to self.gateway_abi and recover the length of values, addresses to check
        for (i, arg) in args.iter().enumerate() {
            log::warn!("{:?}", arg);
            let type_n = &Self::get_arguments_abi(self)[i];
            log::warn!("{:?}", type_n);
<<<<<<< HEAD
            type_n.eval(arg.clone())?;
=======
            type_n.eval(arg.clone(), &_gateway_abi)?;
>>>>>>> 51d62df9
            log::warn!("Evaluation complete");
        }
        log::warn!("Post for loop assert");
        self.populate_state(args, local_state)
    }
}

#[cfg(test)]
pub mod tests {
    use super::*;
    use hex_literal::hex;
    use sp_std::vec;
    use t3rn_primitives::volatile::{FROM_2XX_32B_HASH, TO_2XX_32B_HASH, VALUE_2XX_32B_HASH};

    #[test]
    fn successfully_populates_state_for_transfer_arguments() {
        let _expected_transfer_arg_names_input = vec!["from", "to", "value"];
        let encoded_transfer_args_input = vec![
            hex!("0909090909090909090909090909090909090909090909090909090909090909").into(),
            hex!("0606060606060606060606060606060606060606060606060606060606060606").into(),
            1u64.encode(),
        ];
        let mut local_state = LocalState::new();
        let transfer_protocol = TransferSideEffectProtocol {};
        let res = transfer_protocol.populate_state(encoded_transfer_args_input, &mut local_state);

        assert_eq!(res, Ok(()));

        assert_eq!(
            local_state.state.get(&FROM_2XX_32B_HASH),
            Some(&hex!("0909090909090909090909090909090909090909090909090909090909090909").into())
        );

        assert_eq!(
            local_state.state.get(&TO_2XX_32B_HASH),
            Some(&hex!("0606060606060606060606060606060606060606060606060606060606060606").into())
        );

        assert_eq!(
            local_state.state.get(&VALUE_2XX_32B_HASH),
            Some(&hex!("0100000000000000").into())
        );
    }
}<|MERGE_RESOLUTION|>--- conflicted
+++ resolved
@@ -122,11 +122,7 @@
             log::warn!("{:?}", arg);
             let type_n = &Self::get_arguments_abi(self)[i];
             log::warn!("{:?}", type_n);
-<<<<<<< HEAD
-            type_n.eval(arg.clone())?;
-=======
             type_n.eval(arg.clone(), &_gateway_abi)?;
->>>>>>> 51d62df9
             log::warn!("Evaluation complete");
         }
         log::warn!("Post for loop assert");
